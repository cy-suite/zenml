--- conflicted
+++ resolved
@@ -137,11 +137,8 @@
 pytest-randomly = { version = "^3.10.1", optional = true }
 pytest-mock = { version = "^3.6.1", optional = true }
 pytest-clarity = { version = "^1.0.1", optional = true }
-<<<<<<< HEAD
-=======
 pytest-instafail = { version = ">=0.5.0", optional = true }
 pytest-rerunfailures = { version = ">=13.0", optional = true }
->>>>>>> 48602d9c
 pytest-split = { version = "^0.8.1", optional = true }
 
 # mkdocs including plugins
@@ -223,11 +220,8 @@
     "pytest-randomly",
     "pytest-mock",
     "pytest-clarity",
-<<<<<<< HEAD
-=======
     "pytest-instafail",
     "pytest-rerunfailures",
->>>>>>> 48602d9c
     "pytest-split",
     "mkdocs",
     "mkdocs-material",
