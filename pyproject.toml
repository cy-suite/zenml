[tool.poetry]
name = "zenml"
version = "0.39.1"
packages = [
    { include = "zenml", from = "src" },
]
description = "ZenML: Write production-ready ML code."
authors = ["ZenML GmbH <info@zenml.io>"]
readme = "README.md"
homepage = "https://zenml.io"
documentation = "https://docs.zenml.io"
repository = "https://github.com/zenml-io/zenml"
license = "Apache-2.0"
keywords = [
    "machine learning", "production", "pipeline", "mlops", "devops"
]
classifiers = [
    "Development Status :: 4 - Beta",
    "Intended Audience :: Developers",
    "Intended Audience :: Science/Research",
    "Intended Audience :: System Administrators",
    "License :: OSI Approved :: Apache Software License",
    "Programming Language :: Python :: 3 :: Only",
    "Programming Language :: Python :: 3.7",
    "Programming Language :: Python :: 3.8",
    "Programming Language :: Python :: 3.9",
    "Topic :: System :: Distributed Computing",
    "Topic :: Software Development :: Libraries :: Python Modules",
    "Typing :: Typed",
]
exclude = [
    "tests.*",
    "*.tests",
    "docs",
    "tests",
    "tests",
    "legacy",
    "*.tests.*",
    "examples"
]
include = [
    "src/zenml",
    "*.txt",
     "*.sh",
    "*.md"
]

[tool.poetry.scripts]
zenml = "zenml.cli.cli:cli"

[tool.poetry.dependencies]
alembic = { version = "~1.8.1"}
analytics-python = "^1.4.0"
click = "^8.0.1"
click-params = "^0.3.0"
cloudpickle = ">=2.0.0,<3"
distro = "^1.6.0"
docker = "~6.0.0"
httplib2 = "<0.20,>=0.19.1"
gitpython = "^3.1.18"
pandas = ">=1.1.5"
passlib = { extras = ["bcrypt"], version = "~1.7.4"}
pydantic = "<1.11, >=1.9.0"
pymysql = { version = "~1.0.2"}
pyparsing = "<3,>=2.4.0"
python = ">=3.7.1,<3.11"
python-dateutil = "^2.8.1"
python-terraform = { version = "^0.10.1" }
pyyaml = "^5.4.1"
rich = {extras = ["jupyter"], version = "^12.0.0"}
sqlalchemy_utils = "0.38.3"
sqlmodel = "~0.0.8"

# Optional dependencies for the ZenServer
fastapi = { version = "~0.75.0", optional = true }
uvicorn = { extras = ["standard"], version = "~0.17.5",  optional = true}
python-multipart = { version = "~0.0.5", optional = true}
python-jose = { extras = ["cryptography"], version = "~3.3.0", optional = true}
fastapi-utils = { version = "~0.2.1", optional = true}
orjson = { version = "~3.8.3", optional = true}

# optional dependencies for stack recipes

# Optional dependencies for project templates
copier = { version = ">=7.0.0", optional = true }
jinja2-time = { version = "^0.2.0", optional = true }
black = { version = "^22.3.0", optional = true }
ruff = { version = "^0.0.265", optional = true }

# Optional dependencies for the AWS secrets store
boto3 = { version=">=1.16.0,<=1.24.59", optional = true }

# Optional dependencies for the GCP secrets store
google-cloud-secret-manager = { version=">=2.12.5", optional = true }

# Optional dependencies for the Azure Key Vault secrets store
azure-identity = { version=">=1.4.0", optional = true }
azure-keyvault-secrets = { version=">=4.0.0", optional = true }

# Optional dependencies for the HashiCorp Vault secrets store
hvac = { version=">=0.11.2", optional = true }

# Optional dependencies for the S3 artifact store
s3fs = {version = "2022.11.0", optional = true}

# Optional dependencies for the GCS artifact store
gcsfs = {version = "2022.11.0", optional = true}

# Optional dependencies for the Azure artifact store
adlfs = {version = ">=2021.10.0", optional = true}

# Optional development dependencies
coverage = { extras = ["toml"], version = "^5.5", optional = true }
mypy = { version = "1.2.0", optional = true }
pre-commit = { version = "^2.14.0", optional = true }
pyment = { version = "^0.3.3", optional = true }
tox = { version = "^3.24.3", optional = true }
hypothesis = { version = "^6.43.1", optional = true }
typing-extensions = { version = ">=3.7.4", optional = true }
darglint = { version = "^1.8.1", optional = true }
# pytest
pytest = { version = "^6.2.4", optional = true }
pytest-randomly = { version = "^3.10.1", optional = true }
pytest-mock = { version = "^3.6.1", optional = true }
pytest-clarity = { version = "^1.0.1", optional = true }
# mkdocs including plugins
mkdocs = { version = "^1.2.3", optional = true }
mkdocs-material = { version = "^8.1.7", optional = true }
mkdocs-awesome-pages-plugin = { version = "^2.6.1", optional = true }
mkdocstrings = { version = "^0.17.0", optional = true }
mike = { version = "^1.1.2", optional = true }
# mypy type stubs
types-certifi = { version = "^2021.10.8.0", optional = true }
types-croniter = { version = "^1.0.2", optional = true }
types-futures = { version = "^3.3.1", optional = true }
types-Markdown = { version = "^3.3.6", optional = true }
types-Pillow = { version = "^9.2.1", optional = true }
types-protobuf = { version = "^3.18.0", optional = true }
types-PyMySQL = { version = "^1.0.4", optional = true }
types-python-dateutil = { version = "^2.8.2", optional = true }
types-python-slugify = { version = "^5.0.2", optional = true }
types-PyYAML = { version = "^6.0.0", optional = true }
types-redis = { version = "^4.1.19", optional = true }
types-requests = { version = "^2.27.11", optional = true }
types-setuptools = { version = "^57.4.2", optional = true }
types-six = { version = "^1.16.2", optional = true }
types-termcolor = { version = "^1.1.2", optional = true }
types-psutil = { version = "^5.8.13", optional = true }
# test framework dependencies
docker-compose = { version = "^1.28", optional = true }

[tool.poetry.extras]
server = ["fastapi", "uvicorn", "python-multipart", "python-jose", "fastapi-utils", "orjson"]
templates = ["copier", "jinja2-time", "black", "ruff"]
secrets-aws = ["boto3"]
secrets-gcp = ["google-cloud-secret-manager"]
secrets-azure = ["azure-identity", "azure-keyvault-secrets"]
secrets-hashicorp = ["hvac"]
s3fs = ["s3fs"]
gcsfs = ["gcsfs"]
adlfs = ["adlfs"]
dev = ["black", "ruff", "coverage", "pytest", "mypy", "pre-commit", "pyment", "tox", "hypothesis", "typing-extensions", "darglint", "pytest-randomly", "pytest-mock", "pytest-clarity", "mkdocs", "mkdocs-material", "mkdocs-awesome-pages-plugin", "mkdocstrings", "mike", "types-certifi", "types-croniter", "types-futures", "types-Markdown", "types-Pillow", "types-protobuf", "types-PyMySQL", "types-python-dateutil", "types-python-slugify", "types-PyYAML", "types-redis", "types-requests", "types-setuptools", "types-six", "types-termcolor", "types-psutil", "docker-compose"]

[build-system]
requires = ["poetry-core"]
build-backend = "poetry.core.masonry.api"

[tool.poetry-version-plugin]
source = "init"

[tool.pytest.ini_options]
filterwarnings = [
    "ignore::DeprecationWarning",
]
log_cli = true
log_cli_level = "INFO"
testpaths = "tests"
xfail_strict = true

[tool.coverage.run]
parallel = true
source = [
    "src/zenml"
]

[tool.coverage.report]
exclude_lines = [
    "pragma: no cover",
    'if __name__ == "__main__":',
    "if TYPE_CHECKING:",
]

[tool.ruff]
line-length = 79
# Exclude a variety of commonly ignored directories.
exclude = [
    ".bzr",
    ".direnv",
    ".eggs",
    ".git",
    ".hg",
    ".mypy_cache",
    ".nox",
    ".pants.d",
    ".ruff_cache",
    ".svn",
    ".tox",
    ".venv",
    "__pypackages__",
    "_build",
    "buck-out",
    "build",
    "dist",
    "node_modules",
    "venv",
    '__init__.py',
    'src/zenml/cli/version.py',
]
per-file-ignores = {}
select = ["D", "E", "F", "I", "I001", "Q"]
ignore = ["E501", "F401", "F403", "D301", "D401", "D403", "D407", "D213", "D203", "S101", "S104", "S105", "S106", "S107"]
src = ["src", "test"]
# use Python 3.7 as the minimum version for autofixing
target-version = "py37"
ignore-init-module-imports = true
# Disable autofix for unused imports (`F401`).
unfixable = ["F401"]

[tool.ruff.flake8-import-conventions.aliases]
altair = "alt"
"matplotlib.pyplot" = "plt"
numpy = "np"
pandas = "pd"
seaborn = "sns"

[tool.ruff.mccabe]
max-complexity = 18

[tool.ruff.pydocstyle]
# Use Google-style docstrings.
convention = "google"

[tool.mypy]

plugins = [
  "pydantic.mypy"
]

strict = true
namespace_packages = true
show_error_codes = true

# temporary fix for python 3.8 https://github.com/apache/airflow/discussions/19006
# remove once the issue is solved in airflow
exclude = "airflow/"

[[tool.mypy.overrides]]
module = [
    "airflow.*",
    ]
follow_imports = "skip"

# end of fix

# import all google, transformers and datasets files as `Any`
[[tool.mypy.overrides]]
module = [
    "google.*" ,
    "transformers.*",  # https://github.com/huggingface/transformers/issues/13390
    "datasets.*"
]
follow_imports = "skip"

[[tool.mypy.overrides]]
module = [
    "tensorflow.*",
    "apache_beam.*",
    "pandas.*",
    "distro.*",
    "analytics.*",
    "absl.*",
    "gcsfs.*",
    "s3fs.*",
    "adlfs.*",
    "fsspec.*",
    "torch.*",
    "pytorch_lightning.*",
    "sklearn.*",
    "numpy.*",
    "facets_overview.*",
    "IPython.core.*",
    "IPython.display.*",
    "plotly.*",
    "graphviz.*",
    "dash.*",
    "dash_bootstrap_components.*",
    "dash_cytoscape",
    "dash.dependencies",
    "docker.*",
    "flask.*",
    "kfp.*",
    "kubernetes.*",
    "kserve.*",
    "urllib3.*",
    "kfp_server_api.*",
    "sagemaker.*",
    "azureml.*",
    "google.*",
    "neuralprophet.*",
    "lightgbm.*",
    "scipy.*",
    "deepchecks.*",
    "boto3.*",
    "botocore.*",
    "jupyter_dash.*",
    "slack_sdk.*",
    "azure-keyvault-keys.*",
    "model_archiver.*",
    "kfp_tekton.*",
    "mlflow.*",
    "python_terraform.*",
    "bentoml.*",
    "multipart.*",
    "jose.*",
    "fastapi_utils.*",
    "sqlalchemy_utils.*",
    "copier.*",
    "datasets.*",
<<<<<<< HEAD
    "pyngrok.*",
=======
    "cloudpickle.*",
>>>>>>> 6265248f
]
ignore_missing_imports = true

[tool.black]
line-length = 79
include = '\.pyi?$'
exclude = '''
/(
	\.git
| \.hg
| \.mypy_cache
| \.tox
| \.venv
| _build
| buck-out
| build
)/
'''<|MERGE_RESOLUTION|>--- conflicted
+++ resolved
@@ -326,11 +326,8 @@
     "sqlalchemy_utils.*",
     "copier.*",
     "datasets.*",
-<<<<<<< HEAD
     "pyngrok.*",
-=======
     "cloudpickle.*",
->>>>>>> 6265248f
 ]
 ignore_missing_imports = true
 
