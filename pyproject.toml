[tool.poetry]
name = "zenml"
version = "0.8.1"
packages = [
    { include = "zenml", from = "src" },
]
description = "ZenML: Write production-ready ML code."
authors = ["ZenML GmbH <info@zenml.io>"]
readme = "README.md"
homepage = "https://zenml.io"
documentation = "https://docs.zenml.io"
repository = "https://github.com/zenml-io/zenml"
license = "Apache-2.0"
keywords = [
    "machine learning", "production", "pipeline", "mlops", "devops"
]
classifiers = [
    "Development Status :: 4 - Beta",
    "Intended Audience :: Developers",
    "Intended Audience :: Science/Research",
    "Intended Audience :: System Administrators",
    "License :: OSI Approved :: Apache Software License",
    "Programming Language :: Python :: 3 :: Only",
    "Programming Language :: Python :: 3.7",
    "Programming Language :: Python :: 3.8",
    "Programming Language :: Python :: 3.9",
    "Topic :: System :: Distributed Computing",
    "Topic :: Software Development :: Libraries :: Python Modules",
    "Typing :: Typed",
]
exclude = [
    "docs",
    "*.tests",
    "*.tests.*",
    "tests.*",
    "tests",
    "legacy",
    "tests",
    "examples"
]
include = [
    "src/zenml",
    "*.txt",
    "*.md",
    "*.sh"
]

[tool.poetry.scripts]
zenml = "zenml.cli.cli:cli"

[tool.poetry.dependencies]
python = ">=3.7.1,<3.10"
ml-pipelines-sdk = "1.8.0"
pandas = "^1.1.5"
apache-beam = "^2.30.0"
pyyaml = "^5.4.1"
python-dateutil = "^2.8.1"
gitpython = "^3.1.18"
click = "^8.0.1"
click-params = "^0.3.0"
pydantic = "^1.9.0"
analytics-python = "^1.4.0"
distro = "^1.6.0"
rich = {extras = ["jupyter"], version = "^12.0.0"}
httplib2 = "<0.20,>=0.19.1"
pyparsing = "<3,>=2.4.0"
sqlmodel = "~0.0.6"
markupsafe = "1.1.1"
nbconvert = "6.4.4"

# Optional dependencies for the ZenServer
fastapi = { version = "~0.75.0", optional = true }
uvicorn = { extras = ["standard"], version = "~0.17.5" , optional = true}

[tool.poetry.extras]
server = ["fastapi", "uvicorn"]

[tool.poetry.dev-dependencies]
pytest = "^6.2.4"
mypy = "^0.931"
flake8 = "^3.9.2"
black = "^22.3.0"
interrogate = "^1.4.0"
coverage = { extras = ["toml"], version = "^5.5" }
isort = "^5.9.3"
pre-commit = "^2.14.0"
autoflake = "^1.4"
pyment = "^0.3.3"
tox = "^3.24.3"
hypothesis = "^6.43.1"
typing-extensions = ">=3.7.4"

# pytest dev dependencies
pytest-randomly = "^3.10.1"
pytest-mock = "^3.6.1"
codespell = "^2.1.0"
darglint = "^1.8.1"
pytest-clarity = "^1.0.1"

# mkdocs including plugins
mkdocs="^1.2.3"
mkdocs-material="^8.1.7"
mkdocs-awesome-pages-plugin="^2.6.1"
mkdocstrings="^0.17.0"
pydocstyle="^6.1.1"
mike="^1.1.2"

# mypy type stubs
types-certifi = "^2021.10.8.0"
types-croniter = "^1.0.2"
types-futures = "^3.3.1"
types-Markdown = "^3.3.6"
types-protobuf = "^3.18.0"
types-PyMySQL = "^1.0.4"
types-python-dateutil = "^2.8.2"
types-python-slugify = "^5.0.2"
types-PyYAML = "^6.0.0"
types-redis = "^4.1.19"
types-requests = "^2.27.11"
types-setuptools = "^57.4.2"
types-six = "^1.16.2"
types-termcolor = "^1.1.2"
types-psutil = "^5.8.13"
flake8-docstrings = "^1.6.0"

[build-system]
requires = ["poetry-core"]
build-backend = "poetry.core.masonry.api"

[tool.poetry-version-plugin]
source = "init"

[tool.tox]
name = "ZenML"
authors = ["Hamza Tahir <hamza@zenml.io>"]
legacy_tox_ini = """
[tox]
isolated_build = True
skipsdist = true
envlist = py36,py37,py38,py39

[testenv]
whitelist_externals = poetry
commands =
    poetry install -v --extras all
    poetry run pytest tests
    poetry run bash scripts/mypy.sh --install-types
"""

[tool.pytest.ini_options]
filterwarnings = [
    "ignore::DeprecationWarning",
]
log_cli = true
log_cli_level = "INFO"
testpaths = "tests"
xfail_strict = true

[tool.coverage.run]
parallel = true
source = [
    "src/zenml"
]

[tool.coverage.report]
exclude_lines = [
    "pragma: no cover",
    'if __name__ == "__main__":',
    "if TYPE_CHECKING:",
]

[tool.isort]
profile = "black"
known_third_party = []
skip_glob = []
line_length = 80

[tool.mypy]
strict = true
namespace_packages = true
show_error_codes = true

# temporary fix for python 3.8 https://github.com/apache/airflow/discussions/19006
# remove once the issue is solved in airflow
exclude = "airflow/"

[[tool.mypy.overrides]]
module = [
    "airflow.*",
    ]
follow_imports = "skip"

# end of fix

# import all tfx.proto.* and google files as `Any`
[[tool.mypy.overrides]]
module = [
    "tfx.proto.*",
    "google.*" ,
    "transformers.*"  # https://github.com/huggingface/transformers/issues/13390
]
follow_imports = "skip"

[[tool.mypy.overrides]]
module = [
    "tensorflow.*",
    "apache_beam.*",
    "pyarrow.*",
    "pandas.*",
    "ml_metadata.*",
    "distro.*",
    "analytics.*",
    "absl.*",
    "gcsfs.*",
    "s3fs.*",
    "adlfs.*",
    "fsspec.*",
    "torch.*",
    "pytorch_lightning.*",
    "sklearn.*",
    "numpy.*",
    "facets_overview.*",
    "IPython.core.*",
    "plotly.*",
    "graphviz.*",
    "dash.*",
    "dash_bootstrap_components.*",
    "dash_cytoscape",
    "dash.dependencies",
    "docker.*",
    "kfp.*",
    "kubernetes.*",
    "urllib3.*",
    "kfp_server_api.*",
    "sagemaker.*",
    "azureml.*",
    "google.*",
    "neuralprophet.*",
    "wandb.*",
    "lightgbm.*",
    "scipy.*",
    "boto3.*",
    "botocore.*",
    "jupyter_dash.*",
<<<<<<< HEAD
    "slack_sdk.*",
=======
    "azure-keyvault-keys.*"
>>>>>>> 8f91f5f3
]
ignore_missing_imports = true

[tool.black]
line-length = 80
include = '\.pyi?$'
exclude = '''
/(
	\.git
| \.hg
| \.mypy_cache
| \.tox
| \.venv
| _build
| buck-out
| build
)/
'''

[tool.interrogate]
ignore-init-method = true
ignore-init-module = true
ignore-magic = false
ignore-semiprivate = false
ignore-private = false
ignore-property-decorators = false
ignore-module = true
ignore-nested-functions = false
ignore-nested-classes = true
ignore-setters = false
fail-under = 95
exclude = ["setup.py", "docs", "build"]
ignore-regex = ["^get$", "^mock_.*", ".*BaseClass.*"]
verbose = 1
quiet = false
whitelist-regex = []
color = true<|MERGE_RESOLUTION|>--- conflicted
+++ resolved
@@ -242,11 +242,8 @@
     "boto3.*",
     "botocore.*",
     "jupyter_dash.*",
-<<<<<<< HEAD
     "slack_sdk.*",
-=======
     "azure-keyvault-keys.*"
->>>>>>> 8f91f5f3
 ]
 ignore_missing_imports = true
 
