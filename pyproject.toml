--- conflicted
+++ resolved
@@ -118,11 +118,8 @@
 types-six = "^1.16.2"
 types-termcolor = "^1.1.2"
 types-psutil = "^5.8.13"
-<<<<<<< HEAD
 pytest-mock = "^3.6.1"
-=======
 flake8-docstrings = "^1.6.0"
->>>>>>> 95b830c0
 
 [build-system]
 requires = ["poetry-core"]
