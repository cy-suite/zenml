--- conflicted
+++ resolved
@@ -1,13 +1,7 @@
 ---
 icon: cloud
-<<<<<<< HEAD
 description: Learn about the ZenML Pro features and deployment scenarios.
 ---
-
-# ZenML Pro
-=======
----
->>>>>>> 65bafcfb
 
 # ZenML Pro
 
