--- conflicted
+++ resolved
@@ -52,11 +52,7 @@
 `zenml` is available as a docker image hosted publicly on [DockerHub](https://hub.docker.com/r/zenmldocker/zenml). Use the following command to get started in a bash environment with `zenml` available:
 
 ```
-<<<<<<< HEAD
-docker run -it zenmldocker/zenml:<VERSION> /bin/bash
-=======
 docker run -it zenmldocker/zenml /bin/bash
->>>>>>> 4027a359
 ```
 
 ## Enabling auto-completion on the CLI
