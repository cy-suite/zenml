---
description: Inspecting a finished pipeline run and its outputs.
---

# Fetch runs after execution

Once a pipeline run has been completed, we can access the corresponding
information in code, which enables several use cases:
- Loading artifacts like models or datasets saved by previous runs
- Accessing metadata or configurations of previous runs
- Programmatically inspecting the lineage of pipeline runs and their artifacts

The hierarchy of pipelines, runs, steps, and artifacts is as follows:
```mermaid
flowchart LR
    pipelines -->|1:N| runs
    runs -->|1:N| steps
    steps -->|1:N| artifacts
```

As you can see from the diagram, there are many layers of 1-to-N relationships. 

Let us investigate how to traverse this hierarchy level-by-level:

## Pipelines

### Access Pipeline From Class 

After you have run a pipeline at least once, you can access all the information
associated with this pipeline through the corresponding
[PipelineResponseModel](https://github.com/zenml-io/zenml/blob/main/src/zenml/models/pipeline_models.py)
that you can access via the pipeline's `model` property:

```python
@pipeline
def my_pipeline():
    ...

my_pipeline()

# get the model of the pipeline
pipeline_model = my_pipeline.model

# find information about the pipeline
name = pipeline_model.name
version = pipeline_model.version
...
```

### Get Pipeline via Client

Alternatively, if you don't have the pipeline definition loaded anymore, you 
can also fetch the pipeline model via the
[Client.get_pipeline()](https://apidocs.zenml.io/latest/core_code_docs/core-client/#zenml.client.Client.get_pipeline)
method.

```python
from zenml.client import Client

pipeline_model = Client().get_pipeline("first_pipeline")
```

{% hint style="info" %}
You can query a pipeline by either ID, full name, or name prefix.
{% endhint %}

### Discover and List Pipelines

If you're not sure which pipeline you need to fetch, you can find a list of all
registered pipelines in the ZenML dashboard, or list them programmatically 
either via the Client or the CLI.

#### List Pipelines via Client

You can use the 
[Client.list_pipelines()](https://apidocs.zenml.io/latest/core_code_docs/core-client/#zenml.client.Client.list_pipelines) 
method to get a list of all pipelines registered in ZenML:

```python
from zenml.client import Client

pipelines = Client().list_pipelines()
```

#### List Pipelines via CLI

Alternatively, you can also list pipelines with the following CLI command:

```shell
zenml pipelines list
```

## Runs

Each pipeline can be executed many times, resulting in several **Runs**.

### Get Runs of Pipeline

You can get a list of all runs of a pipeline using the `runs` property of the
pipeline model:

```python
runs = pipeline_model.runs
```

The result will be a list of the most recent runs of this pipeline, ordered
from newest to oldest.

{% hint style="info" %}
Alternatively, you can also use the `pipeline_model.get_runs()` method which 
allows you to specify detailed parameters for filtering or pagination. See the 
[Client.list_pipeline_runs()](https://apidocs.zenml.io/latest/core_code_docs/core-client/#zenml.client.Client.list_pipeline_runs)
method for a comprehensive list of available parameters.
{% endhint %}

### Get Last Run of Pipeline

To access the most recent run of a pipeline, you can either use the `last_run`
property or access it through the `runs` list:

```
last_run = pipeline_model.last_run  # OR: pipeline_model.runs[0]
```

{% hint style="info" %}
If your most recent runs have failed and you want to find the last run that has
succeeded, you can use the `last_successful_run` property instead.
{% endhint %}

### Get Run via Client

If you already know the exact run that you want to fetch (e.g., from looking at
the dashboard), you can use the 
[Client.get_pipeline_run](https://apidocs.zenml.io/0.40.2/core_code_docs/core-client/#zenml.client.Client.get_pipeline_run)
method to fetch the model of the run directly without having to query the
pipeline first:

```python
from zenml.client import Client

pipeline_run = Client().get_pipeline_run("first_pipeline-2023_06_20-16_20_13_274466")
```

{% hint style="info" %}
Similar to pipelines, you can query runs by either ID, name, or name prefix, and
you can also discover runs through the Client or CLI via the 
[Client.list_pipeline_runs()](https://apidocs.zenml.io/latest/core_code_docs/core-client/#zenml.client.Client.list_pipeline_runs)
or `zenml pipeline runs list` commands.

{% endhint %}

### Run Information

Each run has a collection of useful information which can help you reproduce
your runs. In the following, you can find a list of some of the most useful 
pipeline run information, but there is much more available. See the 
[PipelineRunResponseModel](https://github.com/zenml-io/zenml/blob/main/src/zenml/models/pipeline_run_models.py)
definition for a comprehensive list.

#### Status

The status of a pipeline run. There are four possible states: failed, completed, running, and cached.

```python
status = run.status
```

#### Configuration

The `pipeline_configuration` is an object that contains all configurations of 
the pipeline and pipeline run, including the 
[pipeline-level `BaseSettings`](../advanced-guide/configure-steps-pipelines.md), 
which we will learn more about later:

```python
pipeline_config = run.config
pipeline_settings = run.config.settings
```

#### Component-Specific Metadata

Depending on the stack components you use, you might have additional 
component-specific metadata associated with your run, such as the URL to the UI
of a remote orchestrator. You can access this component-specific metadata via 
the `metadata` attribute:

```python
run_metadata = run.metadata
# The following only works for runs on certain remote orchestrators
orchestrator_url = run_metadata["orchestrator_url"]
```

## Steps

Within a given pipeline run you can now further zoom in on individual steps using the `steps` attribute:

```python
# get all steps of a pipeline for a given run
steps = run.steps

# get a specific step by its invocation ID
step = run.steps["first_step"]
```

{% hint style="info" %}
If you're only calling each step once inside your pipeline, the **invocation ID** will be the same as the name of your step. For more complex
pipelines, check out [this page](../advanced-guide/configure-steps-pipelines.md#using-a-custom-step-invocation-id) to learn more about the
invocation ID.
{% endhint %}

### Step Information

Similar to the run, you can use the `step` object to access a variety of useful information:

* The parameters used to run the step via `step.config.parameters`,
* The step-level settings via `step.config.settings`,
* Component-specific step metadata, such as the URL of an experiment tracker or model deployer, via `step.metadata`

See the 
[StepRunResponseModel](https://github.com/zenml-io/zenml/blob/main/src/zenml/models/step_run_models.py)
definition for a comprehensive list of available information.

## Artifacts

Each step of a pipeline run can have multiple output and input artifacts that
we can inspect via the `outputs` and `inputs` properties.

To inspect the output artifacts of a step, you can use the `outputs` attribute, 
which is a dictionary that can be indexed using the name of an output.
Alternatively, if your step only has a single output, you can use the `output`
property as a shortcut directly:

```python
# The outputs of a step are accessible by name
output = step.outputs["output_name"]

# If there is only one output, you can use the `.output` property instead 
output = step.output

# use the `.load()` method to load the artifact into memory
my_pytorch_model = output.load()  
```

Similarly, you can use the `inputs` and `input` properties to get the input 
artifacts of a step instead.

{% hint style="info" %}
<<<<<<< HEAD
Check out [this page](../advanced-guide/configure-steps-pipelines.md#step-output-names)
for more information on default step output names and how to define custom names for your step outputs. 
=======
The names of the outputs can be found in the `Output` typing of your steps and
the names of the inputs are the corresponding argument names in the step 
function definition:

```python
from zenml import step
from zenml.steps import Output

@step
def some_step(input_name: int) -> Output(output_name=int):
    ...
```
>>>>>>> 392a8be1
{% endhint %}

### Artifact Information

Similar to the other entities, each artifact is represented by a corresponding
[ArtifactResponseModel](https://github.com/zenml-io/zenml/blob/main/src/zenml/models/artifact_models.py)
which contains a lot of general information about the artifact as well as
datatype-specific metadata and visualizations.

#### Artifact Metadata

All output artifacts saved through ZenML will automatically have certain datatype-specific metadata saved with them. NumPy Arrays, for instance, always have their storage size, `shape`, `dtype`, and some statistical properties saved with them. You can access such metadata via the `metadata` attribute of an output, e.g.:

```python
output_metadata = output.metadata
storage_size_in_bytes = output_metadata["storage_size"].value
```

#### Artifact Visualizations

ZenML automatically saves visualizations for many common data types.
Using the `visualize()` method you can programmatically show these 
visualizations in Jupyer notebooks:

```python
output.visualize()
```

![output.visualize() Output](/docs/book/.gitbook/assets/artifact_visualization_evidently.png)

{% hint style="info" %}
If you're not in a Jupyter notebook, you can simply view the visualizations in
the ZenML dashboard by running `zenml up` and clicking on the respective 
artifact in the pipeline run DAG instead. Checkout the
[artifact visualization page](../advanced-guide/visualize-artifacts.md) to learn
more about how to build and view artifact visualizations in ZenML!
{% endhint %}

## Code Example

Putting it all together, this is how we can load the model trained by the `svc_trainer` step of our example pipeline from the previous sections:

```python
from zenml.client import Client

pipeline = Client().get_pipeline("first_pipeline")
last_run = pipeline.last_run
trainer_step = last_run.steps["svc_trainer"]
model = trainer_step.output.load()
```

or alternatively:

```python
@pipeline
def first_pipeline(...):
    ...

last_run = first_pipeline.model.last_run
trainer_step = last_run.steps["svc_trainer"]
model = trainer_step.output.load()
```

## Fetching Runs in Runs

While most of this document has been focused on fetching objects after a pipeline run has been completed, the same logic can also be used within the context of a running pipeline.

This is often desirable in cases where a pipeline is running continuously over time and decisions have to be made according to older runs.

For example, this is how we can fetch the last pipeline run of the same pipeline
from within a ZenML step:

```python
from zenml.client import Client
from zenml.environment import Environment

@step
def my_step():
    # Get the name of the current pipeline run
    current_run_name = Environment().step_environment.run_name

    # Fetch the current pipeline run
    current_run = Client().get_pipeline_run(current_run_name)

    # Fetch the previous run of the same pipeline 
    previous_run = current_run.pipeline.runs[1]  # index 0 is the current run
```

{% hint style="info" %}
As shown in the example, we can get additional information about the current
run using the `StepEnvironment`, which is explained in more detail in the 
[advanced docs](../advanced-guide/fetch-metadata-within-steps.md).
{% endhint %}

<!-- For scarf -->
<figure><img alt="ZenML Scarf" referrerpolicy="no-referrer-when-downgrade" src="https://static.scarf.sh/a.png?x-pxid=f0b4f458-0a54-4fcd-aa95-d5ee424815bc" /></figure><|MERGE_RESOLUTION|>--- conflicted
+++ resolved
@@ -245,23 +245,8 @@
 artifacts of a step instead.
 
 {% hint style="info" %}
-<<<<<<< HEAD
 Check out [this page](../advanced-guide/configure-steps-pipelines.md#step-output-names)
 for more information on default step output names and how to define custom names for your step outputs. 
-=======
-The names of the outputs can be found in the `Output` typing of your steps and
-the names of the inputs are the corresponding argument names in the step 
-function definition:
-
-```python
-from zenml import step
-from zenml.steps import Output
-
-@step
-def some_step(input_name: int) -> Output(output_name=int):
-    ...
-```
->>>>>>> 392a8be1
 {% endhint %}
 
 ### Artifact Information
