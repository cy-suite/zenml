--- conflicted
+++ resolved
@@ -76,9 +76,8 @@
     return classifier
 ```
 
-<<<<<<< HEAD
-In this example, the metadata is associated with the model version rather than
-the specific classifier artifact. This is particularly useful when the metadata
+In this example, the metadata is associated with the model rather than the
+specific classifier artifact. This is particularly useful when the metadata
 reflects an aggregation or summary of various steps and artifacts in the
 pipeline.
 
@@ -141,9 +140,6 @@
         },
     )
 ```
-=======
-In this example, the metadata is associated with the model rather than the specific classifier artifact. This is particularly useful when the metadata reflects an aggregation or summary of various steps and artifacts in the pipeline.
->>>>>>> 75544f41
 
 ## Grouping Metadata in the Dashboard
 
