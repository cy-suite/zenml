---
description: Deploying your models locally with MLflow.
---

# MLflow

The MLflow Model Deployer is one of the available flavors of the [Model Deployer](model-deployers.md) stack component.
Provided with the MLflow integration it can be used to deploy and
manage [MLflow models](https://www.mlflow.org/docs/latest/python\_api/mlflow.deployments.html) on a local running MLflow
server.

{% hint style="warning" %}
The MLflow Model Deployer is not yet available for use in production. This is a work in progress and will be available
soon. At the moment it is only available for use in a local development environment.
{% endhint %}

### When to use it?

MLflow is a popular open-source platform for machine learning. It's a great tool for managing the entire lifecycle of
your machine learning. One of the most important features of MLflow is the ability to package your model and its
dependencies into a single artifact that can be deployed to a variety of deployment targets.

You should use the MLflow Model Deployer:

* if you want to have an easy way to deploy your models locally and perform real-time predictions using the running
  MLflow prediction server.
* if you are looking to deploy your models in a simple way without the need for a dedicated deployment environment like
  Kubernetes or advanced infrastructure configuration.

If you are looking to deploy your models in a more complex way, you should use one of the
other [Model Deployer Flavors](model-deployers.md#model-deployers-flavors) available in ZenML.

### How do you deploy it?

The MLflow Model Deployer flavor is provided by the MLflow ZenML integration, so you need to install it on your local
machine to be able to deploy your models. You can do this by running the following command:

```bash
zenml integration install mlflow -y
```

To register the MLflow model deployer with ZenML you need to run the following command:

```bash
zenml model-deployer register mlflow_deployer --flavor=mlflow
```

The ZenML integration will provision a local MLflow deployment server as a daemon process that will continue to run in
the background to serve the latest MLflow model.

### How do you use it?

The first step to being able to deploy and use your MLflow model is to create Service deployment from code, this is done
by setting the different parameters that the MLflow deployment step requires.

```python
from zenml.integrations.mlflow.steps import mlflow_deployer_step
from zenml.integrations.mlflow.steps import MLFlowDeployerParameters

...

model_deployer = mlflow_deployer_step(name="model_deployer")

...

# Initialize a continuous deployment pipeline run
deployment = continuous_deployment_pipeline(
    ...,
    # as a last step to our pipeline the model deployer step is run with it config in place
    model_deployer=model_deployer(params=MLFlowDeployerParameters(workers=3)),
)
```

You can run predictions on the deployed model with something like:

```python
from zenml import step
from zenml.integrations.mlflow.model_deployers.mlflow_model_deployer import (
    MLFlowModelDeployer,
)
from zenml.integrations.mlflow.services import MLFlowDeploymentService
from zenml.steps import Output, StepContext


@step(enable_cache=False)
def prediction_service_loader(
    pipeline_name: str,
    pipeline_step_name: str,
    running: bool = True,
    model_name: str = "model",
) -> MLFlowDeploymentService:
    """Get the prediction service started by the deployment pipeline.

    Args:
        pipeline_name: name of the pipeline that deployed the MLflow prediction
            server
        step_name: the name of the step that deployed the MLflow prediction
            server
        running: when this flag is set, the step only returns a running service
        model_name: the name of the model that is deployed
    """
    # get the MLflow model deployer stack component
    model_deployer = MLFlowModelDeployer.get_active_model_deployer()

    # fetch existing services with same pipeline name, step name and model name
    existing_services = model_deployer.find_model_server(
        pipeline_name=pipeline_name,
        pipeline_step_name=pipeline_step_name,
        model_name=model_name,
        running=running,
    )

    if not existing_services:
        raise RuntimeError(
            f"No MLflow prediction service deployed by the "
            f"{pipeline_step_name} step in the {pipeline_name} "
            f"pipeline for the '{model_name}' model is currently "
            f"running."
        )

    return existing_services[0]


# Use the service for inference
@step
def predictor(
<<<<<<< HEAD
        service: MLFlowDeploymentService,
        data: np.ndarray,
) -> Annotated[np.ndarray, "predictions"]:
=======
    service: MLFlowDeploymentService,
    data: np.ndarray,
) -> Output(predictions=np.ndarray):
>>>>>>> 392a8be1
    """Run a inference request against a prediction service"""

    service.start(timeout=10)  # should be a NOP if already started
    prediction = service.predict(data)
    prediction = prediction.argmax(axis=-1)

    return prediction


# Initialize an inference pipeline run
inference = inference_pipeline(
    ...,
    prediction_service_loader=prediction_service_loader(
        pipeline_name="continuous_deployment_pipeline",
        step_name="model_deployer",
    ),
    predictor=predictor(),
)
```

You can check the MLflow deployment example for more details.

* [Model Deployer with MLflow](https://github.com/zenml-io/zenml/tree/main/examples/mlflow\_deployment)

For more information and a full list of configurable attributes of the MLflow Model Deployer, check out
the [API Docs](https://apidocs.zenml.io/latest/integration\_code\_docs/integrations-mlflow/#zenml.integrations.mlflow.model\_deployers)
.

<!-- For scarf -->
<figure><img alt="ZenML Scarf" referrerpolicy="no-referrer-when-downgrade" src="https://static.scarf.sh/a.png?x-pxid=f0b4f458-0a54-4fcd-aa95-d5ee424815bc" /></figure><|MERGE_RESOLUTION|>--- conflicted
+++ resolved
@@ -124,15 +124,9 @@
 # Use the service for inference
 @step
 def predictor(
-<<<<<<< HEAD
-        service: MLFlowDeploymentService,
-        data: np.ndarray,
-) -> Annotated[np.ndarray, "predictions"]:
-=======
     service: MLFlowDeploymentService,
     data: np.ndarray,
-) -> Output(predictions=np.ndarray):
->>>>>>> 392a8be1
+) -> Annotated[np.ndarray, "predictions"]:
     """Run a inference request against a prediction service"""
 
     service.start(timeout=10)  # should be a NOP if already started
