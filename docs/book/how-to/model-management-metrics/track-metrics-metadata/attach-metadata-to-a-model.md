--- conflicted
+++ resolved
@@ -30,18 +30,10 @@
 
 
 @step
-<<<<<<< HEAD
 def train_model(dataset: pd.DataFrame) -> Annotated[
-    ClassifierMixin, ArtifactConfig(
-        name="sklearn_classifier", is_model_artifact=True
-    )
+    ClassifierMixin, ArtifactConfig(name="sklearn_classifier")
 ]:
     """Train a model and log model metadata."""
-=======
-def train_model(dataset: pd.DataFrame) -> Annotated[ClassifierMixin, ArtifactConfig(name="sklearn_classifier")]:
-    """Train a model"""
-    # Fit the model and compute metrics
->>>>>>> 7c1ab97e
     classifier = RandomForestClassifier().fit(dataset)
     accuracy, precision, recall = ...
     
