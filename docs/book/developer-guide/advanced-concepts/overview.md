--- conflicted
+++ resolved
@@ -24,19 +24,11 @@
 * [Accessing the Active Stack within Steps](step-fixtures.md)
 via **Step Fixtures** can, for instance, be used to load the best performing
 prior model to compare newly trained models against.
-<<<<<<< HEAD
-* [Accessing Global Infos within Steps](environment.md)
+* [Accessing Global Info within Steps](environment.md)
 via the **Environment** can be useful to get system information, the Python
 version, or the name of the current step, pipeline, and run.
 * [Managing External Services](manage-external-services.md)
 might be required for deploying custom models or for the UIs of some visualization
-=======
-* [Accessing Global Info within Steps](developer-guide/advanced-concepts/environment.md)
-via the **Environment** can be useful to get system information, the Python
-version, or the name of the current step, pipeline, and run.
-* [Managing External Services](developer-guide/advanced-concepts/manage-external-services.md)
-might be required for deploying custom models or for the UI's of some visualization
->>>>>>> 83c01e56
 tools like TensorBoard. These services are usually long-lived external
 processes that persist beyond the execution of your pipeline runs.
 * [Managing Docker Images](advanced-concepts/docker.md)
