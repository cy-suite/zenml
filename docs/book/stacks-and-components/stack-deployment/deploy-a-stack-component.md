---
description: Individually deploying different stack components.
---

# Deploy a stack component

If you have used ZenML before, you must be familiar with the flow of registering new stack components. It goes something like this:

```
zenml artifact-store register my_store --flavor=s3 --path=s3://my_bucket
```

Commands like these assume that you already have the stack component deployed. In this case, it would mean that you must already have a bucket called `my_bucket` on AWS S3 to be able to use this component.

We took inspiration from this design to build something that feels natural to use and is also sufficiently powerful to take care of the deployment of the respective stack components for you. This is where the \<STACK\_COMPONENT> `deploy` CLI comes in!

The `deploy` command allows you to deploy individual components of your MLOps stack with a single command 🚀. You can also customize your components easily by passing in flags (more on that later).

For example, to deploy an MLflow tracking server on a GCP account, you can run:

{% code overflow="wrap" %}
```bash
zenml experiment-tracker deploy --flavor mlflow --provider gcp --extra-config project_id=zenml --region us-east1 my_tracker
```
{% endcode %}

The command above takes in the following parameters:

* **Name**: The name of the stack component. In this case, it is `my_tracker`.
* **Flavor:** The flavor of the stack component to deploy. Here, we are deploying an MLflow experiment tracker.
* **Provider:** The provider to deploy this stack component on. Currently, only
  **GCP, AWS, and K3D** are supported as providers.
* **Region**: The region to deploy the stack component in.
* **Extra Config:** Some components can be customized by the user and these settings are passed as flags to the command. In the example above, we pass the GCP project ID to select what project to deploy the component to.

Successful execution of this command does the following:

* Asks for your confirmation on the resources that will be deployed.
* It also automatically registers the deployed stack component with your ZenML server, so you don't have to worry about manually configuring components after the deployment! 🤩

<!-- ![Deploying an artifact store](../../.gitbook/assets/artifact_store_deploy.png) -->

{% hint style="info" %}
The command currently uses your local credentials for GCP and AWS to provision resources. Integration with your ZenML connectors might be possible soon too!
{% endhint %}

<details>

<summary>Want to know what happens in the background?</summary>

<<<<<<< HEAD
The stack component deploy CLI is powered by ZenML's [mlstacks](https://github.com/zenml-io/mlstacks) in the background. This allows you to configure and deploy select stack components.
=======
The stack component deploy CLI is powered by ZenML's [Stack Recipes](https://github.com/zenml-io/mlstacks) in the background, more specifically the [new modular recipes](https://github.com/zenml-io/mlstacks/releases/tag/0.6.0). These allow you to configure and deploy select stack components as opposed to deploying the full stack, as with the legacy stack recipes.
>>>>>>> c3979855

Using the values you pass for the cloud, the CLI picks up the right modular recipe to use (one of AWS, GCP, or K3D) and then deploys that recipe with the specific stack component enabled.

</details>

<!-- ![The workflow behind running a stack-component deploy command](../../.gitbook/assets/zenml_stack-component_deploy.png) -->

### 🍨 Available flavors for stack components

Here's a table of all the flavors that can be deployed through the CLI for every stack component. This is a list that will keep on growing and you can also contribute any flavor or stack component that you feel is missing. Refer to the [Contribution page](contribute-flavors-or-components.md) for steps on how to do that :smile:

<details>

<summary>How does flavor selection work in the background?</summary>

Whenever you pass in a flavor to any stack-component deploy function, the combination of these two parameters is used to construct a variable name in the following format:

```
enable_<STACK_COMPONENT>_<FLAVOR>
```

This variable is then passed as input to the underlying modular recipe. If you check the [`variables.tf`](https://github.com/zenml-io/mlstacks/blob/main/gcp-modular/variables.tf) file for a given recipe, you can find all the supported flavor-stack component combinations there.

</details>

<table><thead><tr><th width="374">Component Type</th><th>Flavor</th></tr></thead><tbody><tr><td>Experiment Tracker</td><td>mlflow</td></tr><tr><td>Model Deployer</td><td>seldon</td></tr><tr><td>Artifact Store</td><td>s3</td></tr><tr><td></td><td>gcs</td></tr><tr><td></td><td>minio</td></tr><tr><td>Orchestrator</td><td>kubernetes</td></tr><tr><td></td><td>kubeflow</td></tr><tr><td></td><td>tekton</td></tr><tr><td></td><td>sagemaker</td></tr><tr><td></td><td>vertex</td></tr><tr><td>Step Operator</td><td>sagemaker</td></tr><tr><td></td><td>vertex</td></tr><tr><td>Container Registry</td><td>gcr</td></tr><tr><td></td><td>ecr</td></tr><tr><td></td><td>k3d-registry</td></tr></tbody></table>

### ✨ Customizing your stack components

With simplicity, we didn't want to compromise on the flexibility that this deployment method allows. As such, we have added the option to pass configuration specific to the stack components as key-value arguments to the deploy CLI. Here is an assortment of all possible configurations that can be set.

<details>

<summary>How do configuration flags work?</summary>

The flags that you pass to the deploy CLI are passed on as-is to the backing modular recipes as input variables. This means that all the flags need to be defined as variables in the respective recipe.

For example, if you take a look at the [`variables.tf`](https://github.com/zenml-io/mlstacks/blob/main/gcp-modular/variables.tf) file for a modular recipe, like the `gcp-modular` recipe, you can find variables like `mlflow_bucket` that correspond to the `--mlflow-bucket` flag that can be passed to the experiment tracker's deploy CLI.

Validation for these flags does not exist yet at the CLI level, so you must be careful in naming them while calling `deploy`.

</details>

**Experiment Trackers**

You can assign an existing bucket to the MLflow experiment tracker by using the `--mlflow_bucket` flag:

```shell
zenml experiment-tracker deploy mlflow_tracker --flavor=mlflow --mlflow_bucket=gs://my_bucket
```

**Artifact Stores**

For an artifact store, you can pass `bucket_name` as an argument to the command.

```bash
zenml artifact-store deploy s3_artifact_store --flavor=s3 --bucket_name=my_bucket
```

**Container Registries**

For container registries, you can pass the repository name using `repo_name`:

```bash
zenml container-registry deploy aws_registry --flavor=aws --repo_name=my_repo
```

This is only useful for the AWS case since AWS requires a repository to be created before pushing images to it and the deploy command ensures that a repository with the name you provide is created. In case of GCP and other providers, you can choose the repository name at the same time as you are pushing the image via code. This is achieved through setting the `target_repo` attribute of [the `DockerSettings` object](../../user-guide/advanced-guide/environment-management/containerize-your-pipeline.md).

#### Other configuration

* You can also pass a region to deploy your resources to in the case of AWS and GCP recipes. For example, to deploy an S3 artifact store in the `us-west-2` region, you can run:

<pre class="language-bash"><code class="lang-bash"><strong>zenml artifact-store deploy s3_artifact_store --flavor=s3 --region=us-west-2
</strong></code></pre>

The default region is `eu-west-1` for AWS and `europe-west1` for GCP.

{% hint style="warning" %}
Changing regions is not recommended as it can lead to unexpected results for components that share infrastructure like Kubernetes clusters. If you must do so, please destroy all the stack components from the older region by running the `destroy` command and then redeploy using the `deploy` command.
{% endhint %}

* In the case of GCP components, it is _required_ that you pass a project ID to the command for the first time you're creating any GCP resource. The command will remember the project ID for subsequent calls.

### 🧹 Destroying deployed stack components

You can destroy a stack component using the `destroy` subcommand. For example, to destroy an S3 artifact store you had previously created, you could run:

```shell
zenml artifact-store destroy s3_artifact_store
```

<details>

<summary>How does ZenML know where my component is deployed?</summary>

When you create a component using the `deploy` CLI, ZenML attaches some labels to your component, specifically, a `cloud` label that tells it what cloud your component is deployed on.

This in turn, helps ZenML to figure out what modular recipe to use to destroy your deployed component.

You can check the labels attached to your stack components by running:

```
zenml <STACK_COMPONENT> describe <NAME>
```

</details>

<!-- For scarf -->
<figure><img alt="ZenML Scarf" referrerpolicy="no-referrer-when-downgrade" src="https://static.scarf.sh/a.png?x-pxid=f0b4f458-0a54-4fcd-aa95-d5ee424815bc" /></figure>
<|MERGE_RESOLUTION|>--- conflicted
+++ resolved
@@ -48,11 +48,7 @@
 
 <summary>Want to know what happens in the background?</summary>
 
-<<<<<<< HEAD
 The stack component deploy CLI is powered by ZenML's [mlstacks](https://github.com/zenml-io/mlstacks) in the background. This allows you to configure and deploy select stack components.
-=======
-The stack component deploy CLI is powered by ZenML's [Stack Recipes](https://github.com/zenml-io/mlstacks) in the background, more specifically the [new modular recipes](https://github.com/zenml-io/mlstacks/releases/tag/0.6.0). These allow you to configure and deploy select stack components as opposed to deploying the full stack, as with the legacy stack recipes.
->>>>>>> c3979855
 
 Using the values you pass for the cloud, the CLI picks up the right modular recipe to use (one of AWS, GCP, or K3D) and then deploys that recipe with the specific stack component enabled.
 
