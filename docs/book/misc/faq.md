--- conflicted
+++ resolved
@@ -6,20 +6,6 @@
 
 #### Is ZenML just another orchestrator like Airflow, Kubeflow, Flyte, etc?
 
-<<<<<<< HEAD
-An orchestrator in MLOps is the system component that is responsible for
-executing and managing the execution of a ML pipeline. ZenML pipelines can be
-run on multiple orchestration systems. There
-are [standard orchestrators](../extending-zenml/orchestrator.md) that ZenML
-supports out-of-the-box, but you are encourage to write your
-own [orchestrator](../extending-zenml/orchestrator.md) in order to gain more
-control as to exactly how your pipelines are executed!
-
-#### Can I use tool X? How does tool Y integrate with ZenML?
-
-Take a look at
-our [examples](https://github.com/zenml-io/zenml/tree/main/examples) directory,
-=======
 Not really! An orchestrator in MLOps is the system component that is responsible
 for executing and managing the execution of a ML pipeline. ZenML is a framework
 that allows you to run your pipelines on whatever orchestrator you like, and we
@@ -33,17 +19,10 @@
 
 Take a look at our
 [examples](https://github.com/zenml-io/zenml/tree/main/examples) directory,
->>>>>>> ea9a6f25
 which showcases detailed examples for each integration that ZenML supports
 out-of-the-box.
 
 The ZenML team and community is constantly working to include more tools and
-<<<<<<< HEAD
-integrations to the above list (check out
-the [roadmap](https://zenml.io/roadmap) for more details). You
-can [upvote features](https://zenml.io/discussion) you'd like and add your ideas
-to the roadmap.
-=======
 integrations to the above list (check out the
 [roadmap](https://zenml.io/roadmap) for more details). You can [upvote
 features](https://zenml.io/discussion) you'd like and add your ideas to the
@@ -54,32 +33,32 @@
 out [our documentation on how to get
 started](../extending-zenml/stacks-components-flavors) with extending ZenML to
 learn more!
->>>>>>> ea9a6f25
+
+#### How do I install on an M1 Mac
+
+If you have an M1 Mac machine and you are encountering an error while trying to
+install ZenML, please try to setup brew and pyenv with Rosetta 2 and then 
+install ZenML. The issue arises because some of the dependencies aren’t fully
+compatible with the vanilla ARM64 Architecture. The following links may be 
+helpful.
+
+[Pyenv with Apple Silicon](http://sixty-north.com/blog/pyenv-apple-silicon.html)
+[Install Python Under Rosetta 2](https://medium.com/thinknum/how-to-install-python-under-rosetta-2-f98c0865e012)
+
 
 #### How can I make ZenML work with my custom tool? How can I extend or build on ZenML?
 
 This depends on the tool and its respective MLOps category. We have a full guide
-<<<<<<< HEAD
-on this over [here](../extending-zenml)!
-=======
 on this over [here](../extending-zenml/stacks-components-flavors)!
->>>>>>> ea9a6f25
 
 #### Why did you build ZenML?
 
 We built it because we scratched our own itch while deploying multiple machine
-<<<<<<< HEAD
-learning models in production for the past three years. Our team struggled to
-find a simple yet production-ready solution whilst developing large-scale ML
-pipelines, and built a solution for it that we are now proud to share with all
-of you!
-=======
 learning models in production over the past three years. Our team struggled to
 find a simple yet production-ready solution whilst developing large-scale ML
 pipelines. We built a solution for it that we are now proud to share with all of
 you! Read more about this backstory [on our blog
 here](https://blog.zenml.io/why-zenml/).
->>>>>>> ea9a6f25
 
 #### How can I contribute?
 
@@ -92,15 +71,9 @@
 
 #### How can I learn more about MLOps?
 
-<<<<<<< HEAD
-Check out [ZenBytes](https://github.com/zenml-io/zenbytes), where you learn
-MLOps concepts
-in a practical manner with the ZenML framework. Other great resources are:
-=======
 Check out our [ZenBytes](https://github.com/zenml-io/zenbytes) repository and
 course, where you learn MLOps concepts in a practical manner with the ZenML
 framework. Other great resources are:
->>>>>>> ea9a6f25
 
 * [MadeWithML](https://madewithml.com/)
 * [Full Stack Deep Learning](https://fullstackdeeplearning.com/)
@@ -124,56 +97,24 @@
 #### How can I be sure you'll stick around as a tool?
 
 The [team behind ZenML](https://zenml.io/team) have a shared vision of making
-<<<<<<< HEAD
-MLOps simple and accessible to accelerate problem-solving in the world. We
-recently raised
-our [seed round](https://venturebeat.com/2021/12/14/open-source-mlops-framework-zenml-raises-2-7m/)
-=======
 MLOps simple and accessible to accelerate problem solving in the world. We
 recently raised our [seed
 round](https://venturebeat.com/2021/12/14/open-source-mlops-framework-zenml-raises-2-7m/)
->>>>>>> ea9a6f25
 to fulfill this vision, and you can be sure we're here to stay!
 
 Plus, ZenML is and always will be an open-source effort, which lowers the risk
 of it just going away any time soon.
-<<<<<<< HEAD
-
-#### How do I install on an M1 Mac
-
-If you have an M1 Mac machine and you are encountering an error while trying to
-install ZenML, please try to setup brew and pyenv with Rosetta 2 and then 
-install ZenML. The issue arises because some of the dependencies aren’t fully
-compatible with the vanilla ARM64 Architecture. The following links may be 
-helpful.
-
-[Pyenv with Apple Silicon](http://sixty-north.com/blog/pyenv-apple-silicon.html)
-[Install Python Under Rosetta 2](https://medium.com/thinknum/how-to-install-python-under-rosetta-2-f98c0865e012)
-
-#### How can I speak with the community?
-
-The first point of call should
-be [our Slack group](https://zenml.io/slack-invite/).
-Ask your questions about bugs or specific use cases and someone from the core
-team will respond.
-=======
 
 #### How can I speak with the community?
 
 The first point of call should be [our Slack
 group](https://zenml.io/slack-invite/). Ask your questions about bugs or
 specific use cases and someone from the core team will respond.
->>>>>>> ea9a6f25
 
 #### Which license does ZenML use?
 
 ZenML is distributed under the terms of the Apache License Version 2.0. A
-<<<<<<< HEAD
-complete version of the license is available in
-the [LICENSE.md](https://github.com/zenml-io/zenml/blob/main/LICENSE) in this
-=======
 complete version of the license is available in the
 [LICENSE.md](https://github.com/zenml-io/zenml/blob/main/LICENSE) in this
->>>>>>> ea9a6f25
 repository. Any contribution made to this project will be licensed under the
 Apache License Version 2.0.