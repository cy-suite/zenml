#  Copyright (c) ZenML GmbH 2021. All Rights Reserved.
#
#  Licensed under the Apache License, Version 2.0 (the "License");
#  you may not use this file except in compliance with the License.
#  You may obtain a copy of the License at:
#
#       https://www.apache.org/licenses/LICENSE-2.0
#
#  Unless required by applicable law or agreed to in writing, software
#  distributed under the License is distributed on an "AS IS" BASIS,
#  WITHOUT WARRANTIES OR CONDITIONS OF ANY KIND, either express
#  or implied. See the License for the specific language governing
#  permissions and limitations under the License.

import numpy as np

from tests.unit.test_general import _test_materializer
from zenml.materializers.numpy_materializer import NumpyMaterializer
from zenml.metadata.metadata_types import (
    DType,
)


def test_numpy_materializer():
    """Test the numpy materializer with metadata extraction."""

    numeric_array = np.array(
        [
            1,
            2,
            3,
        ]
    )

    # Test the materializer with metadata extraction
    numeric_result, numeric_metadata = _test_materializer(
        step_output_type=np.ndarray,
        materializer_class=NumpyMaterializer,
        step_output=numeric_array,
        return_metadata=True,
<<<<<<< HEAD
        assert_visualization_exists=True,
=======
        expected_metadata_size=7,
>>>>>>> d86d3ee9
    )

    # Assert that the materialized array is correct
    assert np.array_equal(numeric_array, numeric_result)

    # Assert that the extracted metadata is correct for numeric array
    assert numeric_metadata["shape"] == (3,)
    assert numeric_metadata["dtype"] == DType(numeric_array.dtype.type)
    assert numeric_metadata["mean"] == 2.0
    assert numeric_metadata["std"] == 0.816496580927726
    assert numeric_metadata["min"] == 1
    assert numeric_metadata["max"] == 3

    text_array = np.array(
        [
            "Hello",
            "world",
            "hello",
            "zenml",
            "world",
            0.35,
            1,
        ]
    )

    # Test the materializer with metadata extraction
    text_result, text_metadata = _test_materializer(
        step_output_type=np.ndarray,
        materializer_class=NumpyMaterializer,
        step_output=text_array,
        return_metadata=True,
        expected_metadata_size=7,
    )

    # Assert that the materialized array is correct
    assert np.array_equal(text_array, text_result)

    # Assert that the extracted metadata is correct for text array
    assert text_metadata["dtype"] == DType(text_array.dtype.type)
    assert text_metadata["shape"] == (7,)
    assert text_metadata["unique_words"] == 6
    assert text_metadata["total_words"] == 7
    assert text_metadata["most_common_word"] == "world"
    assert text_metadata["most_common_count"] == 2<|MERGE_RESOLUTION|>--- conflicted
+++ resolved
@@ -38,11 +38,8 @@
         materializer_class=NumpyMaterializer,
         step_output=numeric_array,
         return_metadata=True,
-<<<<<<< HEAD
+        expected_metadata_size=7,
         assert_visualization_exists=True,
-=======
-        expected_metadata_size=7,
->>>>>>> d86d3ee9
     )
 
     # Assert that the materialized array is correct
