--- conflicted
+++ resolved
@@ -22,17 +22,9 @@
 
 def test_materializer_works_for_pillow_image_objects(clean_client):
     """Check the materializer is able to handle PIL image objects."""
-<<<<<<< HEAD
-    with does_not_raise():
-        _test_materializer(
-            step_output=Image.new("RGB", (10, 10), color="red"),
-            materializer_class=PillowImageMaterializer,
-            assert_visualization_exists=True,
-        )
-=======
     _test_materializer(
         step_output=Image.new("RGB", (10, 10), color="red"),
         materializer_class=PillowImageMaterializer,
         expected_metadata_size=4,
-    )
->>>>>>> d86d3ee9
+        assert_visualization_exists=True,
+    )