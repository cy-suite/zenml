#  Copyright (c) ZenML GmbH 2021. All Rights Reserved.
#
#  Licensed under the Apache License, Version 2.0 (the "License");
#  you may not use this file except in compliance with the License.
#  You may obtain a copy of the License at:
#
#       https://www.apache.org/licenses/LICENSE-2.0
#
#  Unless required by applicable law or agreed to in writing, software
#  distributed under the License is distributed on an "AS IS" BASIS,
#  WITHOUT WARRANTIES OR CONDITIONS OF ANY KIND, either express
#  or implied. See the License for the specific language governing
#  permissions and limitations under the License.
import os
from contextlib import ExitStack as does_not_raise

import pytest
from pytest_mock import MockFixture

from zenml.client import Client
from zenml.config.pipeline_deployment import PipelineDeployment
from zenml.exceptions import (
    PipelineConfigurationError,
    PipelineInterfaceError,
    StackValidationError,
)
from zenml.pipelines import pipeline
from zenml.steps import BaseParameters, step
from zenml.utils.yaml_utils import write_yaml


def create_pipeline_with_param_value(param_value: int):
    """Creates pipeline instance with a step named 'step' which has a parameter named 'value'."""

    class Params(BaseParameters):
        value: int

    @step
    def step_with_params(params: Params) -> None:
        pass

    @pipeline
    def some_pipeline(step_):
        step_()

    pipeline_instance = some_pipeline(
        step_=step_with_params(params=Params(value=param_value))
    )
    return pipeline_instance


def test_initialize_pipeline_with_args(
    unconnected_two_step_pipeline, generate_empty_steps
):
    """Test that a pipeline can be initialized with args."""
    with does_not_raise():
        empty_step_1, empty_step_2 = generate_empty_steps(2)
        unconnected_two_step_pipeline(empty_step_1(), empty_step_2())


def test_initialize_pipeline_with_kwargs(
    unconnected_two_step_pipeline, generate_empty_steps
):
    """Test that a pipeline can be initialized with kwargs."""
    with does_not_raise():
        empty_step_1, empty_step_2 = generate_empty_steps(2)
        unconnected_two_step_pipeline(
            step_1=empty_step_1(), step_2=empty_step_2()
        )


def test_initialize_pipeline_with_args_and_kwargs(
    unconnected_two_step_pipeline, generate_empty_steps
):
    """Test that a pipeline can be initialized with a mix of args and kwargs."""
    with does_not_raise():
        empty_step_1, empty_step_2 = generate_empty_steps(2)
        unconnected_two_step_pipeline(empty_step_1(), step_2=empty_step_2())


def test_initialize_pipeline_with_too_many_args(
    unconnected_two_step_pipeline, generate_empty_steps
):
    """Test that pipeline initialization fails when too many args are passed."""
    with pytest.raises(PipelineInterfaceError):
        empty_step_1, empty_step_2, empty_step_3 = generate_empty_steps(3)
        unconnected_two_step_pipeline(
            empty_step_1(), empty_step_2(), empty_step_3()
        )


def test_initialize_pipeline_with_too_many_args_and_kwargs(
    unconnected_two_step_pipeline, generate_empty_steps
):
    """Test that pipeline initialization fails when too many args and kwargs are passed."""
    with pytest.raises(PipelineInterfaceError):
        empty_step_1, empty_step_2, empty_step_3 = generate_empty_steps(3)
        unconnected_two_step_pipeline(
            empty_step_3(), step_1=empty_step_1(), step_2=empty_step_2()
        )


def test_initialize_pipeline_with_missing_key(
    unconnected_two_step_pipeline, empty_step
):
    """Test that pipeline initialization fails when an argument is missing."""
    with pytest.raises(PipelineInterfaceError):
        unconnected_two_step_pipeline(step_1=empty_step())


def test_initialize_pipeline_with_unexpected_key(
    unconnected_two_step_pipeline, generate_empty_steps
):
    """Test that pipeline initialization fails when an argument has an unexpected key."""
    with pytest.raises(PipelineInterfaceError):
        empty_step_1, empty_step_2, empty_step_3 = generate_empty_steps(3)
        unconnected_two_step_pipeline(
            step_1=empty_step_1(), step_2=empty_step_2(), step_3=empty_step_3()
        )


def test_initialize_pipeline_with_repeated_args(
    unconnected_two_step_pipeline, empty_step
):
    """Test that pipeline initialization fails when same step object is used."""
    step_instance = empty_step()
    with pytest.raises(PipelineInterfaceError):
        unconnected_two_step_pipeline(step_instance, step_instance)


def test_initialize_pipeline_with_repeated_kwargs(
    unconnected_two_step_pipeline, empty_step
):
    """Test that pipeline initialization fails when same step object is used."""
    step_instance = empty_step()
    with pytest.raises(PipelineInterfaceError):
        unconnected_two_step_pipeline(
            step_1=step_instance, step_2=step_instance
        )


def test_initialize_pipeline_with_repeated_args_and_kwargs(
    unconnected_two_step_pipeline, empty_step
):
    """Test that pipeline initialization fails when same step object is used."""
    step_instance = empty_step()
    with pytest.raises(PipelineInterfaceError):
        unconnected_two_step_pipeline(step_instance, step_2=step_instance)


def test_initialize_pipeline_with_wrong_arg_type(
    unconnected_two_step_pipeline, empty_step
):
    """Test that pipeline initialization fails when an arg has a wrong type."""
    with pytest.raises(PipelineInterfaceError):
        unconnected_two_step_pipeline(1, empty_step())


def test_initialize_pipeline_with_wrong_kwarg_type(
    unconnected_two_step_pipeline, empty_step
):
    """Test that pipeline initialization fails when a kwarg has a wrong type."""
    with pytest.raises(PipelineInterfaceError):
        unconnected_two_step_pipeline(step_1=1, step_2=empty_step())


def test_initialize_pipeline_with_missing_arg_step_brackets(
    unconnected_two_step_pipeline, generate_empty_steps
):
    """Test that pipeline initialization fails with missing arg brackets."""
    with pytest.raises(PipelineInterfaceError):
        empty_step_1, empty_step_2 = generate_empty_steps(2)
        unconnected_two_step_pipeline(empty_step_1, empty_step_2)


def test_initialize_pipeline_with_missing_kwarg_step_brackets(
    unconnected_two_step_pipeline, generate_empty_steps
):
    """Test that pipeline initialization fails with missing kwarg brackets."""
    with pytest.raises(PipelineInterfaceError):
        empty_step_1, empty_step_2 = generate_empty_steps(2)
        unconnected_two_step_pipeline(step_1=empty_step_1, step_2=empty_step_2)


def test_setting_step_parameter_with_config_object():
    """Test whether step parameters can be set using a config object."""
    config_value = 0
    pipeline_instance = create_pipeline_with_param_value(config_value)
    step_instance = pipeline_instance.steps["step_"]

    assert step_instance.configuration.parameters["value"] == config_value


def test_overwrite_step_parameter_with_config_yaml(tmp_path):
    """Test whether step parameters can be overwritten using a config yaml."""
    config_value = 0
    pipeline_instance = create_pipeline_with_param_value(config_value)

    yaml_path = os.path.join(tmp_path, "config.yaml")
    yaml_config_value = 1
    write_yaml(
        yaml_path,
        {"steps": {"step_": {"parameters": {"value": yaml_config_value}}}},
    )
    pipeline_instance = pipeline_instance.with_config(
        yaml_path, overwrite_step_parameters=True
    )
    step_instance = pipeline_instance.steps["step_"]
    assert step_instance.configuration.parameters["value"] == yaml_config_value


def test_dont_overwrite_step_parameter_with_config_yaml(tmp_path):
    """Test that step parameters don't get overwritten by yaml file if not forced."""
    config_value = 0
    pipeline_instance = create_pipeline_with_param_value(config_value)

    yaml_path = os.path.join(tmp_path, "config.yaml")
    yaml_config_value = 1
    write_yaml(
        yaml_path,
        {"steps": {"step_": {"parameters": {"value": yaml_config_value}}}},
    )
    pipeline_instance = pipeline_instance.with_config(yaml_path)
    step_instance = pipeline_instance.steps["step_"]
    assert step_instance.configuration.parameters["value"] == config_value


def test_yaml_configuration_with_invalid_step_name(tmp_path):
    """Test that a config yaml with an invalid step name raises an exception."""
    pipeline_instance = create_pipeline_with_param_value(0)

    yaml_path = os.path.join(tmp_path, "config.yaml")
    write_yaml(
        yaml_path,
        {"steps": {"WRONG_STEP_NAME": {"parameters": {"value": 0}}}},
    )
    with pytest.raises(PipelineConfigurationError):
        _ = pipeline_instance.with_config(yaml_path)


def test_yaml_configuration_allows_enabling_cache(tmp_path):
    """Test that a config yaml allows you to disable the cache for a step."""
    pipeline_instance = create_pipeline_with_param_value(13)

    yaml_path = os.path.join(tmp_path, "config.yaml")
    cache_value = False
    write_yaml(
        yaml_path,
        {"steps": {"step_": {"parameters": {"enable_cache": cache_value}}}},
    )
    pipeline_instance = pipeline_instance.with_config(yaml_path)
    step_instance = pipeline_instance.steps["step_"]
    assert step_instance.enable_cache == cache_value


def test_setting_pipeline_parameter_name_when_initializing_pipeline(
    one_step_pipeline, empty_step
):
    """Tests that initializing a pipeline with a step sets the attribute `pipeline_parameter_name` of the step."""
    step_instance = empty_step()
    assert step_instance.pipeline_parameter_name is None
    one_step_pipeline(step_instance)
    assert step_instance.pipeline_parameter_name == "step_"


def test_calling_a_pipeline_twice_raises_no_exception(
    one_step_pipeline, empty_step
):
    """Tests that calling one pipeline instance twice does not raise any exception."""
    pipeline_instance = one_step_pipeline(empty_step())

    with does_not_raise():
        pipeline_instance.run(unlisted=True)
        pipeline_instance.run(unlisted=True)


def test_pipeline_run_fails_when_required_step_operator_is_missing(
    one_step_pipeline,
):
    """Tests that running a pipeline with a step that requires a custom step operator fails if the active stack does not contain this step operator."""

    @step(step_operator="azureml")
    def step_that_requires_step_operator() -> None:
        pass

    assert not Client().active_stack.step_operator
    with pytest.raises(StackValidationError):
<<<<<<< HEAD
        one_step_pipeline(step_that_requires_step_operator()).run(unlisted=True)


@step(enable_cache=True)
def step_with_cache_enabled() -> None:
    pass


@step(enable_cache=False)
def step_with_cache_disabled() -> None:
    pass


@pipeline(enable_cache=True)
def pipeline_with_cache_enabled(step_1, step_2) -> None:
    step_1()
    step_2()


@pipeline(enable_cache=False)
def pipeline_with_cache_disabled(
    step_1,
    step_2,
) -> None:
    step_1()
    step_2()


def test_setting_enable_cache_at_run_level_overrides_all_decorator_values(
    mocker: MockFixture,
):
    """Test that `pipeline.run(enable_cache=...)` overrides decorator values."""

    def assert_cache_enabled(pipeline_deployment: PipelineDeployment):
        assert pipeline_deployment.pipeline.enable_cache is True
        for step_ in pipeline_deployment.steps.values():
            assert step_.config.enable_cache is True

    def assert_cache_disabled(pipeline_deployment: PipelineDeployment):
        assert pipeline_deployment.pipeline.enable_cache is False
        for step_ in pipeline_deployment.steps.values():
            assert step_.config.enable_cache is False

    cache_enabled_mock = mocker.MagicMock(side_effect=assert_cache_enabled)
    cache_disabled_mock = mocker.MagicMock(side_effect=assert_cache_disabled)

    # Test that `enable_cache=True` overrides all decorator values
    mocker.patch(
        "zenml.stack.stack.Stack.deploy_pipeline", new=cache_enabled_mock
    )
    pipeline_instance = pipeline_with_cache_disabled(
        step_1=step_with_cache_enabled(),
        step_2=step_with_cache_disabled(),
    )
    pipeline_instance.run(unlisted=True, enable_cache=True)
    assert cache_enabled_mock.call_count == 1

    # Test that `enable_cache=False` overrides all decorator values
    mocker.patch(
        "zenml.stack.stack.Stack.deploy_pipeline", new=cache_disabled_mock
    )
    pipeline_instance = pipeline_with_cache_enabled(
        step_1=step_with_cache_enabled(),
        step_2=step_with_cache_disabled(),
    )
    pipeline_instance.run(unlisted=True, enable_cache=False)
    assert cache_disabled_mock.call_count == 1
=======
        one_step_pipeline(step_that_requires_step_operator()).run(
            unlisted=True
        )
>>>>>>> 173611a3
<|MERGE_RESOLUTION|>--- conflicted
+++ resolved
@@ -285,8 +285,9 @@
 
     assert not Client().active_stack.step_operator
     with pytest.raises(StackValidationError):
-<<<<<<< HEAD
-        one_step_pipeline(step_that_requires_step_operator()).run(unlisted=True)
+        one_step_pipeline(step_that_requires_step_operator()).run(
+            unlisted=True
+        )
 
 
 @step(enable_cache=True)
@@ -352,9 +353,4 @@
         step_2=step_with_cache_disabled(),
     )
     pipeline_instance.run(unlisted=True, enable_cache=False)
-    assert cache_disabled_mock.call_count == 1
-=======
-        one_step_pipeline(step_that_requires_step_operator()).run(
-            unlisted=True
-        )
->>>>>>> 173611a3
+    assert cache_disabled_mock.call_count == 1