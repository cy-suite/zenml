--- conflicted
+++ resolved
@@ -50,25 +50,17 @@
         user=clean_client.active_user.id,
         project=clean_client.active_project.id,
     )
-<<<<<<< HEAD
-    assert len(clean_client.zen_store.list_artifacts()) == 0
+
+    assert len(clean_client.list_artifacts()) == 0
     return_val = publish_utils.publish_output_artifacts({"output": artifact_1})
-    assert len(clean_client.zen_store.list_artifacts()) == 1
-    assert isinstance(return_val, dict)
-    assert len(return_val) == 1
-    assert isinstance(return_val["output"], UUID)
-    return_val = publish_utils.publish_output_artifacts({})
-    assert len(clean_client.zen_store.list_artifacts()) == 1
-=======
-    assert len(clean_client.list_artifacts()) == 0
-    return_val = publish_output_artifacts({"output": artifact_1})
     assert len(clean_client.list_artifacts()) == 1
     assert isinstance(return_val, dict)
     assert len(return_val) == 1
     assert isinstance(return_val["output"], UUID)
-    return_val = publish_output_artifacts({})
+    
+    return_val = publish_utils.publish_output_artifacts({})
     assert len(clean_client.list_artifacts()) == 1
->>>>>>> 0c05c2c8
+
     assert return_val == {}
     return_val = publish_utils.publish_output_artifacts(
         {
