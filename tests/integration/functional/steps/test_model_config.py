#  Copyright (c) ZenML GmbH 2023. All Rights Reserved.
#
#  Licensed under the Apache License, Version 2.0 (the "License");
#  you may not use this file except in compliance with the License.
#  You may obtain a copy of the License at:
#
#       https://www.apache.org/licenses/LICENSE-2.0
#
#  Unless required by applicable law or agreed to in writing, software
#  distributed under the License is distributed on an "AS IS" BASIS,
#  WITHOUT WARRANTIES OR CONDITIONS OF ANY KIND, either express
#  or implied. See the License for the specific language governing
#  permissions and limitations under the License.

from typing import Tuple
from unittest import mock
from uuid import uuid4

import pytest
from tests.integration.functional.utils import model_killer
from typing_extensions import Annotated

from zenml import get_step_context, pipeline, step
from zenml.artifacts.artifact_config import ArtifactConfig
from zenml.artifacts.external_artifact import ExternalArtifact
from zenml.client import Client
from zenml.constants import RUNNING_MODEL_VERSION
<<<<<<< HEAD
from zenml.model.model_config import ModelConfig
from zenml.model.utils import link_output_to_model
from zenml.models import ModelRequestModel, ModelVersionRequestModel
=======
from zenml.enums import ExecutionStatus
from zenml.model import ArtifactConfig, ModelConfig, link_output_to_model
from zenml.models import (
    ModelRequestModel,
    ModelVersionRequestModel,
    PipelineRunUpdateModel,
)
>>>>>>> 3bbc69c8


@step
def _assert_that_model_config_set(name="foo", version=RUNNING_MODEL_VERSION):
    """Step asserting that passed model name and version is in model context."""
    assert get_step_context().model_config.name == name
    assert get_step_context().model_config.version == version


def test_model_config_passed_to_step_context_via_step():
    """Test that model config was passed to step context via step."""

    @pipeline(name="bar", enable_cache=False)
    def _simple_step_pipeline():
        _assert_that_model_config_set.with_options(
            model_config=ModelConfig(
                name="foo", create_new_model_version=True
            ),
        )()

    with model_killer():
        _simple_step_pipeline()


def test_model_config_passed_to_step_context_via_pipeline():
    """Test that model config was passed to step context via pipeline."""

    @pipeline(
        name="bar",
        model_config=ModelConfig(name="foo", create_new_model_version=True),
        enable_cache=False,
    )
    def _simple_step_pipeline():
        _assert_that_model_config_set()

    with model_killer():
        _simple_step_pipeline()


def test_model_config_passed_to_step_context_via_step_and_pipeline():
    """Test that model config was passed to step context via both, but step is dominating."""

    @pipeline(
        name="bar",
        model_config=ModelConfig(name="bar", create_new_model_version=True),
        enable_cache=False,
    )
    def _simple_step_pipeline():
        _assert_that_model_config_set.with_options(
            model_config=ModelConfig(
                name="foo", create_new_model_version=True
            ),
        )()

    with model_killer():
        _simple_step_pipeline()


def test_model_config_passed_to_step_context_and_switches():
    """Test that model config was passed to step context via both and switches possible."""

    @pipeline(
        name="bar",
        model_config=ModelConfig(name="bar", create_new_model_version=True),
        enable_cache=False,
    )
    def _simple_step_pipeline():
        # this step will use ModelConfig from itself
        _assert_that_model_config_set.with_options(
            model_config=ModelConfig(
                name="foo", create_new_model_version=True
            ),
        )()
        # this step will use ModelConfig from pipeline
        _assert_that_model_config_set(name="bar")
        # and another switch of context
        _assert_that_model_config_set.with_options(
            model_config=ModelConfig(
                name="foobar", create_new_model_version=True
            ),
        )(name="foobar")

    with model_killer():
        _simple_step_pipeline()


@step(model_config=ModelConfig(name="foo", create_new_model_version=True))
def _this_step_creates_a_version():
    return 1


@step
def _this_step_does_not_create_a_version():
    return 1


def test_create_new_versions_both_pipeline_and_step():
    """Test that model config on step and pipeline levels can create new model versions at the same time."""
    desc = "Should be the best version ever!"

    @pipeline(
        name="bar",
        model_config=ModelConfig(
            name="bar", create_new_model_version=True, version_description=desc
        ),
        enable_cache=False,
    )
    def _this_pipeline_creates_a_version():
        _this_step_creates_a_version()
        _this_step_does_not_create_a_version()

    with model_killer():
        client = Client()

        _this_pipeline_creates_a_version()

        foo = client.get_model("foo")
        assert foo.name == "foo"
        foo_version = client.get_model_version("foo")
        assert foo_version.name == "1"

        bar = client.get_model("bar")
        assert bar.name == "bar"
        bar_version = client.get_model_version("bar")
        assert bar_version.name == "1"
        assert bar_version.description == desc

        _this_pipeline_creates_a_version()

        foo_version = client.get_model_version("foo")
        assert foo_version.name == "2"

        bar_version = client.get_model_version("bar")
        assert bar_version.name == "2"
        assert bar_version.description == desc


def test_create_new_version_only_in_step():
    """Test that model config on step level only can create new model version."""

    @pipeline(name="bar", enable_cache=False)
    def _this_pipeline_does_not_create_a_version():
        _this_step_creates_a_version()
        _this_step_does_not_create_a_version()

    with model_killer():
        client = Client()

        _this_pipeline_does_not_create_a_version()

        bar = client.get_model("foo")
        assert bar.name == "foo"
        bar_version = client.get_model_version("foo")
        assert bar_version.name == "1"

        _this_pipeline_does_not_create_a_version()

        bar_version = client.get_model_version("foo")
        assert bar_version.name == "2"


def test_create_new_version_only_in_pipeline():
    """Test that model config on pipeline level only can create new model version."""

    @pipeline(
        name="bar",
        model_config=ModelConfig(name="bar", create_new_model_version=True),
        enable_cache=False,
    )
    def _this_pipeline_creates_a_version():
        _this_step_does_not_create_a_version()

    with model_killer():
        client = Client()

        _this_pipeline_creates_a_version()

        foo = client.get_model("bar")
        assert foo.name == "bar"
        foo_version = client.get_model_version("bar")
        assert foo_version.name == "1"

        _this_pipeline_creates_a_version()

        foo_version = client.get_model_version("bar")
        assert foo_version.name == "2"


@step
def _this_step_produces_output() -> (
    Annotated[int, "data", ArtifactConfig(overwrite_model_link=False)]
):
    return 1


@step
def _this_step_tries_to_recover(run_number: int):
    mv = get_step_context().model_config._get_model_version()
    assert (
        len(mv.artifact_object_ids["bar::_this_step_produces_output::data"])
        == run_number
    ), "expected AssertionError"

    raise Exception("make pipeline fail")


@pytest.mark.parametrize(
    "model_config",
    [
        ModelConfig(
            name="foo",
            create_new_model_version=True,
            delete_new_version_on_failure=False,
        ),
        ModelConfig(
            name="foo",
            version="test running version",
            create_new_model_version=True,
            delete_new_version_on_failure=False,
        ),
    ],
    ids=["default_running_name", "custom_running_name"],
)
def test_recovery_of_steps(model_config: ModelConfig):
    """Test that model config can recover states after previous fails."""

    @pipeline(
        name="bar",
        enable_cache=False,
        model_config=model_config,
    )
    def _this_pipeline_will_recover(run_number: int):
        _this_step_produces_output()
        _this_step_tries_to_recover(
            run_number, after=["_this_step_produces_output"]
        )

    with model_killer():
        client = Client()

        with pytest.raises(Exception, match="make pipeline fail"):
            _this_pipeline_will_recover(1)
        with pytest.raises(Exception, match="make pipeline fail"):
            _this_pipeline_will_recover(2)
        with pytest.raises(Exception, match="make pipeline fail"):
            _this_pipeline_will_recover(3)

        model = client.get_model("foo")
        mv = client.get_model_version(
            model_name_or_id=model.id,
            model_version_name_or_number_or_id=model_config.version
            or RUNNING_MODEL_VERSION,
        )
        assert mv.name == model_config.version or RUNNING_MODEL_VERSION
        assert len(mv.artifact_object_ids) == 1
        assert (
            len(
                mv.artifact_object_ids["bar::_this_step_produces_output::data"]
            )
            == 3
        )


@pytest.mark.parametrize(
    "model_config",
    [
        ModelConfig(
            name="foo",
            create_new_model_version=True,
            delete_new_version_on_failure=True,
        ),
        ModelConfig(
            name="foo",
            version="test running version",
            create_new_model_version=True,
            delete_new_version_on_failure=True,
        ),
    ],
    ids=["default_running_name", "custom_running_name"],
)
def test_clean_up_after_failure(model_config: ModelConfig):
    """Test that hanging `running` versions are cleaned-up after failure."""

    @pipeline(
        name="bar",
        enable_cache=False,
        model_config=model_config,
    )
    def _this_pipeline_will_not_recover(run_number: int):
        _this_step_produces_output()
        _this_step_tries_to_recover(
            run_number, after=["_this_step_produces_output"]
        )

    with model_killer():
        client = Client()

        with pytest.raises(Exception, match="make pipeline fail"):
            _this_pipeline_will_not_recover(1)
        with pytest.raises(AssertionError, match="expected AssertionError"):
            _this_pipeline_will_not_recover(2)

        model = client.get_model("foo")
        with pytest.raises(KeyError):
            client.get_model_version(
                model_name_or_id=model.id,
                model_version_name_or_number_or_id=model_config.version
                or RUNNING_MODEL_VERSION,
            )


@step(model_config=ModelConfig(name="foo", create_new_model_version=True))
def _new_version_step():
    return 1


@step
def _no_model_config_step():
    return 1


@pipeline(
    enable_cache=False,
    model_config=ModelConfig(name="foo", create_new_model_version=True),
)
def _new_version_pipeline_overridden_warns():
    _new_version_step()


@pipeline(
    enable_cache=False,
    model_config=ModelConfig(name="foo", create_new_model_version=True),
)
def _new_version_pipeline_not_warns():
    _no_model_config_step()


@pipeline(enable_cache=False)
def _no_new_version_pipeline_not_warns():
    _new_version_step()


@pipeline(enable_cache=False)
def _no_new_version_pipeline_warns_on_steps():
    _new_version_step()
    _new_version_step()


@pipeline(
    enable_cache=False,
    model_config=ModelConfig(name="foo", create_new_model_version=True),
)
def _new_version_pipeline_warns_on_steps():
    _new_version_step()
    _no_model_config_step()


@pytest.mark.parametrize(
    "pipeline, expected_warning",
    [
        (
            _new_version_pipeline_overridden_warns,
            "is overridden in all steps",
        ),
        (_new_version_pipeline_not_warns, ""),
        (_no_new_version_pipeline_not_warns, ""),
        (
            _no_new_version_pipeline_warns_on_steps,
            "`create_new_model_version` is configured only in one",
        ),
        (
            _new_version_pipeline_warns_on_steps,
            "`create_new_model_version` is configured only in one",
        ),
    ],
    ids=[
        "Pipeline with one step, which overrides model_config - warns that pipeline conf is useless.",
        "Configuration in pipeline only - not warns.",
        "Configuration in step only - not warns.",
        "Two steps ask to create new versions - warning to keep it in one place.",
        "Pipeline and one of the steps ask to create new versions - warning to keep it in one place.",
    ],
)
def test_multiple_definitions_create_new_version_warns(
    pipeline, expected_warning
):
    """Test that setting conflicting model configurations are raise warnings to user."""
    with model_killer():
        with mock.patch(
            "zenml.new.pipelines.pipeline.logger.warning"
        ) as logger:
            pipeline()
            if expected_warning:
                logger.assert_called_once()
                assert expected_warning in logger.call_args[0][0]
            else:
                logger.assert_not_called()


@pipeline(name="bar", enable_cache=False)
def _pipeline_run_link_attached_from_pipeline_context_single_step():
    _this_step_produces_output()


@pipeline(name="bar", enable_cache=False)
def _pipeline_run_link_attached_from_pipeline_context_multiple_steps():
    _this_step_produces_output()
    _this_step_produces_output()


@pytest.mark.parametrize(
    "pipeline",
    (
        _pipeline_run_link_attached_from_pipeline_context_single_step,
        _pipeline_run_link_attached_from_pipeline_context_multiple_steps,
    ),
    ids=["Single step pipeline", "Multiple steps pipeline"],
)
def test_pipeline_run_link_attached_from_pipeline_context(pipeline):
    """Tests that current pipeline run information is attached to model version by pipeline context."""
    with model_killer():
        client = Client()

        run_name_1 = f"bar_run_{uuid4()}"
        pipeline.with_options(
            run_name=run_name_1,
            model_config=ModelConfig(
                name="foo",
                create_new_model_version=True,
                delete_new_version_on_failure=True,
            ),
        )()
        run_name_2 = f"bar_run_{uuid4()}"
        pipeline.with_options(
            run_name=run_name_2,
            model_config=ModelConfig(
                name="foo",
            ),
        )()

        model = client.get_model("foo")
        mv = client.get_model_version(
            model_name_or_id=model.id,
        )

        assert len(mv.pipeline_run_ids) == 2
        assert {run_name for run_name in mv.pipeline_run_ids} == {
            run_name_1,
            run_name_2,
        }


@pipeline(name="bar", enable_cache=False)
def _pipeline_run_link_attached_from_step_context_single_step(mc: ModelConfig):
    _this_step_produces_output.with_options(model_config=mc)()


@pipeline(name="bar", enable_cache=False)
def _pipeline_run_link_attached_from_step_context_multiple_step(
    mc: ModelConfig,
):
    _this_step_produces_output.with_options(model_config=mc)()
    _this_step_produces_output.with_options(model_config=mc)()


@pytest.mark.parametrize(
    "pipeline",
    (
        _pipeline_run_link_attached_from_step_context_single_step,
        _pipeline_run_link_attached_from_step_context_multiple_step,
    ),
    ids=["Single step pipeline", "Multiple steps pipeline"],
)
def test_pipeline_run_link_attached_from_step_context(pipeline):
    """Tests that current pipeline run information is attached to model version by step context."""
    with model_killer():
        client = Client()

        run_name_1 = f"bar_run_{uuid4()}"
        pipeline.with_options(
            run_name=run_name_1,
        )(
            ModelConfig(
                name="foo",
                create_new_model_version=True,
                delete_new_version_on_failure=True,
            )
        )
        run_name_2 = f"bar_run_{uuid4()}"
        pipeline.with_options(
            run_name=run_name_2,
        )(
            ModelConfig(
                name="foo",
            )
        )

        model = client.get_model("foo")
        mv = client.get_model_version(
            model_name_or_id=model.id,
        )

        assert len(mv.pipeline_run_ids) == 2
        assert {run_name for run_name in mv.pipeline_run_ids} == {
            run_name_1,
            run_name_2,
        }


@step
def _this_step_has_model_config_on_artifact_level() -> (
    Tuple[
        Annotated[
            int, "declarative_link", ArtifactConfig(model_name="declarative")
        ],
        Annotated[int, "functional_link"],
    ]
):
    link_output_to_model(
        ArtifactConfig(model_name="functional"), output_name="functional_link"
    )
    return 1, 2


@pipeline(enable_cache=False)
def _pipeline_run_link_attached_from_artifact_context_single_step():
    _this_step_has_model_config_on_artifact_level()


@pipeline(enable_cache=False)
def _pipeline_run_link_attached_from_artifact_context_multiple_step():
    _this_step_has_model_config_on_artifact_level()
    _this_step_has_model_config_on_artifact_level()


@pipeline(enable_cache=False, model_config=ModelConfig(name="pipeline"))
def _pipeline_run_link_attached_from_mixed_context_single_step():
    _this_step_has_model_config_on_artifact_level()
    _this_step_produces_output()
    _this_step_produces_output.with_options(
        model_config=ModelConfig(name="step"),
    )()


@pipeline(enable_cache=False, model_config=ModelConfig(name="pipeline"))
def _pipeline_run_link_attached_from_mixed_context_multiple_step():
    _this_step_has_model_config_on_artifact_level()
    _this_step_produces_output()
    _this_step_produces_output.with_options(
        model_config=ModelConfig(name="step"),
    )()
    _this_step_has_model_config_on_artifact_level()
    _this_step_produces_output()
    _this_step_produces_output.with_options(
        model_config=ModelConfig(name="step"),
    )()


@pytest.mark.parametrize(
    "pipeline,model_names",
    (
        (
            _pipeline_run_link_attached_from_artifact_context_single_step,
            ["declarative", "functional"],
        ),
        (
            _pipeline_run_link_attached_from_artifact_context_multiple_step,
            ["declarative", "functional"],
        ),
        (
            _pipeline_run_link_attached_from_mixed_context_single_step,
            ["declarative", "functional", "step", "pipeline"],
        ),
        (
            _pipeline_run_link_attached_from_mixed_context_multiple_step,
            ["declarative", "functional", "step", "pipeline"],
        ),
    ),
    ids=[
        "Single step pipeline (declarative+functional)",
        "Multiple steps pipeline (declarative+functional)",
        "Single step pipeline (declarative+functional+step+pipeline)",
        "Multiple steps pipeline (declarative+functional+step+pipeline)",
    ],
)
def test_pipeline_run_link_attached_from_mixed_context(pipeline, model_names):
    """Tests that current pipeline run information is attached to model version by artifact context.

    Here we use 2 models and Artifacts has different configs to link there.
    """
    with model_killer():
        client = Client()

        models = []
        for model_name in model_names:
            models.append(
                client.create_model(
                    ModelRequestModel(
                        name=model_name,
                        user=Client().active_user.id,
                        workspace=Client().active_workspace.id,
                    )
                )
            )
            client.create_model_version(
                ModelVersionRequestModel(
                    model=models[-1].id,
                    name="good_one",
                    user=Client().active_user.id,
                    workspace=Client().active_workspace.id,
                )
            )

        run_name_1 = f"bar_run_{uuid4()}"
        pipeline.with_options(
            run_name=run_name_1,
        )()
        run_name_2 = f"bar_run_{uuid4()}"
        pipeline.with_options(
            run_name=run_name_2,
        )()

        for model in models:
            mv = client.get_model_version(
                model_name_or_id=model.id,
            )
            assert len(mv.pipeline_run_ids) == 2
            assert {run_name for run_name in mv.pipeline_run_ids} == {
                run_name_1,
                run_name_2,
            }


@step
def _consumer_step(a: int, b: int):
    assert a == b


@step(model_config=ModelConfig(name="step", create_new_model_version=True))
def _producer_step() -> Tuple[int, int, int]:
    return 1, 2, 3


@pipeline
def _consumer_pipeline_with_step_context():
    _consumer_step.with_options(model_config=ModelConfig(name="step"))(
        ExternalArtifact(model_artifact_name="output_0"), 1
    )


@pipeline
def _consumer_pipeline_with_artifact_context():
    _consumer_step(
        ExternalArtifact(model_artifact_name="output_1", model_name="step"), 2
    )


@pipeline(model_config=ModelConfig(name="step"))
def _consumer_pipeline_with_pipeline_context():
    _consumer_step(
        ExternalArtifact(model_artifact_name="output_2", model_name="step"), 3
    )


@pipeline
def _producer_pipeline():
    _producer_step()


def test_that_consumption_also_registers_run_in_model_version():
    """Test that consumption scenario also registers run in model version."""
    with model_killer():
        producer_run = f"producer_run_{uuid4()}"
        consumer_run_1 = f"consumer_run_1_{uuid4()}"
        consumer_run_2 = f"consumer_run_2_{uuid4()}"
        consumer_run_3 = f"consumer_run_3_{uuid4()}"
        _producer_pipeline.with_options(
            run_name=producer_run, enable_cache=False
        )()
        _consumer_pipeline_with_step_context.with_options(
            run_name=consumer_run_1
        )()
        _consumer_pipeline_with_artifact_context.with_options(
            run_name=consumer_run_2
        )()
        _consumer_pipeline_with_pipeline_context.with_options(
            run_name=consumer_run_3
        )()

        client = Client()
        model = client.get_model(model_name_or_id="step")
        mv = client.get_model_version(
            model_name_or_id=model.id,
        )
        assert len(mv.pipeline_run_ids) == 4
        assert {run_name for run_name in mv.pipeline_run_ids} == {
            producer_run,
            consumer_run_1,
            consumer_run_2,
            consumer_run_3,
        }


def test_that_if_some_steps_request_new_version_but_cached_new_version_is_still_created():
    """Test that if one of the steps requests a new version but was cached a new version is still created for other steps."""
    with model_killer():

        @pipeline(model_config=ModelConfig(name="step"))
        def _inner_pipeline():
            # this step requests a new version, but can be cached
            _this_step_produces_output.with_options(
                model_config=ModelConfig(
                    name="step", create_new_model_version=True
                )
            )()
            # this is an always run step
            _this_step_produces_output.with_options(enable_cache=False)()

        # this will run all steps, including one requesting new version
        run_1 = f"run_{uuid4()}"
        _inner_pipeline.with_options(run_name=run_1)()
        # here the step requesting new version is cached
        run_2 = f"run_{uuid4()}"
        _inner_pipeline.with_options(run_name=run_2)()

        client = Client()
        model = client.get_model(model_name_or_id="step")
        assert len(model.versions) == 2
        assert {
            run_name
            for mv in model.versions
            for run_name in mv.pipeline_run_ids
        } == {run_1, run_2}


def test_that_pipeline_run_is_removed_on_deletion_of_pipeline_run():
    """Test that if pipeline run gets deleted - it is removed from model version."""
    with model_killer():

        @pipeline(model_config=ModelConfig(name="step"), enable_cache=False)
        def _inner_pipeline():
            _this_step_produces_output.with_options(
                model_config=ModelConfig(
                    name="step", create_new_model_version=True
                )
            )()

        run_1 = f"run_{uuid4()}"
        _inner_pipeline.with_options(run_name=run_1)()

        client = Client()
        client.delete_pipeline_run(run_1)
        model = client.get_model(model_name_or_id="step")
        assert len(model.versions) == 1
        assert len(model.versions[0].pipeline_run_ids) == 0


def test_that_pipeline_run_is_removed_on_deletion_of_pipeline():
    """Test that if pipeline gets deleted - runs are removed from model version."""
    with model_killer():

        @pipeline(
            model_config=ModelConfig(name="step"),
            enable_cache=False,
            name="test_that_pipeline_run_is_removed_on_deletion_of_pipeline",
        )
        def _inner_pipeline():
            _this_step_produces_output.with_options(
                model_config=ModelConfig(
                    name="step", create_new_model_version=True
                )
            )()

        run_1 = f"run_{uuid4()}"
        _inner_pipeline.with_options(run_name=run_1)()

        client = Client()
        client.delete_pipeline(
            "test_that_pipeline_run_is_removed_on_deletion_of_pipeline"
        )
        model = client.get_model(model_name_or_id="step")
        assert len(model.versions) == 1
        assert len(model.versions[0].pipeline_run_ids) == 0


def test_that_artifact_is_removed_on_deletion():
    """Test that if artifact gets deleted - it is removed from model version."""
    with model_killer():

        @pipeline(
            model_config=ModelConfig(name="step"),
            enable_cache=False,
        )
        def _inner_pipeline():
            _this_step_produces_output.with_options(
                model_config=ModelConfig(
                    name="step", create_new_model_version=True
                )
            )()

        run_1 = f"run_{uuid4()}"
        _inner_pipeline.with_options(run_name=run_1)()

        client = Client()
        run = client.get_pipeline_run(run_1)
        client.delete_pipeline(run.pipeline.id)
        client.delete_artifact(
            run.steps["_this_step_produces_output"].outputs["data"].id
        )
        model = client.get_model(model_name_or_id="step")
        assert len(model.versions) == 1
        assert len(model.versions[0].artifact_object_ids) == 0


@step
def _this_step_fails():
    raise Exception("make pipeline fail")


@pytest.mark.parametrize(
    "version",
    ("test running version", None),
    ids=["custom_running_name", "default_running_name"],
)
def test_that_two_pipelines_cannot_run_at_the_same_time_requesting_new_version_and_with_recovery(
    version,
):
    """Test that if second pipeline for same new version is started in parallel - it will fail."""

    @pipeline(
        name="bar",
        enable_cache=False,
        model_config=ModelConfig(
            name="multi_run",
            version=version,
            create_new_model_version=True,
            delete_new_version_on_failure=False,
        ),
    )
    def _this_pipeline_will_fail():
        _this_step_fails()

    with model_killer():
        client = Client()
        # this pipeline fails, but persists intermediate version
        with pytest.raises(Exception, match="make pipeline fail"):
            run_name_1 = f"multi_run_{uuid4()}"
            _this_pipeline_will_fail.with_options(run_name=run_name_1)()

        # here we fake that previous failed pipeline is still running
        run_id = client.get_pipeline_run(name_id_or_prefix=run_name_1).id
        client.zen_store.update_run(
            run_id=run_id,
            run_update=PipelineRunUpdateModel(status=ExecutionStatus.RUNNING),
        )
        with pytest.raises(
            RuntimeError,
            match="New model version was requested, but pipeline run",
        ):
            _this_pipeline_will_fail.with_options(
                run_name=f"multi_run_{uuid4()}"
            )()


def test_that_two_pipelines_cannot_create_same_specified_version():
    """Test that if second pipeline for same new version is started after completion of first one - it will fail."""

    @pipeline(
        model_config=ModelConfig(
            name="step",
            version="test running version",
            create_new_model_version=True,
        ),
        enable_cache=False,
    )
    def _inner_pipeline():
        _this_step_produces_output()

    with model_killer():
        _inner_pipeline()
        with pytest.raises(RuntimeError, match="Cannot create version"):
            _inner_pipeline()


def test_that_two_decorators_cannot_request_different_specific_new_version():
    """Test that if multiple decorators request different new versions - it will fail."""

    @pipeline(
        model_config=ModelConfig(
            name="step",
            version="test running version",
            create_new_model_version=True,
        ),
        enable_cache=False,
    )
    def _inner_pipeline():
        _this_step_produces_output()
        _this_step_produces_output.with_options(
            model_config=ModelConfig(
                name="step",
                version="test running version 2",
                create_new_model_version=True,
            ),
        )()

    with model_killer():
        with pytest.raises(
            ValueError,
            match="A mismatch of `version` name in model configurations provided",
        ):
            _inner_pipeline()<|MERGE_RESOLUTION|>--- conflicted
+++ resolved
@@ -25,19 +25,14 @@
 from zenml.artifacts.external_artifact import ExternalArtifact
 from zenml.client import Client
 from zenml.constants import RUNNING_MODEL_VERSION
-<<<<<<< HEAD
+from zenml.enums import ExecutionStatus
 from zenml.model.model_config import ModelConfig
 from zenml.model.utils import link_output_to_model
-from zenml.models import ModelRequestModel, ModelVersionRequestModel
-=======
-from zenml.enums import ExecutionStatus
-from zenml.model import ArtifactConfig, ModelConfig, link_output_to_model
 from zenml.models import (
     ModelRequestModel,
     ModelVersionRequestModel,
     PipelineRunUpdateModel,
 )
->>>>>>> 3bbc69c8
 
 
 @step
