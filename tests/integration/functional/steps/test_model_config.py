--- conflicted
+++ resolved
@@ -13,34 +13,15 @@
 #  permissions and limitations under the License.
 
 from contextlib import contextmanager
-<<<<<<< HEAD
-
-import pytest
-=======
 from unittest import mock
 
 import pytest
 from typing_extensions import Annotated
->>>>>>> 4fb0691d
 
 from zenml import get_step_context, pipeline, step
 from zenml.client import Client
 from zenml.constants import RUNNING_MODEL_VERSION
-<<<<<<< HEAD
-from zenml.model import ModelConfig
-
-
-@contextmanager
-def model_killer(model_name):
-    try:
-        yield
-    finally:
-        zs = Client().zen_store
-        zs.delete_model(model_name)
-=======
-from zenml.model.artifact_config import ArtifactConfig
-from zenml.model.model_config import ModelConfig
->>>>>>> 4fb0691d
+from zenml.model import ArtifactConfig, ModelConfig
 
 
 @contextmanager
@@ -239,11 +220,6 @@
         assert foo_version.version == "1"
 
         _this_pipeline_creates_a_version()
-<<<<<<< HEAD
-
-        foo_version = zs.get_model_version("bar")
-        assert foo_version.version == "2"
-=======
 
         foo_version = zs.get_model_version("bar")
         assert foo_version.version == "2"
@@ -427,5 +403,4 @@
             logger.assert_called_once()
             assert expected_warning in logger.call_args[0][0]
         else:
-            logger.assert_not_called()
->>>>>>> 4fb0691d
+            logger.assert_not_called()