--- conflicted
+++ resolved
@@ -728,7 +728,6 @@
     )
 
 
-<<<<<<< HEAD
 def test_that_pipeline_run_is_removed_on_deletion_of_pipeline(
     clean_client: "Client",
 ):
@@ -747,9 +746,11 @@
     run_1 = f"run_{uuid4()}"
     _inner_pipeline.with_options(run_name=run_1)()
 
-    clean_client.delete_pipeline(
+    pipeline_response = clean_client.get_pipeline(
         "test_that_pipeline_run_is_removed_on_deletion_of_pipeline"
     )
+    for run in pipeline_response.runs:
+        clean_client.delete_pipeline_run(run.id)
     model = clean_client.get_model(model_name_or_id="step")
     mvs = model.versions
     assert len(mvs) == 1
@@ -766,9 +767,6 @@
 def test_that_artifact_is_removed_on_deletion(
     clean_client: "Client",
 ):
-=======
-def test_that_artifact_is_removed_on_deletion():
->>>>>>> f813d9f4
     """Test that if artifact gets deleted - it is removed from model version."""
 
     @pipeline(
@@ -789,6 +787,7 @@
         run.steps["_this_step_produces_output"].outputs["data"].id
     )
     clean_client.delete_pipeline(pipeline_id)
+    clean_client.delete_pipeline_run(run.id)
     clean_client.delete_artifact_version(artifact_version_id)
     model = clean_client.get_model(model_name_or_id="step")
     mvs = model.versions
@@ -799,18 +798,5 @@
                 mvs[0].id
             ).pipeline_run_ids
         )
-<<<<<<< HEAD
         == 0
-    )
-=======
-        client.delete_pipeline(pipeline_id)
-        client.delete_pipeline_run(run.id)
-        client.delete_artifact_version(artifact_version_id)
-        model = client.get_model(model_name_or_id="step")
-        mvs = model.versions
-        assert len(mvs) == 1
-        assert (
-            len(client.zen_store.get_model_version(mvs[0].id).pipeline_run_ids)
-            == 0
-        )
->>>>>>> f813d9f4
+    )