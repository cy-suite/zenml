--- conflicted
+++ resolved
@@ -42,8 +42,7 @@
     StubLocalRepositoryContext,
 )
 from zenml.client import Client
-<<<<<<< HEAD
-from zenml.constants import RUNNING_MODEL_VERSION
+from zenml.constants import ACTIVATE, DEACTIVATE, RUNNING_MODEL_VERSION, USERS
 from zenml.enums import (
     ColorVariants,
     ModelStages,
@@ -52,10 +51,6 @@
     StoreType,
     TaggableResourceTypes,
 )
-=======
-from zenml.constants import ACTIVATE, DEACTIVATE, RUNNING_MODEL_VERSION, USERS
-from zenml.enums import ModelStages, SecretScope, StackComponentType, StoreType
->>>>>>> c0850220
 from zenml.exceptions import (
     AuthorizationException,
     DoesNotExistException,
