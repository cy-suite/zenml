#  Copyright (c) ZenML GmbH 2022. All Rights Reserved.
#
#  Licensed under the Apache License, Version 2.0 (the "License");
#  you may not use this file except in compliance with the License.
#  You may obtain a copy of the License at:
#
#       https://www.apache.org/licenses/LICENSE-2.0
#
#  Unless required by applicable law or agreed to in writing, software
#  distributed under the License is distributed on an "AS IS" BASIS,
#  WITHOUT WARRANTIES OR CONDITIONS OF ANY KIND, either express
#  or implied. See the License for the specific language governing
#  permissions and limitations under the License.
import os
import time
import uuid
from contextlib import ExitStack as does_not_raise
from datetime import datetime
from typing import Dict, List, Optional, Tuple
from uuid import uuid4

import pytest
from pydantic import SecretStr

from tests.integration.functional.utils import sample_name
from tests.integration.functional.zen_stores.utils import (
    CodeRepositoryContext,
    ComponentContext,
    CrudTestConfig,
    ModelVersionContext,
    PipelineRunContext,
    RoleContext,
    ServiceConnectorContext,
    ServiceConnectorTypeContext,
    StackContext,
    TeamContext,
    UserContext,
    list_of_entities,
)
from tests.unit.pipelines.test_build_utils import (
    StubLocalRepositoryContext,
)
from zenml.client import Client
from zenml.enums import SecretScope, StackComponentType, StoreType
from zenml.exceptions import (
    DoesNotExistException,
    EntityExistsError,
    IllegalOperationError,
    StackExistsError,
)
from zenml.logging.step_logging import prepare_logs_uri
from zenml.model.model_stages import ModelStages
from zenml.models import (
    ArtifactFilterModel,
    ArtifactResponseModel,
    ComponentFilterModel,
    ComponentUpdateModel,
    ModelVersionArtifactFilterModel,
    ModelVersionArtifactRequestModel,
    ModelVersionFilterModel,
    ModelVersionPipelineRunFilterModel,
    ModelVersionPipelineRunRequestModel,
    ModelVersionRequestModel,
    ModelVersionUpdateModel,
    PipelineRunFilterModel,
    PipelineRunResponseModel,
    RoleFilterModel,
    RoleRequestModel,
    RoleUpdateModel,
    ServiceConnectorFilterModel,
    ServiceConnectorUpdateModel,
    StackFilterModel,
    StackRequestModel,
    StackUpdateModel,
    StepRunFilterModel,
    TeamRoleAssignmentRequestModel,
    TeamUpdateModel,
    UserRoleAssignmentRequestModel,
    UserUpdateModel,
    WorkspaceFilterModel,
    WorkspaceUpdateModel,
)
from zenml.models.base_models import (
    WorkspaceScopedRequestModel,
)
from zenml.models.flavor_models import FlavorBaseModel
from zenml.utils import code_repository_utils, source_utils
from zenml.utils.artifact_utils import (
    _load_artifact_store,
    _load_file_from_artifact_store,
)
from zenml.zen_stores.base_zen_store import (
    DEFAULT_ADMIN_ROLE,
    DEFAULT_GUEST_ROLE,
    DEFAULT_STACK_NAME,
    DEFAULT_USERNAME,
    DEFAULT_WORKSPACE_NAME,
)
from zenml.zen_stores.sql_zen_store import SqlZenStore

DEFAULT_NAME = "default"

# .--------------.
# | GENERIC CRUD |
# '--------------'


@pytest.mark.parametrize(
    "crud_test_config",
    list_of_entities,
    ids=[e.entity_name for e in list_of_entities],
)
def test_basic_crud_for_entity(crud_test_config: CrudTestConfig):
    """Tests the basic crud operations for a given entity."""
    client = Client()

    # Create the entity
    create_model = crud_test_config.create_model
    if "user" in create_model.__fields__:
        create_model.user = client.active_user.id
    if "workspace" in create_model.__fields__:
        create_model.workspace = client.active_workspace.id
    if "stack" in create_model.__fields__:
        create_model.stack = client.active_stack_model.id

    # Test the creation
    created_entity = crud_test_config.create_method(create_model)

    if hasattr(created_entity, "name"):
        # Filter by name to verify the entity was actually created
        entities_list = crud_test_config.list_method(
            crud_test_config.filter_model(name=create_model.name)
        )
        assert entities_list.total == 1

    # Filter by id to verify the entity was actually created
    entities_list = crud_test_config.list_method(
        crud_test_config.filter_model(id=created_entity.id)
    )
    assert entities_list.total == 1
    # Test the get method
    with does_not_raise():
        returned_entity_by_id = crud_test_config.get_method(created_entity.id)
    assert returned_entity_by_id == created_entity
    if crud_test_config.update_model:
        # Update the created entity
        update_model = crud_test_config.update_model
        with does_not_raise():
            updated_entity = crud_test_config.update_method(
                created_entity.id, update_model
            )
        # Ids should remain the same
        assert updated_entity.id == created_entity.id
        # Something in the Model should have changed
        assert updated_entity.json() != created_entity.json()

    # Cleanup
    with does_not_raise():
        crud_test_config.delete_method(created_entity.id)
    # Filter by id to verify the entity was actually deleted
    with pytest.raises(KeyError):
        crud_test_config.get_method(created_entity.id)
    # Filter by id to verify the entity was actually deleted
    entities_list = crud_test_config.list_method(
        crud_test_config.filter_model(id=created_entity.id)
    )
    assert entities_list.total == 0


@pytest.mark.parametrize(
    "crud_test_config",
    list_of_entities,
    ids=[e.entity_name for e in list_of_entities],
)
def test_create_entity_twice_fails(crud_test_config: CrudTestConfig):
    """Tests getting a non-existent entity by id."""
    if crud_test_config.entity_name in {"artifact", "build", "deployment"}:
        pytest.skip(
            f"Duplicates of {crud_test_config.entity_name} are allowed."
        )

    client = Client()
    # Create the entity
    create_model = crud_test_config.create_model
    if isinstance(create_model, WorkspaceScopedRequestModel) or isinstance(
        create_model, FlavorBaseModel
    ):
        create_model.user = client.active_user.id
        create_model.workspace = client.active_workspace.id
    # First creation is successful
    created_entity = crud_test_config.create_method(
        crud_test_config.create_model
    )
    # Second one fails
    with pytest.raises(EntityExistsError):
        crud_test_config.create_method(crud_test_config.create_model)
    # Cleanup
    with does_not_raise():
        crud_test_config.delete_method(created_entity.id)
    # Filter by id to verify the entity was actually deleted
    with pytest.raises(KeyError):
        crud_test_config.get_method(created_entity.id)


@pytest.mark.parametrize(
    "crud_test_config",
    list_of_entities,
    ids=[e.entity_name for e in list_of_entities],
)
def test_get_nonexistent_entity_fails(crud_test_config: CrudTestConfig):
    """Tests getting a non-existent entity by id."""
    with pytest.raises(KeyError):
        crud_test_config.get_method(uuid.uuid4())


@pytest.mark.parametrize(
    "crud_test_config",
    list_of_entities,
    ids=[e.entity_name for e in list_of_entities],
)
def test_updating_nonexisting_entity_raises_error(
    crud_test_config: CrudTestConfig,
):
    """Tests updating a nonexistent entity raises an error."""
    if crud_test_config.update_model:
        # Update the created entity
        update_model = crud_test_config.update_model
        with pytest.raises(KeyError):
            crud_test_config.update_method(uuid.uuid4(), update_model)
    else:
        pytest.skip(
            "For entities that do not support updates, this test is not run."
        )


@pytest.mark.parametrize(
    "crud_test_config",
    list_of_entities,
    ids=[e.entity_name for e in list_of_entities],
)
def test_deleting_nonexistent_entity_raises_error(
    crud_test_config: CrudTestConfig,
):
    """Tests deleting a nonexistent workspace raises an error."""
    with pytest.raises(KeyError):
        crud_test_config.delete_method(uuid.uuid4())


# .----------.
# | WORKSPACES |
# '----------'


def test_only_one_default_workspace_present():
    """Tests that one and only one default workspace is present."""
    client = Client()
    assert (
        len(
            client.zen_store.list_workspaces(
                WorkspaceFilterModel(name="default")
            )
        )
        == 1
    )


def test_updating_default_workspace_fails():
    """Tests updating the default workspace."""
    client = Client()

    default_workspace = client.zen_store.get_workspace(DEFAULT_WORKSPACE_NAME)
    assert default_workspace.name == DEFAULT_WORKSPACE_NAME
    workspace_update = WorkspaceUpdateModel(
        name="aria_workspace",
        description="Aria has taken possession of this workspace.",
    )
    with pytest.raises(IllegalOperationError):
        client.zen_store.update_workspace(
            workspace_id=default_workspace.id,
            workspace_update=workspace_update,
        )


def test_deleting_default_workspace_fails():
    """Tests deleting the default workspace."""
    client = Client()
    with pytest.raises(IllegalOperationError):
        client.zen_store.delete_workspace(DEFAULT_NAME)


# .-------.
# | TEAMS |
# '-------'


def test_adding_user_to_team():
    """Tests adding a user to a team."""
    zen_store = Client().zen_store
    with UserContext() as created_user:
        with TeamContext() as created_team:
            team_update = TeamUpdateModel(users=[created_user.id])
            team_update = zen_store.update_team(
                team_id=created_team.id, team_update=team_update
            )

            assert created_user.id in team_update.user_ids
            assert len(team_update.users) == 1

            # Make sure the team name has not been inadvertently changed
            assert (
                zen_store.get_team(created_team.id).name == created_team.name
            )


def test_adding_nonexistent_user_to_real_team_raises_error():
    """Tests adding a nonexistent user to a team raises an error."""
    zen_store = Client().zen_store
    with TeamContext() as created_team:
        nonexistent_id = uuid.uuid4()

        team_update = TeamUpdateModel(users=[nonexistent_id])
        with pytest.raises(KeyError):
            zen_store.update_team(
                team_id=created_team.id, team_update=team_update
            )


def test_removing_user_from_team_succeeds():
    """Tests removing a user from a team."""

    zen_store = Client().zen_store
    sample_name("arias_team")

    with UserContext() as created_user:
        with TeamContext() as created_team:
            team_update = TeamUpdateModel(users=[created_user.id])
            team_update = zen_store.update_team(
                team_id=created_team.id, team_update=team_update
            )

            assert created_user.id in team_update.user_ids

            team_update = TeamUpdateModel(users=[])
            team_update = zen_store.update_team(
                team_id=created_team.id, team_update=team_update
            )

            assert created_user.id not in team_update.user_ids


def test_access_user_in_team_succeeds():
    """Tests accessing a users in a team."""

    zen_store = Client().zen_store
    sample_name("arias_team")

    with UserContext() as created_user:
        with TeamContext() as created_team:
            team_update = TeamUpdateModel(users=[created_user.id])
            team_update = zen_store.update_team(
                team_id=created_team.id, team_update=team_update
            )
            assert created_user in team_update.users


#  .------.
# | USERS |
# '-------'


def test_active_user():
    """Tests the active user can be queried with .get_user()."""
    zen_store = Client().zen_store
    active_user = zen_store.get_user()
    assert active_user is not None
    # The SQL zen_store only supports the default user as active user
    if zen_store.type == StoreType.SQL:
        assert active_user.name == DEFAULT_USERNAME
    else:
        # TODO: Implement this
        assert True


def test_updating_default_user_fails():
    """Tests that updating the default user is prohibited."""
    client = Client()
    default_user = client.zen_store.get_user(DEFAULT_USERNAME)
    assert default_user
    user_update = UserUpdateModel(name="axl")
    with pytest.raises(IllegalOperationError):
        client.zen_store.update_user(
            user_id=default_user.id, user_update=user_update
        )


def test_deleting_default_user_fails():
    """Tests that deleting the default user is prohibited."""
    zen_store = Client().zen_store
    with pytest.raises(IllegalOperationError):
        zen_store.delete_user("default")


def test_getting_team_for_user_succeeds():
    pass


def test_team_for_user_succeeds():
    """Tests accessing a users in a team."""

    zen_store = Client().zen_store
    sample_name("arias_team")

    with UserContext() as created_user:
        with TeamContext() as created_team:
            team_update = TeamUpdateModel(users=[created_user.id])
            team_update = zen_store.update_team(
                team_id=created_team.id, team_update=team_update
            )

            updated_user_response = zen_store.get_user(created_user.id)

            assert team_update in updated_user_response.teams


# .-------.
# | ROLES |
# '-------'


def test_creating_role_with_empty_permissions_succeeds():
    """Tests creating a role."""
    zen_store = Client().zen_store

    with RoleContext() as created_role:
        new_role = RoleRequestModel(name=sample_name("cat"), permissions=set())
        created_role = zen_store.create_role(new_role)
        with does_not_raise():
            zen_store.get_role(role_name_or_id=created_role.name)
        list_of_roles = zen_store.list_roles(
            RoleFilterModel(name=created_role.name)
        )
        assert list_of_roles.total > 0


def test_deleting_builtin_role_fails():
    """Tests deleting a built-in role fails."""
    zen_store = Client().zen_store

    with pytest.raises(IllegalOperationError):
        zen_store.delete_role(DEFAULT_ADMIN_ROLE)

    with pytest.raises(IllegalOperationError):
        zen_store.delete_role(DEFAULT_GUEST_ROLE)


def test_updating_builtin_role_fails():
    """Tests updating a built-in role fails."""
    zen_store = Client().zen_store

    role = zen_store.get_role(DEFAULT_ADMIN_ROLE)
    role_update = RoleUpdateModel(name="cat_feeder")

    with pytest.raises(IllegalOperationError):
        zen_store.update_role(role_id=role.id, role_update=role_update)

    role = zen_store.get_role(DEFAULT_GUEST_ROLE)
    with pytest.raises(IllegalOperationError):
        zen_store.update_role(role_id=role.id, role_update=role_update)


def test_deleting_assigned_role_fails():
    """Tests assigning a role to a user."""
    zen_store = Client().zen_store
    with RoleContext() as created_role:
        with UserContext() as created_user:
            role_assignment = UserRoleAssignmentRequestModel(
                role=created_role.id,
                user=created_user.id,
                workspace=None,
            )
            with does_not_raise():
                (zen_store.create_user_role_assignment(role_assignment))
            with pytest.raises(IllegalOperationError):
                zen_store.delete_role(created_role.id)


# .------------------.
# | ROLE ASSIGNMENTS |
# '------------------'


def test_assigning_role_to_user_succeeds():
    """Tests assigning a role to a user."""
    zen_store = Client().zen_store

    with RoleContext() as created_role:
        with UserContext() as created_user:
            role_assignment = UserRoleAssignmentRequestModel(
                role=created_role.id,
                user=created_user.id,
                workspace=None,
            )
            with does_not_raise():
                assignment = zen_store.create_user_role_assignment(
                    role_assignment
                )

    # With user and role deleted the assignment should be deleted as well
    with pytest.raises(KeyError):
        zen_store.delete_user_role_assignment(assignment.id)


def test_assigning_role_to_team_succeeds():
    """Tests assigning a role to a user."""
    zen_store = Client().zen_store

    with RoleContext() as created_role:
        with TeamContext() as created_team:
            role_assignment = TeamRoleAssignmentRequestModel(
                role=created_role.id,
                team=created_team.id,
                workspace=None,
            )
            with does_not_raise():
                assignment = zen_store.create_team_role_assignment(
                    role_assignment
                )
    # With user and role deleted the assignment should be deleted as well
    with pytest.raises(KeyError):
        zen_store.get_team_role_assignment(assignment.id)


def test_assigning_role_if_assignment_already_exists_fails():
    """Tests assigning a role to a user if the assignment already exists."""
    zen_store = Client().zen_store

    with RoleContext() as created_role:
        with UserContext() as created_user:
            role_assignment = UserRoleAssignmentRequestModel(
                role=created_role.id,
                user=created_user.id,
                workspace=None,
            )
            with does_not_raise():
                (zen_store.create_user_role_assignment(role_assignment))
            with pytest.raises(EntityExistsError):
                (zen_store.create_user_role_assignment(role_assignment))


def test_revoking_role_for_user_succeeds():
    """Tests revoking a role for a user."""
    zen_store = Client().zen_store

    with RoleContext() as created_role:
        with UserContext() as created_user:
            role_assignment = UserRoleAssignmentRequestModel(
                role=created_role.id,
                user=created_user.id,
                workspace=None,
            )
            with does_not_raise():
                role_assignment = zen_store.create_user_role_assignment(
                    role_assignment
                )
                zen_store.delete_user_role_assignment(
                    user_role_assignment_id=role_assignment.id
                )
            with pytest.raises(KeyError):
                zen_store.get_user_role_assignment(
                    user_role_assignment_id=role_assignment.id
                )


def test_revoking_role_for_team_succeeds():
    """Tests revoking a role for a team."""
    zen_store = Client().zen_store

    with RoleContext() as created_role:
        with TeamContext() as created_team:
            role_assignment = TeamRoleAssignmentRequestModel(
                role=created_role.id,
                team=created_team.id,
                workspace=None,
            )
            with does_not_raise():
                role_assignment = zen_store.create_team_role_assignment(
                    role_assignment
                )
                zen_store.delete_team_role_assignment(
                    team_role_assignment_id=role_assignment.id
                )
            with pytest.raises(KeyError):
                zen_store.get_team_role_assignment(
                    team_role_assignment_id=role_assignment.id
                )


def test_revoking_nonexistent_role_fails():
    """Tests revoking a nonexistent role fails."""
    zen_store = Client().zen_store
    with pytest.raises(KeyError):
        zen_store.delete_team_role_assignment(
            team_role_assignment_id=uuid.uuid4()
        )
    with pytest.raises(KeyError):
        zen_store.delete_user_role_assignment(
            user_role_assignment_id=uuid.uuid4()
        )


# .------------------.
# | Stack components |
# '------------------'

# TODO: tests regarding sharing of components missing


def test_update_default_stack_component_fails():
    """Tests that updating default stack components fails."""
    client = Client()
    store = client.zen_store
    default_artifact_store = store.list_stack_components(
        ComponentFilterModel(
            workspace_id=client.active_workspace.id,
            type=StackComponentType.ARTIFACT_STORE,
            name="default",
        )
    )[0]

    default_orchestrator = store.list_stack_components(
        ComponentFilterModel(
            workspace_id=client.active_workspace.id,
            type=StackComponentType.ORCHESTRATOR,
            name="default",
        )
    )[0]

    component_update = ComponentUpdateModel(name="aria")
    with pytest.raises(IllegalOperationError):
        store.update_stack_component(
            component_id=default_orchestrator.id,
            component_update=component_update,
        )

    default_orchestrator.name = "axl"
    with pytest.raises(IllegalOperationError):
        store.update_stack_component(
            component_id=default_artifact_store.id,
            component_update=component_update,
        )


def test_delete_default_stack_component_fails():
    """Tests that deleting default stack components is prohibited."""
    client = Client()
    store = client.zen_store
    default_artifact_store = store.list_stack_components(
        ComponentFilterModel(
            workspace_id=client.active_workspace.id,
            type=StackComponentType.ARTIFACT_STORE,
            name="default",
        )
    )[0]

    default_orchestrator = store.list_stack_components(
        ComponentFilterModel(
            workspace_id=client.active_workspace.id,
            type=StackComponentType.ORCHESTRATOR,
            name="default",
        )
    )[0]

    with pytest.raises(IllegalOperationError):
        store.delete_stack_component(default_artifact_store.id)

    with pytest.raises(IllegalOperationError):
        store.delete_stack_component(default_orchestrator.id)


def test_count_stack_components():
    """Tests that the count stack_component command returns the correct amount."""
    client = Client()
    store = client.zen_store
    if not isinstance(store, SqlZenStore):
        pytest.skip("Test only applies to SQL store")
    active_workspace = client.active_workspace

    count_before = store.list_stack_components(
        ComponentFilterModel(scope_workspace=active_workspace.id)
    ).total

    assert (
        store.count_stack_components(workspace_id=active_workspace.id)
        == count_before
    )

    with ComponentContext(
        StackComponentType.ARTIFACT_STORE, config={}, flavor="s3"
    ):
        assert (
            store.count_stack_components(workspace_id=active_workspace.id)
            == count_before + 1
        )


# .-------------------------.
# | Stack component flavors |
# '-------------------------'

# .--------.
# | STACKS |
# '--------'


def test_updating_default_stack_fails():
    """Tests that updating the default stack is prohibited."""
    client = Client()

    default_stack = client.get_stack(DEFAULT_STACK_NAME)
    assert default_stack.name == DEFAULT_WORKSPACE_NAME
    stack_update = StackUpdateModel(name="axls_stack")
    with pytest.raises(IllegalOperationError):
        client.zen_store.update_stack(
            stack_id=default_stack.id, stack_update=stack_update
        )


def test_deleting_default_stack_fails():
    """Tests that deleting the default stack is prohibited."""
    client = Client()

    default_stack = client.get_stack(DEFAULT_STACK_NAME)
    with pytest.raises(IllegalOperationError):
        client.zen_store.delete_stack(default_stack.id)


def test_get_stack_fails_with_nonexistent_stack_id():
    """Tests getting stack fails with nonexistent stack id."""
    client = Client()
    store = client.zen_store

    with pytest.raises(KeyError):
        store.get_stack(uuid.uuid4())


def test_filter_stack_succeeds():
    """Tests getting stack."""
    client = Client()
    store = client.zen_store

    with ComponentContext(
        c_type=StackComponentType.ORCHESTRATOR, flavor="local", config={}
    ) as orchestrator:
        with ComponentContext(
            c_type=StackComponentType.ARTIFACT_STORE, flavor="local", config={}
        ) as artifact_store:
            components = {
                StackComponentType.ORCHESTRATOR: [orchestrator.id],
                StackComponentType.ARTIFACT_STORE: [artifact_store.id],
            }
            with StackContext(components=components) as stack:
                returned_stacks = store.list_stacks(
                    StackFilterModel(name=stack.name)
                )
                assert returned_stacks


def test_crud_on_stack_succeeds():
    """Tests getting stack."""
    client = Client()
    store = client.zen_store

    with ComponentContext(
        c_type=StackComponentType.ORCHESTRATOR, flavor="local", config={}
    ) as orchestrator:
        with ComponentContext(
            c_type=StackComponentType.ARTIFACT_STORE, flavor="local", config={}
        ) as artifact_store:
            components = {
                StackComponentType.ORCHESTRATOR: [orchestrator.id],
                StackComponentType.ARTIFACT_STORE: [artifact_store.id],
            }
            stack_name = sample_name("arias_stack")
            new_stack = StackRequestModel(
                name=stack_name,
                components=components,
                workspace=client.active_workspace.id,
                user=client.active_user.id,
            )
            created_stack = store.create_stack(stack=new_stack)

            stacks = store.list_stacks(StackFilterModel(name=stack_name))
            assert len(stacks) == 1

            with does_not_raise():
                stack = store.get_stack(created_stack.id)
                assert stack is not None

            # Update
            stack_update = StackUpdateModel(name="axls_stack")
            store.update_stack(stack_id=stack.id, stack_update=stack_update)

            stacks = store.list_stacks(StackFilterModel(name="axls_stack"))
            assert len(stacks) == 1
            stacks = store.list_stacks(StackFilterModel(name=stack_name))
            assert len(stacks) == 0

            # Cleanup
            store.delete_stack(created_stack.id)
            with pytest.raises(KeyError):
                store.get_stack(created_stack.id)


def test_register_stack_fails_when_stack_exists():
    """Tests registering stack fails when stack exists."""
    client = Client()
    store = client.zen_store

    with ComponentContext(
        c_type=StackComponentType.ORCHESTRATOR, flavor="local", config={}
    ) as orchestrator:
        with ComponentContext(
            c_type=StackComponentType.ARTIFACT_STORE, flavor="local", config={}
        ) as artifact_store:
            components = {
                StackComponentType.ORCHESTRATOR: [orchestrator.id],
                StackComponentType.ARTIFACT_STORE: [artifact_store.id],
            }
            with StackContext(components=components) as stack:
                new_stack = StackRequestModel(
                    name=stack.name,
                    components=components,
                    workspace=client.active_workspace.id,
                    user=client.active_user.id,
                )
                with pytest.raises(StackExistsError):
                    # TODO: [server] inject user and workspace into stack as well
                    store.create_stack(
                        stack=new_stack,
                    )


def test_updating_nonexistent_stack_fails():
    """Tests updating nonexistent stack fails."""
    client = Client()
    store = client.zen_store

    stack_update = StackUpdateModel(name="axls_stack")
    nonexistent_id = uuid.uuid4()
    with pytest.raises(KeyError):
        store.update_stack(stack_id=nonexistent_id, stack_update=stack_update)
    with pytest.raises(KeyError):
        store.get_stack(nonexistent_id)


def test_deleting_nonexistent_stack_fails():
    """Tests deleting nonexistent stack fails."""
    client = Client()
    store = client.zen_store
    non_existent_stack_id = uuid.uuid4()
    with pytest.raises(KeyError):
        store.delete_stack(non_existent_stack_id)


def test_deleting_a_stack_succeeds():
    """Tests deleting stack."""
    client = Client()
    store = client.zen_store

    with ComponentContext(
        c_type=StackComponentType.ORCHESTRATOR, flavor="local", config={}
    ) as orchestrator:
        with ComponentContext(
            c_type=StackComponentType.ARTIFACT_STORE, flavor="local", config={}
        ) as artifact_store:
            components = {
                StackComponentType.ORCHESTRATOR: [orchestrator.id],
                StackComponentType.ARTIFACT_STORE: [artifact_store.id],
            }
            with StackContext(components=components) as stack:
                store.delete_stack(stack.id)
                with pytest.raises(KeyError):
                    store.get_stack(stack.id)


def test_deleting_a_stack_recursively_succeeds():
    """Tests deleting stack recursively."""
    client = Client()
    store = client.zen_store

    with ComponentContext(
        c_type=StackComponentType.ORCHESTRATOR, flavor="local", config={}
    ) as orchestrator:
        with ComponentContext(
            c_type=StackComponentType.ARTIFACT_STORE, flavor="local", config={}
        ) as artifact_store:
            components = {
                StackComponentType.ORCHESTRATOR: [orchestrator.id],
                StackComponentType.ARTIFACT_STORE: [artifact_store.id],
            }
            with StackContext(components=components) as stack:
                client.delete_stack(stack.id, recursive=True)
                with pytest.raises(KeyError):
                    store.get_stack(stack.id)
                with pytest.raises(KeyError):
                    store.get_stack_component(orchestrator.id)
                with pytest.raises(KeyError):
                    store.get_stack_component(artifact_store.id)


def test_deleting_a_stack_recursively_with_some_stack_components_present_in_another_stack_succeeds():
    """Tests deleting stack recursively."""
    client = Client()
    store = client.zen_store

    with ComponentContext(
        c_type=StackComponentType.ORCHESTRATOR, flavor="local", config={}
    ) as orchestrator:
        with ComponentContext(
            c_type=StackComponentType.ARTIFACT_STORE, flavor="local", config={}
        ) as artifact_store:
            components = {
                StackComponentType.ORCHESTRATOR: [orchestrator.id],
                StackComponentType.ARTIFACT_STORE: [artifact_store.id],
            }
            with StackContext(components=components) as stack:
                with ComponentContext(
                    c_type=StackComponentType.SECRETS_MANAGER,
                    flavor="local",
                    config={},
                ) as secret:
                    components = {
                        StackComponentType.ORCHESTRATOR: [orchestrator.id],
                        StackComponentType.ARTIFACT_STORE: [artifact_store.id],
                        StackComponentType.SECRETS_MANAGER: [secret.id],
                    }
                    with StackContext(components=components) as stack:
                        client.delete_stack(stack.id, recursive=True)
                        with pytest.raises(KeyError):
                            store.get_stack(stack.id)
                        with pytest.raises(KeyError):
                            store.get_stack_component(secret.id)


def test_private_stacks_are_inaccessible():
    """Tests stack scoping via sharing on rest zen stores."""
    if Client().zen_store.type == StoreType.SQL:
        pytest.skip("SQL Zen Stores do not support stack scoping")

    default_user_id = Client().active_user.id
    with ComponentContext(
        c_type=StackComponentType.ORCHESTRATOR,
        flavor="local",
        config={},
        user_id=default_user_id,
    ) as orchestrator:
        with ComponentContext(
            c_type=StackComponentType.ARTIFACT_STORE,
            flavor="local",
            config={},
            user_id=default_user_id,
        ) as artifact_store:
            components = {
                StackComponentType.ORCHESTRATOR: [orchestrator.id],
                StackComponentType.ARTIFACT_STORE: [artifact_store.id],
            }
            with StackContext(
                components=components, user_id=default_user_id
            ) as stack:
                with UserContext(login=True):
                    # Unshared stack should be invisible to the current user
                    #  Client() needs to be instantiated here with the new
                    #  logged-in user
                    filtered_stacks = Client().zen_store.list_stacks(
                        StackFilterModel(name=stack.name)
                    )
                    assert len(filtered_stacks) == 0


def test_public_stacks_are_accessible():
    """Tests stack scoping via sharing on rest zen stores."""
    client = Client()
    store = client.zen_store
    if store.type == StoreType.SQL:
        pytest.skip("SQL Zen Stores do not support stack scoping")

    default_user_id = client.active_user.id
    with ComponentContext(
        c_type=StackComponentType.ORCHESTRATOR,
        flavor="local",
        config={},
        user_id=default_user_id,
    ) as orchestrator:
        with ComponentContext(
            c_type=StackComponentType.ARTIFACT_STORE,
            flavor="local",
            config={},
            user_id=default_user_id,
        ) as artifact_store:
            components = {
                StackComponentType.ORCHESTRATOR: [orchestrator.id],
                StackComponentType.ARTIFACT_STORE: [artifact_store.id],
            }
            with StackContext(
                components=components, user_id=default_user_id
            ) as stack:
                # Update
                stack_update = StackUpdateModel(is_shared=True)
                store.update_stack(
                    stack_id=stack.id, stack_update=stack_update
                )

                with UserContext(login=True):
                    #  Client() needs to be instantiated here with the new
                    #  logged-in user
                    filtered_stacks = Client().zen_store.list_stacks(
                        StackFilterModel(name=stack.name)
                    )
                    assert len(filtered_stacks) == 1


# .-----------.
# | Pipelines |
# '-----------'

# .----------------.
# | Pipeline runs  |
# '----------------'


def test_list_runs_is_ordered():
    """Tests listing runs returns ordered runs."""
    client = Client()
    store = client.zen_store

    num_pipelines_before = store.list_runs(PipelineRunFilterModel()).total

    num_runs = 5
    with PipelineRunContext(num_runs):
        pipelines = store.list_runs(PipelineRunFilterModel()).items
        assert len(pipelines) == num_pipelines_before + num_runs
        assert all(
            pipelines[i].created <= pipelines[i + 1].created
            for i in range(len(pipelines) - 1)
        )


def test_count_runs():
    """Tests that the count runs command returns the correct amount."""
    client = Client()
    store = client.zen_store
    if not isinstance(store, SqlZenStore):
        pytest.skip("Test only applies to SQL store")
    active_workspace = client.active_workspace

    num_runs = store.list_runs(
        PipelineRunFilterModel(scope_workspace=active_workspace.id)
    ).total

    # At baseline this should be the same
    assert store.count_runs(workspace_id=active_workspace.id) == num_runs

    with PipelineRunContext(5):
        assert (
            store.count_runs(workspace_id=active_workspace.id)
            == store.list_runs(
                PipelineRunFilterModel(scope_workspace=active_workspace.id)
            ).total
        )
        assert (
            store.count_runs(workspace_id=active_workspace.id) == num_runs + 5
        )


def test_filter_runs_by_code_repo(mocker):
    """Tests filtering runs by code repository id."""
    mocker.patch.object(
        source_utils, "get_source_root", return_value=os.getcwd()
    )
    store = Client().zen_store

    with CodeRepositoryContext() as repo:
        clean_local_context = StubLocalRepositoryContext(
            code_repository_id=repo.id, root=os.getcwd(), commit="commit"
        )
        mocker.patch.object(
            code_repository_utils,
            "find_active_code_repository",
            return_value=clean_local_context,
        )

        with PipelineRunContext(1):
            filter_model = PipelineRunFilterModel(
                code_repository_id=uuid.uuid4()
            )
            assert store.list_runs(filter_model).total == 0

            filter_model = PipelineRunFilterModel(code_repository_id=repo.id)
            assert store.list_runs(filter_model).total == 1


def test_deleting_run_deletes_steps():
    """Tests deleting run deletes its steps."""
    client = Client()
    store = client.zen_store

    # Just in case the test db is not in a clean state we compare relative
    num_steps_before = store.list_run_steps(StepRunFilterModel()).total
    num_pipelines_before = store.list_runs(PipelineRunFilterModel()).total

    num_runs = 1

    with PipelineRunContext(num_runs) as runs:
        steps = store.list_run_steps(StepRunFilterModel())

        assert steps.total == num_steps_before + num_runs * 2
        pipelines = store.list_runs(PipelineRunFilterModel())
        assert pipelines.total == num_pipelines_before + num_runs
        run_id = runs[0].id
        store.delete_run(run_id)
        assert (
            len(store.list_run_steps(StepRunFilterModel())) == num_steps_before
        )


# .--------------------.
# | Pipeline run steps |
# '--------------------'


def test_get_run_step_outputs_succeeds():
    """Tests getting run step outputs."""
    client = Client()
    store = client.zen_store

    with PipelineRunContext(1):
        steps = store.list_run_steps(StepRunFilterModel(name="step_2"))

        for step in steps.items:
            run_step_outputs = store.get_run_step(step.id).outputs
            assert len(run_step_outputs) == 1


def test_get_run_step_inputs_succeeds():
    """Tests getting run step inputs."""
    client = Client()
    store = client.zen_store

    with PipelineRunContext(1):
        steps = store.list_run_steps(StepRunFilterModel(name="step_2"))
        for step in steps.items:
            run_step_inputs = store.get_run_step(step.id).inputs
            assert len(run_step_inputs) == 1


# .-----------.
# | Artifacts |
# '-----------'


def test_list_unused_artifacts():
    """Tests listing with `unused=True` only returns unused artifacts."""
    client = Client()
    store = client.zen_store

    num_artifacts_before = store.list_artifacts(ArtifactFilterModel()).total
    num_unused_artifacts_before = store.list_artifacts(
        ArtifactFilterModel(only_unused=True)
    ).total
    num_runs = 1
    with PipelineRunContext(num_runs):
        artifacts = store.list_artifacts(ArtifactFilterModel())
        assert artifacts.total == num_artifacts_before + num_runs * 2

        artifacts = store.list_artifacts(ArtifactFilterModel(only_unused=True))
        assert artifacts.total == num_unused_artifacts_before


def test_artifacts_are_not_deleted_with_run():
    """Tests listing with `unused=True` only returns unused artifacts."""
    client = Client()
    store = client.zen_store

    num_artifacts_before = store.list_artifacts(ArtifactFilterModel()).total
    num_runs = 1
    with PipelineRunContext(num_runs):
        artifacts = store.list_artifacts(ArtifactFilterModel())
        assert artifacts.total == num_artifacts_before + num_runs * 2

        # Cleanup
        pipelines = store.list_runs(PipelineRunFilterModel()).items
        for p in pipelines:
            store.delete_run(p.id)

        artifacts = store.list_artifacts(ArtifactFilterModel())
        assert artifacts.total == num_artifacts_before + num_runs * 2


# .---------.
# | Logs    |
# '---------'


def test_logs_are_recorded_properly(clean_client):
    """Tests if logs are stored in the artifact store."""
    client = Client()
    store = client.zen_store

    with PipelineRunContext(2):
        steps = store.list_run_steps(StepRunFilterModel())
        step1_logs = steps[0].logs
        step2_logs = steps[1].logs
        artifact_store = _load_artifact_store(
            step1_logs.artifact_store_id, store
        )
        step1_logs_content = _load_file_from_artifact_store(
            step1_logs.uri, artifact_store=artifact_store, mode="r"
        )
        step2_logs_content = _load_file_from_artifact_store(
            step2_logs.uri, artifact_store=artifact_store, mode="r"
        )

        # Step 1 has the word log! Defined in PipelineRunContext
        assert "log" in step1_logs_content

        # Step 2 does not have logs!
        assert "Step step_2 has started." in step2_logs_content


def test_logs_are_recorded_properly_when_disabled(clean_client):
    """Tests no logs are stored in the artifact store when disabled"""
    client = Client()
    store = client.zen_store

    with PipelineRunContext(2, enable_step_logs=False):
        steps = store.list_run_steps(StepRunFilterModel())
        step1_logs = steps[0].logs
        step2_logs = steps[1].logs
        assert not step1_logs
        assert not step2_logs

        artifact_store_id = steps[0].output.artifact_store_id
        assert artifact_store_id

        artifact_store = _load_artifact_store(artifact_store_id, store)

        logs_uri_1 = prepare_logs_uri(
            artifact_store=artifact_store,
            step_name=steps[0].name,
        )

        logs_uri_2 = prepare_logs_uri(
            artifact_store=artifact_store,
            step_name=steps[1].name,
        )

        prepare_logs_uri(
            artifact_store=artifact_store,
            step_name=steps[1].name,
        )

        with pytest.raises(DoesNotExistException):
            _load_file_from_artifact_store(
                logs_uri_1, artifact_store=artifact_store, mode="r"
            )

        with pytest.raises(DoesNotExistException):
            _load_file_from_artifact_store(
                logs_uri_2, artifact_store=artifact_store, mode="r"
            )


# .--------------------.
# | Service Connectors |
# '--------------------'


def test_connector_with_no_secrets():
    """Tests that a connector with no secrets has no attached secret."""
    client = Client()
    store = client.zen_store

    config = {
        "language": "meow",
        "foods": "tuna",
    }
    with ServiceConnectorContext(
        connector_type="cat'o'matic",
        auth_method="paw-print",
        resource_types=["cat"],
        resource_id="aria",
        configuration=config,
    ) as connector:
        assert connector.id is not None
        assert connector.type == "cat'o'matic"
        assert connector.auth_method == "paw-print"
        assert connector.resource_types == ["cat"]
        assert connector.resource_id == "aria"
        assert connector.configuration == config
        assert len(connector.secrets) == 0
        assert connector.secret_id is None

        registered_connector = store.get_service_connector(connector.id)

        assert registered_connector.id == connector.id
        assert registered_connector.name == connector.name
        assert registered_connector.type == connector.type
        assert registered_connector.auth_method == connector.auth_method
        assert registered_connector.resource_types == connector.resource_types
        assert registered_connector.configuration == config
        assert len(registered_connector.secrets) == 0
        assert registered_connector.secret_id is None


def test_connector_with_secrets():
    """Tests that a connector with secrets has an attached secret."""
    client = Client()
    store = client.zen_store

    config = {
        "language": "meow",
        "foods": "tuna",
    }
    secrets = {
        "hiding-place": SecretStr("thatsformetoknowandyouneverfindout"),
        "dreams": SecretStr("notyourbusiness"),
    }
    with ServiceConnectorContext(
        connector_type="cat'o'matic",
        auth_method="paw-print",
        resource_types=["cat"],
        resource_id="blupus",
        configuration=config,
        secrets=secrets,
    ) as connector:
        assert connector.id is not None
        assert connector.type == "cat'o'matic"
        assert connector.auth_method == "paw-print"
        assert connector.resource_types == ["cat"]
        assert connector.resource_id == "blupus"
        assert connector.configuration == config
        assert len(connector.secrets) == 0
        assert connector.secret_id is not None

        secret = store.get_secret(connector.secret_id)
        assert secret.id == connector.secret_id
        assert secret.name.startswith(f"connector-{connector.name}")
        assert secret.values == secrets

        registered_connector = store.get_service_connector(connector.id)

        assert registered_connector.id == connector.id
        assert registered_connector.name == connector.name
        assert registered_connector.type == connector.type
        assert registered_connector.auth_method == connector.auth_method
        assert registered_connector.resource_types == connector.resource_types
        assert registered_connector.configuration == config
        assert len(registered_connector.secrets) == 0
        assert registered_connector.secret_id == connector.secret_id


def test_connector_with_no_config_no_secrets():
    """Tests that a connector with no config and no secrets is possible."""
    client = Client()
    store = client.zen_store

    with ServiceConnectorContext(
        connector_type="cat'o'matic",
        auth_method="whiskers",
        resource_types=["spacecat"],
        resource_id="axl",
    ) as connector:
        assert connector.id is not None
        assert connector.type == "cat'o'matic"
        assert connector.auth_method == "whiskers"
        assert connector.resource_types == ["spacecat"]
        assert connector.resource_id == "axl"
        assert len(connector.configuration) == 0
        assert len(connector.secrets) == 0
        assert connector.secret_id is None

        registered_connector = store.get_service_connector(connector.id)

        assert registered_connector.id == connector.id
        assert registered_connector.name == connector.name
        assert registered_connector.type == connector.type
        assert registered_connector.auth_method == connector.auth_method
        assert registered_connector.resource_types == connector.resource_types
        assert len(connector.configuration) == 0
        assert len(registered_connector.secrets) == 0
        assert registered_connector.secret_id is None


def test_connector_with_labels():
    """Tests that a connector with labels is possible."""
    client = Client()
    store = client.zen_store

    config = {
        "language": "meow",
        "foods": "tuna",
    }
    secrets = {
        "hiding-place": SecretStr("thatsformetoknowandyouneverfindout"),
        "dreams": SecretStr("notyourbusiness"),
    }
    labels = {
        "whereabouts": "unknown",
        "age": "eternal",
    }
    with ServiceConnectorContext(
        connector_type="cat'o'matic",
        auth_method="tail-print",
        resource_types=["cat"],
        resource_id="aria",
        configuration=config,
        secrets=secrets,
        labels=labels,
    ) as connector:
        assert connector.id is not None
        assert connector.type == "cat'o'matic"
        assert connector.auth_method == "tail-print"
        assert connector.resource_types == ["cat"]
        assert connector.resource_id == "aria"
        assert connector.configuration == config
        assert len(connector.secrets) == 0
        assert connector.secret_id is not None
        assert connector.labels == labels

        secret = store.get_secret(connector.secret_id)
        assert secret.id == connector.secret_id
        assert secret.name.startswith(f"connector-{connector.name}")
        assert secret.values == secrets

        registered_connector = store.get_service_connector(connector.id)

        assert registered_connector.id == connector.id
        assert registered_connector.name == connector.name
        assert registered_connector.type == connector.type
        assert registered_connector.auth_method == connector.auth_method
        assert registered_connector.resource_types == connector.resource_types
        assert registered_connector.configuration == config
        assert len(registered_connector.secrets) == 0
        assert registered_connector.secret_id == connector.secret_id
        assert registered_connector.labels == labels


def test_connector_secret_share_lifespan():
    """Tests that a connector's secret shares its lifespan."""
    client = Client()
    store = client.zen_store

    config = {
        "language": "meow",
        "foods": "tuna",
    }
    secrets = {
        "hiding-place": SecretStr("thatsformetoknowandyouneverfindout"),
        "dreams": SecretStr("notyourbusiness"),
    }
    with ServiceConnectorContext(
        connector_type="cat'o'matic",
        auth_method="paw-print",
        resource_types=["cat"],
        resource_id="blupus",
        configuration=config,
        secrets=secrets,
    ) as connector:
        assert connector.id is not None
        assert connector.type == "cat'o'matic"
        assert connector.auth_method == "paw-print"
        assert connector.resource_types == ["cat"]
        assert connector.resource_id == "blupus"
        assert connector.configuration == config
        assert len(connector.secrets) == 0
        assert connector.secret_id is not None

        secret = store.get_secret(connector.secret_id)
        assert secret.id == connector.secret_id
        assert secret.name.startswith(f"connector-{connector.name}")
        assert secret.values == secrets

        store.delete_service_connector(connector.id)

        with pytest.raises(KeyError):
            store.get_service_connector(connector.id)

        with pytest.raises(KeyError):
            store.get_secret(connector.secret_id)


def test_connector_name_reuse_for_same_user_fails():
    """Tests that a connector's name cannot be re-used for the same user."""

    with ServiceConnectorContext(
        connector_type="cat'o'matic",
        auth_method="paw-print",
        resource_types=["cat"],
    ) as connector_one:
        with pytest.raises(EntityExistsError):
            with ServiceConnectorContext(
                name=connector_one.name,
                connector_type="cat'o'matic",
                auth_method="paw-print",
                resource_types=["cat"],
            ):
                pass


def test_connector_same_name_different_users():
    """Tests that a connector's name can be used if another user has it."""

    if Client().zen_store.type == StoreType.SQL:
        pytest.skip("SQL Zen Stores do not support user switching.")

    with ServiceConnectorContext(
        connector_type="cat'o'matic",
        auth_method="paw-print",
        resource_types=["cat"],
    ) as connector_one:
        with UserContext(login=True):
            #  Client() needs to be instantiated here with the new
            #  logged-in user
            other_client = Client()

            with ServiceConnectorContext(
                name=connector_one.name,
                connector_type="cat'o'matic",
                auth_method="paw-print",
                resource_types=["cat"],
                client=other_client,
            ):
                pass


def test_connector_same_name_different_users_shared():
    """Tests that a connector's name can be used even if another user has it shared."""

    if Client().zen_store.type == StoreType.SQL:
        pytest.skip("SQL Zen Stores do not support user switching.")

    with ServiceConnectorContext(
        connector_type="cat'o'matic",
        auth_method="paw-print",
        resource_types=["cat"],
        is_shared=True,
    ) as connector_one:
        with UserContext(login=True):
            #  Client() needs to be instantiated here with the new
            #  logged-in user
            other_client = Client()

            with ServiceConnectorContext(
                name=connector_one.name,
                connector_type="cat'o'matic",
                auth_method="paw-print",
                resource_types=["cat"],
                client=other_client,
            ):
                pass


def test_connector_same_name_different_users_both_shared():
    """Tests that a shared connector's name cannot be used if another user also has it shared."""

    if Client().zen_store.type == StoreType.SQL:
        pytest.skip("SQL Zen Stores do not support user switching.")

    with ServiceConnectorContext(
        connector_type="cat'o'matic",
        auth_method="paw-print",
        resource_types=["cat"],
        is_shared=True,
    ) as connector_one:
        with UserContext(login=True):
            #  Client() needs to be instantiated here with the new
            #  logged-in user
            other_client = Client()

            with pytest.raises(EntityExistsError):
                with ServiceConnectorContext(
                    name=connector_one.name,
                    connector_type="cat'o'matic",
                    auth_method="paw-print",
                    resource_types=["cat"],
                    client=other_client,
                    is_shared=True,
                ):
                    pass


def test_connector_list():
    """Tests connector listing and filtering."""
    client = Client()
    store = client.zen_store

    config1 = {
        "language": "meow",
        "foods": "tuna",
    }
    secrets1 = {
        "hiding-place": SecretStr("thatsformetoknowandyouneverfindout"),
        "dreams": SecretStr("notyourbusiness"),
    }
    labels1 = {
        "whereabouts": "unknown",
        "age": "eternal",
    }
    config2 = {
        "language": "beast",
        "foods": "everything",
    }
    secrets2 = {
        "hiding-place": SecretStr("someplaceyouwillneverfindme"),
        "dreams": SecretStr("milkandmiceandeverythingnice"),
    }
    labels2 = {
        "whereabouts": "everywhere",
        "weight": "ethereal",
    }
    config3 = {
        "language": "mousespeech",
        "foods": "cheese",
    }
    secrets3 = {
        "hiding-place": SecretStr("underthebed"),
        "dreams": SecretStr("cheesecheesecheese"),
    }
    labels3 = {
        "whereabouts": "unknown",
        "nick": "rodent",
    }

    with ServiceConnectorContext(
        connector_type="cat'o'matic",
        auth_method="paw-print",
        resource_types=["cat"],
        resource_id="aria",
        configuration=config1,
        secrets=secrets1,
        labels=labels1,
    ) as aria_connector:
        with ServiceConnectorContext(
            connector_type="tail'o'matic",
            auth_method="tail-print",
            resource_types=["cat", "mouse"],
            configuration=config2,
            secrets=secrets2,
            labels=labels2,
        ) as multi_connector:
            with ServiceConnectorContext(
                connector_type="tail'o'matic",
                auth_method="tail-print",
                resource_types=["mouse"],
                resource_id="bartholomew",
                configuration=config3,
                secrets=secrets3,
                labels=labels3,
            ) as rodent_connector:
                # List all connectors
                connectors = store.list_service_connectors(
                    ServiceConnectorFilterModel()
                ).items
                assert len(connectors) >= 3
                assert aria_connector in connectors
                assert multi_connector in connectors
                assert rodent_connector in connectors

                # Filter by name
                connectors = store.list_service_connectors(
                    ServiceConnectorFilterModel(name=aria_connector.name)
                ).items
                assert len(connectors) == 1
                assert aria_connector.id == connectors[0].id

                connectors = store.list_service_connectors(
                    ServiceConnectorFilterModel(name=multi_connector.name)
                ).items
                assert len(connectors) == 1
                assert multi_connector.id == connectors[0].id

                # Filter by connector type
                connectors = store.list_service_connectors(
                    ServiceConnectorFilterModel(connector_type="cat'o'matic")
                ).items
                assert len(connectors) >= 1
                assert aria_connector.id in [c.id for c in connectors]
                assert multi_connector.id not in [c.id for c in connectors]
                assert rodent_connector.id not in [c.id for c in connectors]

                connectors = store.list_service_connectors(
                    ServiceConnectorFilterModel(connector_type="tail'o'matic")
                ).items
                assert len(connectors) >= 2
                assert aria_connector.id not in [c.id for c in connectors]
                assert multi_connector.id in [c.id for c in connectors]
                assert rodent_connector.id in [c.id for c in connectors]

                # Filter by auth method
                connectors = store.list_service_connectors(
                    ServiceConnectorFilterModel(auth_method="paw-print")
                ).items
                assert len(connectors) >= 1
                assert aria_connector.id in [c.id for c in connectors]
                assert multi_connector.id not in [c.id for c in connectors]
                assert rodent_connector.id not in [c.id for c in connectors]

                connectors = store.list_service_connectors(
                    ServiceConnectorFilterModel(auth_method="tail-print")
                ).items
                assert len(connectors) >= 1
                assert aria_connector.id not in [c.id for c in connectors]
                assert multi_connector.id in [c.id for c in connectors]
                assert rodent_connector.id in [c.id for c in connectors]

                # Filter by resource type
                connectors = store.list_service_connectors(
                    ServiceConnectorFilterModel(resource_type="cat")
                ).items
                assert len(connectors) >= 2
                assert aria_connector.id in [c.id for c in connectors]
                assert multi_connector.id in [c.id for c in connectors]
                assert rodent_connector.id not in [c.id for c in connectors]

                connectors = store.list_service_connectors(
                    ServiceConnectorFilterModel(resource_type="mouse")
                ).items
                assert len(connectors) >= 2
                assert aria_connector.id not in [c.id for c in connectors]
                assert multi_connector.id in [c.id for c in connectors]
                assert rodent_connector.id in [c.id for c in connectors]

                # Filter by resource id
                connectors = store.list_service_connectors(
                    ServiceConnectorFilterModel(
                        resource_type="cat",
                        resource_id="aria",
                    )
                ).items
                assert len(connectors) >= 1
                assert aria_connector.id in [c.id for c in connectors]
                assert multi_connector.id not in [c.id for c in connectors]
                assert rodent_connector.id not in [c.id for c in connectors]

                connectors = store.list_service_connectors(
                    ServiceConnectorFilterModel(
                        resource_type="mouse",
                        resource_id="bartholomew",
                    )
                ).items
                assert len(connectors) >= 1
                assert aria_connector.id not in [c.id for c in connectors]
                assert multi_connector.id not in [c.id for c in connectors]
                assert rodent_connector.id in [c.id for c in connectors]

                # Filter by labels
                connectors = store.list_service_connectors(
                    ServiceConnectorFilterModel(
                        labels={"whereabouts": "unknown"}
                    )
                ).items
                assert len(connectors) >= 2
                assert aria_connector.id in [c.id for c in connectors]
                assert multi_connector.id not in [c.id for c in connectors]
                assert rodent_connector.id in [c.id for c in connectors]

                connectors = store.list_service_connectors(
                    ServiceConnectorFilterModel(labels={"whereabouts": None})
                ).items
                assert len(connectors) >= 3
                assert aria_connector.id in [c.id for c in connectors]
                assert multi_connector.id in [c.id for c in connectors]
                assert rodent_connector.id in [c.id for c in connectors]

                connectors = store.list_service_connectors(
                    ServiceConnectorFilterModel(
                        labels={"nick": "rodent", "whereabouts": "unknown"}
                    )
                ).items
                assert len(connectors) >= 1
                assert aria_connector.id not in [c.id for c in connectors]
                assert multi_connector.id not in [c.id for c in connectors]
                assert rodent_connector.id in [c.id for c in connectors]

                connectors = store.list_service_connectors(
                    ServiceConnectorFilterModel(
                        labels={"weight": None, "whereabouts": None}
                    )
                ).items
                assert len(connectors) >= 1
                assert aria_connector.id not in [c.id for c in connectors]
                assert multi_connector.id in [c.id for c in connectors]
                assert rodent_connector.id not in [c.id for c in connectors]


def test_private_connector_not_visible_to_other_user():
    """Tests that a private connector is not visible to another user."""

    if Client().zen_store.type == StoreType.SQL:
        pytest.skip("SQL Zen Stores do not support user switching.")

    with ServiceConnectorContext(
        connector_type="cat'o'matic",
        auth_method="paw-print",
        resource_types=["cat"],
        is_shared=False,
    ) as connector:
        with UserContext(login=True):
            #  Client() needs to be instantiated here with the new
            #  logged-in user
            other_client = Client()
            other_store = other_client.zen_store

            with pytest.raises(KeyError):
                other_store.get_service_connector(connector.id)

            connectors = other_store.list_service_connectors(
                ServiceConnectorFilterModel()
            ).items

            assert connector.id not in [c.id for c in connectors]


def test_shared_connector_is_visible_to_other_user():
    """Tests that a shared connector is visible to another user."""

    if Client().zen_store.type == StoreType.SQL:
        pytest.skip("SQL Zen Stores do not support user switching.")

    with ServiceConnectorContext(
        connector_type="cat'o'matic",
        auth_method="paw-print",
        resource_types=["cat"],
        is_shared=True,
    ) as connector:
        with UserContext(login=True):
            #  Client() needs to be instantiated here with the new
            #  logged-in user
            other_client = Client()
            other_store = other_client.zen_store

            other_store.get_service_connector(connector.id)

            connectors = other_store.list_service_connectors(
                ServiceConnectorFilterModel()
            ).items

            assert connector.id in [c.id for c in connectors]


def _update_connector_and_test(
    new_name: Optional[str] = None,
    new_connector_type: Optional[str] = None,
    new_auth_method: Optional[str] = None,
    new_resource_types: Optional[List[str]] = None,
    new_resource_id_or_not: Optional[Tuple[Optional[str]]] = None,
    new_config: Optional[Dict[str, str]] = None,
    new_secrets: Optional[Dict[str, Optional[SecretStr]]] = None,
    new_expires_at: Optional[datetime] = None,
    new_expiration_seconds_or_not: Optional[Tuple[Optional[int]]] = None,
    new_labels: Optional[Dict[str, str]] = None,
):
    """Helper function to update a connector and test that the update was successful."""
    client = Client()
    store = client.zen_store

    config = {
        "language": "meow",
        "foods": "tuna",
    }
    secrets = {
        "hiding-place": SecretStr("thatsformetoknowandyouneverfindout"),
        "dreams": SecretStr("notyourbusiness"),
    }
    labels = {
        "whereabouts": "unknown",
        "age": "eternal",
    }
    now = datetime.utcnow()
    with ServiceConnectorContext(
        connector_type="cat'o'matic",
        auth_method="paw-print",
        resource_types=["cat"],
        resource_id="blupus",
        configuration=config,
        secrets=secrets,
        expires_at=now,
        expiration_seconds=60,
        labels=labels,
    ) as connector:
        assert connector.id is not None
        assert connector.type == "cat'o'matic"
        assert connector.auth_method == "paw-print"
        assert connector.resource_types == ["cat"]
        assert connector.resource_id == "blupus"
        assert connector.configuration == config
        assert len(connector.secrets) == 0
        assert connector.secret_id is not None
        assert connector.labels == labels

        secret = store.get_secret(connector.secret_id)
        assert secret.id == connector.secret_id
        assert secret.name.startswith(f"connector-{connector.name}")
        assert secret.values == secrets

        # Update the connector
        # NOTE: we need to pass the `resource_id` and `expiration_seconds`
        # fields in the update model, otherwise the update will remove them
        # from the connector.
        new_resource_id = (
            new_resource_id_or_not[0]
            if new_resource_id_or_not
            else connector.resource_id
        )
        new_expiration_seconds = (
            new_expiration_seconds_or_not[0]
            if new_expiration_seconds_or_not
            else connector.expiration_seconds
        )
        store.update_service_connector(
            connector.id,
            update=ServiceConnectorUpdateModel(
                name=new_name,
                connector_type=new_connector_type,
                auth_method=new_auth_method,
                resource_types=new_resource_types,
                resource_id=new_resource_id,
                configuration=new_config,
                secrets=new_secrets,
                expires_at=new_expires_at,
                expiration_seconds=new_expiration_seconds,
                labels=new_labels,
            ),
        )

        # Check that the connector has been updated
        registered_connector = store.get_service_connector(connector.id)

        assert registered_connector.id == connector.id
        assert registered_connector.name == new_name or connector.name
        assert (
            registered_connector.type == new_connector_type or connector.type
        )
        assert (
            registered_connector.auth_method == new_auth_method
            or connector.auth_method
        )
        assert (
            registered_connector.resource_types == new_resource_types
            or connector.resource_types
        )
        assert registered_connector.resource_id == new_resource_id
        assert len(registered_connector.secrets) == 0

        # the `configuration` and `secrets` fields represent a full
        # valid configuration update, not just a partial update. If either is
        # set (i.e. not None) in the update, their values
        # will replace the existing configuration and secrets values.

        if new_config is not None:
            assert registered_connector.configuration == new_config or {}
        else:
            assert (
                registered_connector.configuration == connector.configuration
            )

        if new_secrets is not None:
            if not new_secrets:
                # Existing secret is deleted if no new secrets are provided
                assert registered_connector.secret_id is None
            else:
                # New secret is created if secrets are updated
                assert registered_connector.secret_id != connector.secret_id
        else:
            assert registered_connector.secret_id == connector.secret_id

        assert registered_connector.labels == new_labels or connector.labels

        if new_secrets is not None:
            if not new_secrets:
                # Existing secret is deleted if secrets are removed
                with pytest.raises(KeyError):
                    store.get_secret(connector.secret_id)
            else:
                # Previous secret is deleted if secrets are updated
                with pytest.raises(KeyError):
                    store.get_secret(connector.secret_id)

                # Check that a new secret has been created
                new_secret = store.get_secret(registered_connector.secret_id)
                assert new_secret.id == registered_connector.secret_id
                # Secret name should have changed
                assert new_secret.name.startswith(
                    f"connector-{new_name or connector.name}"
                )
                assert new_secret.values == new_secrets
        else:
            new_secret = store.get_secret(connector.secret_id)
            assert new_secret.id == connector.secret_id
            # Secret name should not have changed
            assert new_secret.name == secret.name
            assert new_secret.values == secrets


def test_connector_update_name():
    """Tests that a connector's name can be updated."""
    _update_connector_and_test(
        new_name="axl-incognito",
    )


def test_connector_update_type():
    """Tests that a connector's type can be updated."""
    _update_connector_and_test(
        new_connector_type="dog'o'matic",
    )


def test_connector_update_resource_types():
    """Tests that a connector's resource types can be updated."""
    _update_connector_and_test(new_resource_types=["cat", "dog"])


def test_connector_update_resource_id():
    """Tests that a connector's resource ID can be updated or removed."""
    _update_connector_and_test(new_resource_id_or_not=("axl",))
    _update_connector_and_test(new_resource_id_or_not=(None,))


def test_connector_update_auth_method():
    """Tests that a connector's auth method can be updated."""
    _update_connector_and_test(
        new_auth_method="collar",
    )


def test_connector_update_config():
    """Tests that a connector's configuration and secrets can be updated."""

    new_config = {
        "language": "purr",
        "chase": "own-tail",
    }
    new_secrets = {
        "hiding-place": SecretStr("anotherplaceyouwillneverfindme"),
        "food": SecretStr("firebreathingdragon"),
    }

    _update_connector_and_test(
        new_config=new_config,
    )
    _update_connector_and_test(
        new_secrets=new_secrets,
    )
    _update_connector_and_test(
        new_config=new_config,
        new_secrets=new_secrets,
    )
    _update_connector_and_test(
        new_config={},
    )
    _update_connector_and_test(
        new_secrets={},
    )


def test_connector_update_expiration():
    """Tests that a connector's expiration period can be updated or removed."""
    _update_connector_and_test(new_expiration_seconds_or_not=(90,))
    _update_connector_and_test(new_expiration_seconds_or_not=(None,))


def test_connector_update_expires_at():
    """Tests that a connector's expiration date can be updated."""
    _update_connector_and_test(new_expires_at=datetime.now())


def test_connector_update_labels():
    """Tests that a connector's labels can be updated."""
    labels = {
        "whereabouts": "everywhere",
        "form": "fluid",
    }
    _update_connector_and_test(new_labels=labels)
    _update_connector_and_test(new_labels={})


def test_connector_name_update_fails_if_exists():
    """Tests that a connector's name cannot be updated to an existing name."""

    client = Client()
    store = client.zen_store

    with ServiceConnectorContext(
        connector_type="cat'o'matic",
        auth_method="paw-print",
        resource_types=["cat"],
    ) as connector_one:
        with ServiceConnectorContext(
            connector_type="cat'o'matic",
            auth_method="paw-print",
            resource_types=["cat"],
        ) as connector_two:
            with pytest.raises(EntityExistsError):
                store.update_service_connector(
                    connector_one.id,
                    update=ServiceConnectorUpdateModel(
                        name=connector_two.name
                    ),
                )


def test_connector_sharing():
    """Tests that a connector can be shared."""

    client = Client()
    store = client.zen_store

    if client.zen_store.type == StoreType.SQL:
        pytest.skip("SQL Zen Stores do not support user switching.")

    config = {
        "language": "meow",
        "foods": "tuna",
    }
    secrets = {
        "hiding-place": SecretStr("thatsformetoknowandyouneverfindout"),
        "dreams": SecretStr("notyourbusiness"),
    }

    with ServiceConnectorContext(
        connector_type="cat'o'matic",
        auth_method="paw-print",
        resource_types=["cat"],
        configuration=config,
        secrets=secrets,
        is_shared=False,
    ) as connector:
        assert connector.secret_id is not None
        secret = store.get_secret(connector.secret_id)
        assert secret.scope == SecretScope.USER

        with UserContext(login=True):
            #  Client() needs to be instantiated here with the new
            #  logged-in user
            other_client = Client()
            other_store = other_client.zen_store

            with pytest.raises(KeyError):
                other_store.get_service_connector(connector.id)

            connectors = other_store.list_service_connectors(
                ServiceConnectorFilterModel()
            ).items

            assert connector.id not in [c.id for c in connectors]

        updated_connector = store.update_service_connector(
            connector.id,
            update=ServiceConnectorUpdateModel(is_shared=True),
        )

        assert updated_connector.secret_id is not None
        assert updated_connector.secret_id == connector.secret_id
        secret = store.get_secret(updated_connector.secret_id)
        assert secret.scope == SecretScope.WORKSPACE

        with UserContext(login=True):
            #  Client() needs to be instantiated here with the new
            #  logged-in user
            other_client = Client()
            other_store = other_client.zen_store

            other_store.get_service_connector(connector.id)

            connectors = other_store.list_service_connectors(
                ServiceConnectorFilterModel()
            ).items

            assert connector.id in [c.id for c in connectors]


def test_connector_sharing_fails_if_name_shared():
    """Tests that a connector cannot be shared if the name is already shared."""

    client = Client()

    if client.zen_store.type == StoreType.SQL:
        pytest.skip("SQL Zen Stores do not support user switching.")

    with ServiceConnectorContext(
        connector_type="cat'o'matic",
        auth_method="paw-print",
        resource_types=["cat"],
        is_shared=True,
    ) as connector:
        with UserContext(login=True):
            #  Client() needs to be instantiated here with the new
            #  logged-in user
            other_client = Client()
            other_store = other_client.zen_store

            other_store.get_service_connector(connector.id)

            connectors = other_store.list_service_connectors(
                ServiceConnectorFilterModel()
            ).items

            assert connector.id in [c.id for c in connectors]

            with ServiceConnectorContext(
                name=connector.name,
                connector_type="cat'o'matic",
                auth_method="paw-print",
                resource_types=["cat"],
                is_shared=False,
            ) as other_connector:
                with pytest.raises(EntityExistsError):
                    other_store.update_service_connector(
                        other_connector.id,
                        update=ServiceConnectorUpdateModel(is_shared=True),
                    )


# .-------------------------.
# | Service Connector Types |
# '-------------------------'


def test_connector_type_register():
    """Tests that a connector type can be registered locally."""

    client = Client()
    store = client.zen_store

    connector_type = sample_name("cat'o'matic")
    resource_type_one = sample_name("scratch")
    resource_type_two = sample_name("purr")

    with pytest.raises(KeyError):
        store.get_service_connector_type(connector_type)
    assert (
        store.list_service_connector_types(connector_type=connector_type) == []
    )
    assert (
        store.list_service_connector_types(resource_type=resource_type_one)
        == []
    )
    assert (
        store.list_service_connector_types(resource_type=resource_type_two)
        == []
    )

    with ServiceConnectorTypeContext(
        connector_type=connector_type,
        resource_type_one=resource_type_one,
        resource_type_two=resource_type_two,
    ) as connector_type_spec:
        assert (
            store.get_service_connector_type(connector_type)
            == connector_type_spec
        )
        assert store.list_service_connector_types(
            resource_type=resource_type_one
        ) == [connector_type_spec]
        assert store.list_service_connector_types(
            resource_type=resource_type_two
        ) == [connector_type_spec]


def test_connector_validation():
    """Tests that a connector type is used to validate a connector."""

    client = Client()
    store = client.zen_store

    if store.type != StoreType.SQL:
        pytest.skip("Only applicable to SQL store")

    connector_type = sample_name("cat'o'matic")
    resource_type_one = sample_name("scratch")
    resource_type_two = sample_name("purr")

    with ServiceConnectorTypeContext(
        connector_type=connector_type,
        resource_type_one=resource_type_one,
        resource_type_two=resource_type_two,
    ):
        # All attributes
        config = {
            "color": "pink",
            "name": "aria",
        }
        secrets = {
            "hiding_spot": SecretStr("thatsformetoknowandyouneverfindout"),
            "secret_word": SecretStr("meowmeowmeow"),
        }
        with ServiceConnectorContext(
            connector_type=connector_type,
            auth_method="voice-print",
            resource_types=[resource_type_one, resource_type_two],
            configuration=config,
            secrets=secrets,
        ) as connector:
            assert connector.configuration == config
            assert connector.secrets == {}
            assert connector.secret_id is not None
            secret = store.get_secret(connector.secret_id)
            assert secret.values == secrets

        # Only required attributes
        config = {
            "name": "aria",
        }
        secrets = {
            "secret_word": SecretStr("meowmeowmeow"),
        }
        with ServiceConnectorContext(
            connector_type=connector_type,
            auth_method="voice-print",
            resource_types=[resource_type_one, resource_type_two],
            configuration=config,
            secrets=secrets,
        ) as connector:
            assert connector.configuration == config
            assert connector.secrets == {}
            assert connector.secret_id is not None
            secret = store.get_secret(connector.secret_id)
            assert secret.values == secrets

        # Missing required configuration attribute
        config = {}
        secrets = {
            "secret_word": SecretStr("meowmeowmeow"),
        }
        with pytest.raises(ValueError):
            with ServiceConnectorContext(
                connector_type=connector_type,
                auth_method="voice-print",
                resource_types=[resource_type_one, resource_type_two],
                configuration=config,
                secrets=secrets,
            ):
                pass

        # Missing required secret attribute
        config = {
            "name": "aria",
        }
        secrets = {}
        with pytest.raises(ValueError):
            with ServiceConnectorContext(
                connector_type=connector_type,
                auth_method="voice-print",
                resource_types=[resource_type_one, resource_type_two],
                configuration=config,
                secrets=secrets,
            ):
                pass

        # All attributes mashed together
        config = {
            "color": "pink",
            "name": "aria",
        }
        secrets = {
            "hiding_spot": SecretStr("thatsformetoknowandyouneverfindout"),
            "secret_word": SecretStr("meowmeowmeow"),
        }
        full_config = config.copy()
        full_config.update(
            {k: v.get_secret_value() for k, v in secrets.items()}
        )
        with ServiceConnectorContext(
            connector_type=connector_type,
            auth_method="voice-print",
            resource_types=[resource_type_one, resource_type_two],
            configuration=full_config,
        ) as connector:
            assert connector.configuration == config
            assert connector.secrets == {}
            assert connector.secret_id is not None
            secret = store.get_secret(connector.secret_id)
            assert secret.values == secrets

        # Different auth method
        with pytest.raises(ValueError):
            with ServiceConnectorContext(
                connector_type=connector_type,
                auth_method="claw-marks",
                resource_types=[resource_type_one, resource_type_two],
                configuration=config,
                secrets=secrets,
            ):
                pass

        # Wrong auth method
        with pytest.raises(ValueError):
            with ServiceConnectorContext(
                connector_type=connector_type,
                auth_method="paw-print",
                resource_types=[resource_type_one, resource_type_two],
                configuration=config,
                secrets=secrets,
            ):
                pass

        # Single type
        with ServiceConnectorContext(
            connector_type=connector_type,
            auth_method="voice-print",
            resource_types=[resource_type_one],
            configuration=config,
            secrets=secrets,
        ):
            pass

        # Wrong resource type
        with pytest.raises(ValueError):
            with ServiceConnectorContext(
                connector_type=connector_type,
                auth_method="voice-print",
                resource_types=["purr"],
                configuration=config,
                secrets=secrets,
            ):
                pass

        # Single instance
        with ServiceConnectorContext(
            connector_type=connector_type,
            auth_method="voice-print",
            resource_types=[resource_type_one],
            resource_id="aria",
            configuration=config,
            secrets=secrets,
        ):
            pass


#################
# Models
#################


class TestModelVersion:
    def test_model_version_create_pass(self):
        with ModelVersionContext() as model:
            zs = Client().zen_store
            zs.create_model_version(
                ModelVersionRequestModel(
                    user=model.user.id,
                    workspace=model.workspace.id,
                    model=model.id,
                    version="great one",
                )
            )

    def test_model_version_create_duplicated(self):
        with ModelVersionContext() as model:
            zs = Client().zen_store
            zs.create_model_version(
                ModelVersionRequestModel(
                    user=model.user.id,
                    workspace=model.workspace.id,
                    model=model.id,
                    version="great one",
                )
            )
            with pytest.raises(EntityExistsError):
                zs.create_model_version(
                    ModelVersionRequestModel(
                        user=model.user.id,
                        workspace=model.workspace.id,
                        model=model.id,
                        version="great one",
                    )
                )

    def test_model_version_create_no_model(self):
        with ModelVersionContext() as model:
            zs = Client().zen_store
            with pytest.raises(KeyError):
                zs.create_model_version(
                    ModelVersionRequestModel(
                        user=model.user.id,
                        workspace=model.workspace.id,
                        model=uuid4(),
                        version="great one",
                    )
                )

    def test_model_version_get_not_found(self):
        with ModelVersionContext() as model:
            zs = Client().zen_store
            with pytest.raises(KeyError):
                zs.get_model_version(
                    model_name_or_id=model.id, model_version_name_or_id="1.0.0"
                )

    def test_model_version_get_found(self):
        with ModelVersionContext() as model:
            zs = Client().zen_store
            mv1 = zs.create_model_version(
                ModelVersionRequestModel(
                    user=model.user.id,
                    workspace=model.workspace.id,
                    model=model.id,
                    version="great one",
                )
            )
            mv2 = zs.get_model_version(
                model_name_or_id=model.id,
                model_version_name_or_id="great one",
            )
            assert mv1.id == mv2.id

    def test_model_version_list_empty(self):
        with ModelVersionContext() as model:
            zs = Client().zen_store
            mvs = zs.list_model_versions(
                ModelVersionFilterModel(model_id=model.id)
            )
            assert len(mvs) == 0

    def test_model_version_list_not_empty(self):
        with ModelVersionContext() as model:
            zs = Client().zen_store
            mv1 = zs.create_model_version(
                ModelVersionRequestModel(
                    user=model.user.id,
                    workspace=model.workspace.id,
                    model=model.id,
                    version="great one",
                )
            )
            mv2 = zs.create_model_version(
                ModelVersionRequestModel(
                    user=model.user.id,
                    workspace=model.workspace.id,
                    model=model.id,
                    version="and yet another one",
                )
            )
            mvs = zs.list_model_versions(
                ModelVersionFilterModel(model_id=model.id)
            )
            assert len(mvs) == 2
            assert mv1 in mvs
            assert mv2 in mvs

    def test_model_version_delete_not_found(self):
        with ModelVersionContext() as model:
            zs = Client().zen_store
            with pytest.raises(KeyError):
                zs.delete_model_version(
                    model_name_or_id=model.id,
                    model_version_name_or_id="1.0.0",
                )

    def test_model_version_delete_found(self):
        with ModelVersionContext() as model:
            zs = Client().zen_store
            zs.create_model_version(
                ModelVersionRequestModel(
                    user=model.user.id,
                    workspace=model.workspace.id,
                    model=model.id,
                    version="great one",
                )
            )
            zs.delete_model_version(
                model_name_or_id=model.id,
                model_version_name_or_id="great one",
            )
            with pytest.raises(KeyError):
                zs.get_model_version(
                    model_name_or_id=model.id,
                    model_version_name_or_id="great one",
                )

    def test_model_version_update_not_found(self):
        with ModelVersionContext() as model:
            zs = Client().zen_store
            with pytest.raises(KeyError):
                zs.update_model_version(
                    model_version_id=uuid4(),
                    model_version_update_model=ModelVersionUpdateModel(
                        model=model.id,
                        stage="staging",
                        force=False,
                    ),
                )

    def test_model_version_update_not_forced(self):
        with ModelVersionContext() as model:
            zs = Client().zen_store
            mv1 = zs.create_model_version(
                ModelVersionRequestModel(
                    user=model.user.id,
                    workspace=model.workspace.id,
                    model=model.id,
                    version="great one",
                )
            )
            mv2 = zs.create_model_version(
                ModelVersionRequestModel(
                    user=model.user.id,
                    workspace=model.workspace.id,
                    model=model.id,
                    version="yet another one",
                )
            )
            zs.update_model_version(
                model_version_id=mv1.id,
                model_version_update_model=ModelVersionUpdateModel(
                    model=model.id,
                    stage="staging",
                    force=False,
                ),
            )
<<<<<<< HEAD
            mv2 = zs.get_model_version_in_stage(
                model_name_or_id=model.id,
                model_stage="staging",
            )
            assert mv1.id == mv2.id
=======
            mv2 = zs.get_model_version(
                model_name_or_id=model.id,
                model_version_name_or_id="staging",
            )
            assert mv1.id == mv2.id
            mv3 = zs.get_model_version(
                model_name_or_id=model.id,
                model_version_name_or_id=ModelStages.STAGING,
            )
            assert mv1.id == mv3.id
>>>>>>> 4ab88628

    def test_model_version_in_stage_not_found(self):
        with ModelVersionContext() as model:
            zs = Client().zen_store
            zs.create_model_version(
                ModelVersionRequestModel(
                    user=model.user.id,
                    workspace=model.workspace.id,
                    model=model.id,
                    version="great one",
                )
            )

            with pytest.raises(KeyError):
<<<<<<< HEAD
                zs.get_model_version_in_stage(
                    model_name_or_id=model.id,
                    model_stage="staging",
                )

    def test_model_version_in_stage_bad_stage(self):
        with ModelVersionContext() as model:
            zs = Client().zen_store
            with pytest.raises(ValueError):
                zs.get_model_version_in_stage(
                    model_name_or_id=model.id,
                    model_stage="my_super_stage",
                )

    def test_model_version_latest_not_found(self):
        with ModelVersionContext() as model:
            zs = Client().zen_store
            with pytest.raises(RuntimeError):
                zs.get_model_version_latest(
                    model_name_or_id=model.id,
                )

=======
                zs.get_model_version(
                    model_name_or_id=model.id,
                    model_version_name_or_id=ModelStages.STAGING,
                )

    def test_model_version_latest_not_found(self):
        with ModelVersionContext() as model:
            zs = Client().zen_store
            with pytest.raises(KeyError):
                zs.get_model_version(
                    model_name_or_id=model.id,
                )

>>>>>>> 4ab88628
    def test_model_version_latest_found(self):
        with ModelVersionContext() as model:
            zs = Client().zen_store
            zs.create_model_version(
                ModelVersionRequestModel(
                    user=model.user.id,
                    workspace=model.workspace.id,
                    model=model.id,
                    version="great one",
                )
            )
<<<<<<< HEAD
=======
            time.sleep(1)  # thanks to MySQL way of storing datetimes
>>>>>>> 4ab88628
            latest = zs.create_model_version(
                ModelVersionRequestModel(
                    user=model.user.id,
                    workspace=model.workspace.id,
                    model=model.id,
                    version="yet another one",
                )
            )
<<<<<<< HEAD
            found_latest = zs.get_model_version_latest(
=======
            found_latest = zs.get_model_version(
>>>>>>> 4ab88628
                model_name_or_id=model.id,
            )
            assert latest.id == found_latest.id

    def test_model_version_update_forced(self):
        with ModelVersionContext() as model:
            zs = Client().zen_store
            mv1 = zs.create_model_version(
                ModelVersionRequestModel(
                    user=model.user.id,
                    workspace=model.workspace.id,
                    model=model.id,
                    version="great one",
                )
            )
            mv2 = zs.create_model_version(
                ModelVersionRequestModel(
                    user=model.user.id,
                    workspace=model.workspace.id,
                    model=model.id,
                    version="yet another one",
                )
            )
            zs.update_model_version(
                model_version_id=mv1.id,
                model_version_update_model=ModelVersionUpdateModel(
                    model=model.id,
                    stage="staging",
                    force=False,
                ),
            )
            assert (
                zs.get_model_version(
                    model_name_or_id=model.id,
                    model_version_name_or_id=mv1.version,
                ).stage
                == "staging"
            )
            zs.update_model_version(
                model_version_id=mv2.id,
                model_version_update_model=ModelVersionUpdateModel(
                    model=model.id,
                    stage="staging",
                    force=True,
                ),
            )

            assert (
                zs.get_model_version(
                    model_name_or_id=model.id,
                    model_version_name_or_id=mv1.version,
                ).stage
                == "archived"
            )
            assert (
                zs.get_model_version(
                    model_name_or_id=model.id,
                    model_version_name_or_id=mv2.version,
                ).stage
                == "staging"
            )

    def test_model_version_update_public_interface(self):
        with ModelVersionContext() as model:
            zs = Client().zen_store
            mv1 = zs.create_model_version(
                ModelVersionRequestModel(
                    user=model.user.id,
                    workspace=model.workspace.id,
                    model=model.id,
                    version="great one",
                )
            )
            assert (
                zs.get_model_version(
                    model_name_or_id=model.id,
                    model_version_name_or_id=mv1.version,
                ).stage
                is None
            )
            mv1.set_stage("staging")
            assert (
                zs.get_model_version(
                    model_name_or_id=model.id,
                    model_version_name_or_id=mv1.version,
                ).stage
                == "staging"
            )

    def test_model_version_update_public_interface_bad_stage(self):
        with ModelVersionContext() as model:
            zs = Client().zen_store
            mv1 = zs.create_model_version(
                ModelVersionRequestModel(
                    user=model.user.id,
                    workspace=model.workspace.id,
                    model=model.id,
                    version="great one",
                )
            )

            with pytest.raises(ValueError):
                mv1.set_stage("my_super_stage")

    def test_model_version_model_bad_stage(self):
        with pytest.raises(ValueError):
            ModelVersionUpdateModel(model=uuid4(), stage="my_super_stage")

    def test_model_version_model_ok_stage(self):
        mvum = ModelVersionUpdateModel(model=uuid4(), stage="staging")
        assert mvum.stage == "staging"


class TestModelVersionArtifactLinks:
    def test_link_create_pass(self):
        with ModelVersionContext(True, create_artifacts=1) as (
            model_version,
            artifacts,
        ):
            zs = Client().zen_store
            zs.create_model_version_artifact_link(
                ModelVersionArtifactRequestModel(
                    user=model_version.user.id,
                    workspace=model_version.workspace.id,
                    model=model_version.model.id,
                    model_version=model_version.id,
                    name="link",
                    artifact=artifacts[0].id,
                )
            )

    def test_link_create_duplicated(self):
        with ModelVersionContext(True, create_artifacts=1) as (
            model_version,
            artifacts,
        ):
            zs = Client().zen_store
            zs.create_model_version_artifact_link(
                ModelVersionArtifactRequestModel(
                    user=model_version.user.id,
                    workspace=model_version.workspace.id,
                    model=model_version.model.id,
                    model_version=model_version.id,
                    name="link",
                    artifact=artifacts[0].id,
                )
            )
            # name collision
            with pytest.raises(EntityExistsError):
                zs.create_model_version_artifact_link(
                    ModelVersionArtifactRequestModel(
                        user=model_version.user.id,
                        workspace=model_version.workspace.id,
                        model=model_version.model.id,
                        model_version=model_version.id,
                        name="link",
                        artifact=uuid4(),
                    )
                )
            # id collision
            with pytest.raises(EntityExistsError):
                zs.create_model_version_artifact_link(
                    ModelVersionArtifactRequestModel(
                        user=model_version.user.id,
                        workspace=model_version.workspace.id,
                        model=model_version.model.id,
                        model_version=model_version.id,
                        name="link2",
                        artifact=artifacts[0].id,
                    )
                )

    def test_link_delete_found(self):
        with ModelVersionContext(True, create_artifacts=1) as (
            model_version,
            artifacts,
        ):
            zs = Client().zen_store
            zs.create_model_version_artifact_link(
                ModelVersionArtifactRequestModel(
                    user=model_version.user.id,
                    workspace=model_version.workspace.id,
                    model=model_version.model.id,
                    model_version=model_version.id,
                    name="link",
                    artifact=artifacts[0].id,
                )
            )
            zs.delete_model_version_artifact_link(
                model_name_or_id=model_version.model.id,
                model_version_name_or_id=model_version.id,
                model_version_artifact_link_name_or_id="link",
            )
            mvls = zs.list_model_version_artifact_links(
                ModelVersionArtifactFilterModel(
                    model_id=model_version.model.id,
                    model_version_id=model_version.id,
                )
            )
            assert len(mvls) == 0

    def test_link_delete_not_found(self):
        with ModelVersionContext(True) as model_version:
            zs = Client().zen_store
            with pytest.raises(KeyError):
                zs.delete_model_version_artifact_link(
                    model_name_or_id=model_version.model.id,
                    model_version_name_or_id=model_version.id,
                    model_version_artifact_link_name_or_id="link",
                )

    def test_link_list_empty(self):
        with ModelVersionContext(True) as model_version:
            zs = Client().zen_store
            mvls = zs.list_model_version_artifact_links(
                ModelVersionArtifactFilterModel(
                    model_id=model_version.model.id,
                    model_version_id=model_version.id,
                )
            )
            assert len(mvls) == 0

    def test_link_list_populated(self):
        with ModelVersionContext(True, create_artifacts=3) as (
            model_version,
            artifacts,
        ):
            zs = Client().zen_store
            mvls = zs.list_model_version_artifact_links(
                ModelVersionArtifactFilterModel(
                    model_id=model_version.model.id,
                    model_version_id=model_version.id,
                )
            )
            assert len(mvls) == 0
            for n, mo, dep, artifact in [
                ("link1", False, False, artifacts[0]),
                ("link2", True, False, artifacts[1]),
                ("link3", False, True, artifacts[2]),
            ]:
                zs.create_model_version_artifact_link(
                    ModelVersionArtifactRequestModel(
                        user=model_version.user.id,
                        workspace=model_version.workspace.id,
                        model=model_version.model.id,
                        model_version=model_version.id,
                        name=n,
                        artifact=artifact.id,
                        is_model_object=mo,
                        is_deployment=dep,
                    )
                )
            mvls = zs.list_model_version_artifact_links(
                ModelVersionArtifactFilterModel(
                    model_id=model_version.model.id,
                    model_version_id=model_version.id,
                )
            )
            assert len(mvls) == 3

            mvls = zs.list_model_version_artifact_links(
                ModelVersionArtifactFilterModel(
                    model_id=model_version.model.id,
                    model_version_id=model_version.id,
                    only_artifacts=True,
                )
            )
            assert len(mvls) == 1 and mvls[0].name == "link1"

            mvls = zs.list_model_version_artifact_links(
                ModelVersionArtifactFilterModel(
                    model_id=model_version.model.id,
                    model_version_id=model_version.id,
                    only_model_objects=True,
                )
            )
            assert len(mvls) == 1 and mvls[0].name == "link2"

            mvls = zs.list_model_version_artifact_links(
                ModelVersionArtifactFilterModel(
                    model_id=model_version.model.id,
                    model_version_id=model_version.id,
                    only_deployments=True,
                )
            )
            assert len(mvls) == 1 and mvls[0].name == "link3"

            mv = zs.get_model_version(
                model_name_or_id=model_version.model.id,
                model_version_name_or_id=model_version.id,
            )

            assert len(mv.model_object_ids) == 1
            assert len(mv.artifact_object_ids) == 1
            assert len(mv.deployment_ids) == 1

            assert isinstance(
                mv.model_objects["link2"],
                ArtifactResponseModel,
            )
            assert isinstance(
                mv.artifact_objects["link1"],
                ArtifactResponseModel,
            )
            assert isinstance(
                mv.deployments["link3"],
                ArtifactResponseModel,
            )

            assert mv.model_objects["link2"].id == artifacts[1].id

            assert mv.get_model_object("link2") == mv.model_objects["link2"]
            assert (
                mv.get_artifact_object("link1") == mv.artifact_objects["link1"]
            )
            assert mv.get_deployment("link3") == mv.deployments["link3"]


class TestModelVersionPipelineRunLinks:
    def test_link_create_pass(self):
        with ModelVersionContext(True, create_prs=1) as (
            model_version,
            prs,
        ):
            zs = Client().zen_store
            zs.create_model_version_pipeline_run_link(
                ModelVersionPipelineRunRequestModel(
                    user=model_version.user.id,
                    workspace=model_version.workspace.id,
                    model=model_version.model.id,
                    model_version=model_version.id,
                    name="link",
                    pipeline_run=prs[0].id,
                )
            )

    def test_link_create_duplicated(self):
        with ModelVersionContext(True, create_prs=1) as (
            model_version,
            prs,
        ):
            zs = Client().zen_store
            zs.create_model_version_pipeline_run_link(
                ModelVersionPipelineRunRequestModel(
                    user=model_version.user.id,
                    workspace=model_version.workspace.id,
                    model=model_version.model.id,
                    model_version=model_version.id,
                    name="link",
                    pipeline_run=prs[0].id,
                )
            )
            # name collision
            with pytest.raises(EntityExistsError):
                zs.create_model_version_pipeline_run_link(
                    ModelVersionPipelineRunRequestModel(
                        user=model_version.user.id,
                        workspace=model_version.workspace.id,
                        model=model_version.model.id,
                        model_version=model_version.id,
                        name="link",
                        pipeline_run=uuid4(),
                    )
                )
            # id collision
            with pytest.raises(EntityExistsError):
                zs.create_model_version_pipeline_run_link(
                    ModelVersionPipelineRunRequestModel(
                        user=model_version.user.id,
                        workspace=model_version.workspace.id,
                        model=model_version.model.id,
                        model_version=model_version.id,
                        name="link",
                        pipeline_run=prs[0].id,
                    )
                )

    def test_link_delete_found(self):
        with ModelVersionContext(True, create_prs=1) as (
            model_version,
            prs,
        ):
            zs = Client().zen_store
            zs.create_model_version_pipeline_run_link(
                ModelVersionPipelineRunRequestModel(
                    user=model_version.user.id,
                    workspace=model_version.workspace.id,
                    model=model_version.model.id,
                    model_version=model_version.id,
                    name="link",
                    pipeline_run=prs[0].id,
                )
            )
            zs.delete_model_version_pipeline_run_link(
                model_version.model.id, model_version.id, "link"
            )
            mvls = zs.list_model_version_pipeline_run_links(
                ModelVersionPipelineRunFilterModel(
                    model_id=model_version.model.id,
                    model_version_id=model_version.id,
                )
            )
            assert len(mvls) == 0

    def test_link_delete_not_found(self):
        with ModelVersionContext(True) as model_version:
            zs = Client().zen_store
            with pytest.raises(KeyError):
                zs.delete_model_version_pipeline_run_link(
                    model_version.model.id, model_version.id, "link"
                )

    def test_link_list_empty(self):
        with ModelVersionContext(True) as model_version:
            zs = Client().zen_store
            mvls = zs.list_model_version_pipeline_run_links(
                ModelVersionPipelineRunFilterModel(
                    model_id=model_version.model.id,
                    model_version_id=model_version.id,
                )
            )
            assert len(mvls) == 0

    def test_link_list_populated(self):
        with ModelVersionContext(True, create_prs=2) as (
            model_version,
            prs,
        ):
            zs = Client().zen_store
            mvls = zs.list_model_version_pipeline_run_links(
                ModelVersionPipelineRunFilterModel(
                    model_id=model_version.model.id,
                    model_version_id=model_version.id,
                )
            )
            assert len(mvls) == 0
            for n, pr in zip(["link4", None], prs):
                zs.create_model_version_pipeline_run_link(
                    ModelVersionPipelineRunRequestModel(
                        user=model_version.user.id,
                        workspace=model_version.workspace.id,
                        model=model_version.model.id,
                        model_version=model_version.id,
                        name=n,
                        pipeline_run=pr.id,
                    )
                )
            mvls = zs.list_model_version_pipeline_run_links(
                ModelVersionPipelineRunFilterModel(
                    model_id=model_version.model.id,
                    model_version_id=model_version.id,
                )
            )
            assert len(mvls) == 2

            mv = zs.get_model_version(
                model_name_or_id=model_version.model.id,
                model_version_name_or_id=model_version.id,
            )

            assert len(mv.pipeline_run_ids) == 2

            assert isinstance(
                mv.pipeline_runs["link4"],
                PipelineRunResponseModel,
            )
            assert isinstance(
                mv.pipeline_runs[prs[1].name],
                PipelineRunResponseModel,
            )

            assert mv.pipeline_runs["link4"].id == prs[0].id
            assert mv.pipeline_runs[prs[1].name].id == prs[1].id

            assert mv.get_pipeline_run("link4") == mv.pipeline_runs["link4"]
            assert (
                mv.get_pipeline_run(prs[1].name)
                == mv.pipeline_runs[prs[1].name]
            )<|MERGE_RESOLUTION|>--- conflicted
+++ resolved
@@ -2619,13 +2619,6 @@
                     force=False,
                 ),
             )
-<<<<<<< HEAD
-            mv2 = zs.get_model_version_in_stage(
-                model_name_or_id=model.id,
-                model_stage="staging",
-            )
-            assert mv1.id == mv2.id
-=======
             mv2 = zs.get_model_version(
                 model_name_or_id=model.id,
                 model_version_name_or_id="staging",
@@ -2636,7 +2629,6 @@
                 model_version_name_or_id=ModelStages.STAGING,
             )
             assert mv1.id == mv3.id
->>>>>>> 4ab88628
 
     def test_model_version_in_stage_not_found(self):
         with ModelVersionContext() as model:
@@ -2651,30 +2643,6 @@
             )
 
             with pytest.raises(KeyError):
-<<<<<<< HEAD
-                zs.get_model_version_in_stage(
-                    model_name_or_id=model.id,
-                    model_stage="staging",
-                )
-
-    def test_model_version_in_stage_bad_stage(self):
-        with ModelVersionContext() as model:
-            zs = Client().zen_store
-            with pytest.raises(ValueError):
-                zs.get_model_version_in_stage(
-                    model_name_or_id=model.id,
-                    model_stage="my_super_stage",
-                )
-
-    def test_model_version_latest_not_found(self):
-        with ModelVersionContext() as model:
-            zs = Client().zen_store
-            with pytest.raises(RuntimeError):
-                zs.get_model_version_latest(
-                    model_name_or_id=model.id,
-                )
-
-=======
                 zs.get_model_version(
                     model_name_or_id=model.id,
                     model_version_name_or_id=ModelStages.STAGING,
@@ -2688,7 +2656,6 @@
                     model_name_or_id=model.id,
                 )
 
->>>>>>> 4ab88628
     def test_model_version_latest_found(self):
         with ModelVersionContext() as model:
             zs = Client().zen_store
@@ -2700,10 +2667,7 @@
                     version="great one",
                 )
             )
-<<<<<<< HEAD
-=======
             time.sleep(1)  # thanks to MySQL way of storing datetimes
->>>>>>> 4ab88628
             latest = zs.create_model_version(
                 ModelVersionRequestModel(
                     user=model.user.id,
@@ -2712,11 +2676,7 @@
                     version="yet another one",
                 )
             )
-<<<<<<< HEAD
-            found_latest = zs.get_model_version_latest(
-=======
             found_latest = zs.get_model_version(
->>>>>>> 4ab88628
                 model_name_or_id=model.id,
             )
             assert latest.id == found_latest.id
