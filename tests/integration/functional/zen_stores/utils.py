#
#  Licensed under the Apache License, Version 2.0 (the "License");
#  you may not use this file except in compliance with the License.
#  You may obtain a copy of the License at:
#
#       https://www.apache.org/licenses/LICENSE-2.0
#
#  Unless required by applicable law or agreed to in writing, software
#  distributed under the License is distributed on an "AS IS" BASIS,
#  WITHOUT WARRANTIES OR CONDITIONS OF ANY KIND, either express
#  or implied. See the License for the specific language governing
#  permissions and limitations under the License.
import uuid
from typing import Any, Callable, Dict, List, Optional, Type, TypeVar

from pydantic import BaseModel

from tests.integration.functional.utils import sample_name
from zenml.client import Client
from zenml.config.global_config import GlobalConfiguration
from zenml.config.pipeline_configurations import PipelineSpec
from zenml.config.store_config import StoreConfiguration
from zenml.enums import (
    ArtifactType,
    ExecutionStatus,
    SecretScope,
    StackComponentType,
)
from zenml.models import (
    ArtifactFilterModel,
    ArtifactRequestModel,
    BaseFilterModel,
    ComponentFilterModel,
    ComponentRequestModel,
    ComponentUpdateModel,
    FlavorFilterModel,
    FlavorRequestModel,
    PipelineBuildFilterModel,
    PipelineBuildRequestModel,
    PipelineDeploymentFilterModel,
    PipelineDeploymentRequestModel,
    PipelineFilterModel,
    PipelineRequestModel,
    PipelineRunFilterModel,
    PipelineRunRequestModel,
    PipelineRunUpdateModel,
    PipelineUpdateModel,
    RoleFilterModel,
    RoleRequestModel,
    RoleUpdateModel,
    SecretFilterModel,
    SecretRequestModel,
    StackRequestModel,
    StepRunFilterModel,
    TeamFilterModel,
    TeamRequestModel,
    TeamUpdateModel,
    UserFilterModel,
    UserRequestModel,
    UserUpdateModel,
    WorkspaceFilterModel,
    WorkspaceRequestModel,
    WorkspaceUpdateModel,
)
from zenml.models.base_models import BaseRequestModel, BaseResponseModel
from zenml.models.page_model import Page
from zenml.pipelines import pipeline
from zenml.steps import step
from zenml.utils.string_utils import random_str


@step
def constant_int_output_test_step() -> int:
    return 7


@step
def int_plus_one_test_step(input: int) -> int:
    return input + 1


@pipeline(name="connected_two_step_pipeline")
def connected_two_step_pipeline(step_1, step_2):
    """Pytest fixture that returns a pipeline which takes two steps
    `step_1` and `step_2` that are connected."""
    step_2(step_1())


pipeline_instance = connected_two_step_pipeline(
    step_1=constant_int_output_test_step(),
    step_2=int_plus_one_test_step(),
)


class PipelineRunContext:
    """Context manager that creates pipeline runs and cleans them up afterwards."""

    def __init__(self, num_runs: int):
        self.num_runs = num_runs
        self.client = Client()
        self.store = self.client.zen_store

    def __enter__(self):
        self.pipeline_name = sample_name("sample_pipeline_run_")
        for i in range(self.num_runs):
            pipeline_instance.run(
                run_name=f"{self.pipeline_name}_{i}", unlisted=True
            )

        # persist which runs, steps and artifacts were produced, in case
        #  the test ends up deleting some or all of these, this allows for a
        #  thorough cleanup nonetheless
        self.runs = self.store.list_runs(
            PipelineRunFilterModel(name=f"startswith:{self.pipeline_name}")
        ).items
        self.steps = []
        self.artifacts = []
        for run in self.runs:
            self.steps += self.store.list_run_steps(
                StepRunFilterModel(pipeline_run_id=run.id)
            ).items
            for s in self.steps:
                self.artifacts += [a for a in s.output_artifacts.values()]
        return self.runs

    def __exit__(self, exc_type, exc_value, exc_traceback):
        for artifact in self.artifacts:
            try:
                self.store.delete_artifact(artifact.id)
            except KeyError:
                pass
        for run in self.runs:
            try:
                self.store.delete_run(run.id)
            except KeyError:
                pass


class UserContext:
    def __init__(
        self,
        user_name: Optional[str] = "aria",
        password: Optional[str] = None,
        login: bool = False,
        existing_user: bool = False,
    ):
        if existing_user:
            self.user_name = user_name
        else:
            self.user_name = sample_name(user_name)
        self.client = Client()
        self.store = self.client.zen_store
        self.login = login
        self.password = password or random_str(32)
        self.existing_user = existing_user

    def __enter__(self):
        if not self.existing_user:
            new_user = UserRequestModel(
                name=self.user_name, password=self.password
            )
            self.created_user = self.store.create_user(new_user)
        else:
            self.created_user = self.store.get_user(self.user_name)

        if self.login or self.existing_user:
            if not self.existing_user:
                self.client.create_user_role_assignment(
                    role_name_or_id="admin",
                    user_name_or_id=self.created_user.id,
                )
            self.original_config = GlobalConfiguration.get_instance()
            self.original_client = Client.get_instance()

            GlobalConfiguration._reset_instance()
            Client._reset_instance()
            self.client = Client()
            store_config = StoreConfiguration(
                url=self.original_config.store.url,
                type=self.original_config.store.type,
                username=self.user_name,
                password=self.password,
                secrets_store=self.original_config.store.secrets_store,
            )
            GlobalConfiguration().set_store(config=store_config)
        return self.created_user

    def __exit__(self, exc_type, exc_value, exc_traceback):
        if self.login or self.existing_user:
            GlobalConfiguration._reset_instance(self.original_config)
            Client._reset_instance(self.original_client)
            _ = Client().zen_store
        if not self.existing_user:
            try:
                self.store.delete_user(self.created_user.id)
            except KeyError:
                pass


class StackContext:
    def __init__(
        self,
        components: Dict[StackComponentType, List[uuid.UUID]],
        stack_name: str = "aria",
        user_id: Optional[uuid.UUID] = None,
    ):
        self.stack_name = sample_name(stack_name)
        self.user_id = user_id
        self.components = components
        self.client = Client()
        self.store = self.client.zen_store

    def __enter__(self):
        new_stack = StackRequestModel(
            user=self.user_id if self.user_id else self.client.active_user.id,
            workspace=self.client.active_workspace.id,
            name=self.stack_name,
            components=self.components,
        )
        self.created_stack = self.store.create_stack(new_stack)
        return self.created_stack

    def __exit__(self, exc_type, exc_value, exc_traceback):
        try:
            self.store.delete_stack(self.created_stack.id)
        except KeyError:
            pass


class ComponentContext:
    def __init__(
        self,
        c_type: StackComponentType,
        config: Dict[str, Any],
        flavor: str,
        component_name: str = "aria",
        user_id: Optional[uuid.UUID] = None,
    ):
        self.component_name = sample_name(component_name)
        self.flavor = flavor
        self.component_type = c_type
        self.config = config
        self.user_id = user_id
        self.client = Client()
        self.store = self.client.zen_store

    def __enter__(self):
        new_component = ComponentRequestModel(
            user=self.user_id if self.user_id else self.client.active_user.id,
            workspace=self.client.active_workspace.id,
            name=self.component_name,
            type=self.component_type,
            flavor=self.flavor,
            configuration=self.config,
        )
        self.created_component = self.store.create_stack_component(
            new_component
        )
        return self.created_component

    def __exit__(self, exc_type, exc_value, exc_traceback):
        try:
            self.store.delete_stack_component(self.created_component.id)
        except KeyError:
            pass


class TeamContext:
    def __init__(self, team_name: str = "arias_fanclub"):
        self.team_name = sample_name(team_name)
        self.client = Client()
        self.store = self.client.zen_store

    def __enter__(self):
        new_team = TeamRequestModel(name=self.team_name)
        self.created_team = self.store.create_team(new_team)
        return self.created_team

    def __exit__(self, exc_type, exc_value, exc_traceback):
        try:
            self.store.delete_team(self.created_team.id),
        except KeyError:
            pass


class RoleContext:
    def __init__(self, role_name: str = "aria_tamer"):
        self.role_name = sample_name(role_name)
        self.client = Client()
        self.store = self.client.zen_store

    def __enter__(self):
        new_role = RoleRequestModel(name=self.role_name, permissions=set())
        self.created_role = self.store.create_role(new_role)
        return self.created_role

    def __exit__(self, exc_type, exc_value, exc_traceback):
        try:
            self.store.delete_role(self.created_role.id)
        except KeyError:
            pass


class WorkspaceContext:
    def __init__(
        self,
        workspace_name: str = "super_axl",
        create: bool = True,
        activate: bool = False,
    ):
        self.workspace_name = (
            sample_name(workspace_name) if create else workspace_name
        )
        self.client = Client()
        self.store = self.client.zen_store
        self.create = create
        self.activate = activate

    def __enter__(self):
        if self.create:
            new_workspace = WorkspaceRequestModel(name=self.workspace_name)
            self.workspace = self.store.create_workspace(new_workspace)
        else:
            self.workspace = self.store.get_workspace(self.workspace_name)

        if self.activate:
            self.original_workspace = self.client.active_workspace
            self.client.set_active_workspace(self.workspace.id)
        return self.workspace

    def __exit__(self, exc_type, exc_value, exc_traceback):
        if self.activate:
            self.client.set_active_workspace(self.original_workspace.id)
        if self.create:
            try:
                self.store.delete_workspace(self.workspace.id)
            except KeyError:
                pass


class SecretContext:
    def __init__(
        self,
        secret_name: Optional[str] = None,
        scope: SecretScope = SecretScope.WORKSPACE,
        values: Dict[str, str] = {
            "sleep": "yes",
            "food": "hell yeah",
            "bath": "NO!",
        },
        user_id: Optional[uuid.UUID] = None,
        workspace_id: Optional[uuid.UUID] = None,
    ):
        self.secret_name = (
            sample_name("axls_secrets") if not secret_name else secret_name
        )
        self.scope = scope
        self.values = values
        self.user_id = user_id
        self.workspace_id = workspace_id
        self.client = Client()
        self.store = self.client.zen_store

    def __enter__(self):
        new_secret = SecretRequestModel(
            name=self.secret_name,
            scope=self.scope,
            values=self.values,
            user=self.user_id or self.client.active_user.id,
            workspace=self.workspace_id or self.client.active_workspace.id,
        )
        self.created_secret = self.store.create_secret(new_secret)
        return self.created_secret

    def __exit__(self, exc_type, exc_value, exc_traceback):
        try:
            self.store.delete_secret(self.created_secret.id)
        except KeyError:
            pass


AnyRequestModel = TypeVar("AnyRequestModel", bound=BaseRequestModel)
AnyResponseModel = TypeVar("AnyResponseModel", bound=BaseResponseModel)


class CrudTestConfig(BaseModel):
    """Model to collect all methods pertaining to a given entity."""

    create_model: "BaseRequestModel"
    update_model: Optional["BaseModel"]
    filter_model: Type[BaseFilterModel]
    entity_name: str

    @property
    def list_method(
        self,
    ) -> Callable[[BaseFilterModel], Page[AnyResponseModel]]:
        store = Client().zen_store
        return getattr(store, f"list_{self.entity_name}s")

    @property
    def get_method(self) -> Callable[[uuid.UUID], AnyResponseModel]:
        store = Client().zen_store
        return getattr(store, f"get_{self.entity_name}")

    @property
    def delete_method(self) -> Callable[[uuid.UUID], None]:
        store = Client().zen_store
        return getattr(store, f"delete_{self.entity_name}")

    @property
    def create_method(self) -> Callable[[AnyRequestModel], AnyResponseModel]:
        store = Client().zen_store
        return getattr(store, f"create_{self.entity_name}")

    @property
    def update_method(
        self,
    ) -> Callable[[uuid.UUID, BaseModel], AnyResponseModel]:
        store = Client().zen_store
        return getattr(store, f"update_{self.entity_name}")


workspace_crud_test_config = CrudTestConfig(
    create_model=WorkspaceRequestModel(name=sample_name("sample_workspace")),
    update_model=WorkspaceUpdateModel(
        name=sample_name("updated_sample_workspace")
    ),
    filter_model=WorkspaceFilterModel,
    entity_name="workspace",
)
user_crud_test_config = CrudTestConfig(
    create_model=UserRequestModel(name=sample_name("sample_user")),
    update_model=UserUpdateModel(name=sample_name("updated_sample_user")),
    filter_model=UserFilterModel,
    entity_name="user",
)
role_crud_test_config = CrudTestConfig(
    create_model=RoleRequestModel(
        name=sample_name("sample_role"), permissions=set()
    ),
    update_model=RoleUpdateModel(name=sample_name("updated_sample_role")),
    filter_model=RoleFilterModel,
    entity_name="role",
)
team_crud_test_config = CrudTestConfig(
    create_model=TeamRequestModel(name=sample_name("sample_team")),
    update_model=TeamUpdateModel(name=sample_name("updated_sample_team")),
    filter_model=TeamFilterModel,
    entity_name="team",
)
flavor_crud_test_config = CrudTestConfig(
    create_model=FlavorRequestModel(
        name=sample_name("sample_flavor"),
        type=StackComponentType.ORCHESTRATOR,
        integration="",
        source="",
        config_schema="",
        workspace=uuid.uuid4(),
    ),
    filter_model=FlavorFilterModel,
    entity_name="flavor",
)
component_crud_test_config = CrudTestConfig(
    create_model=ComponentRequestModel(
        name=sample_name("sample_component"),
        type=StackComponentType.ORCHESTRATOR,
        flavor="local",
        configuration={},
        user=uuid.uuid4(),
        workspace=uuid.uuid4(),
    ),
    update_model=ComponentUpdateModel(
        name=sample_name("updated_sample_component")
    ),
    filter_model=ComponentFilterModel,
    entity_name="stack_component",
)
pipeline_crud_test_config = CrudTestConfig(
    create_model=PipelineRequestModel(
        name=sample_name("sample_pipeline"),
        spec=PipelineSpec(steps=[]),
        user=uuid.uuid4(),
        workspace=uuid.uuid4(),
        version="1",
        version_hash="abc123",
    ),
    update_model=PipelineUpdateModel(
        name=sample_name("updated_sample_pipeline")
    ),
    filter_model=PipelineFilterModel,
    entity_name="pipeline",
)
pipeline_run_crud_test_config = CrudTestConfig(
    create_model=PipelineRunRequestModel(
        id=uuid.uuid4(),
        name=sample_name("sample_pipeline_run"),
        status=ExecutionStatus.RUNNING,
        pipeline_configuration={},
        user=uuid.uuid4(),
        workspace=uuid.uuid4(),
    ),
    update_model=PipelineRunUpdateModel(status=ExecutionStatus.COMPLETED),
    filter_model=PipelineRunFilterModel,
    entity_name="run",
)
artifact_crud_test_config = CrudTestConfig(
    create_model=ArtifactRequestModel(
        name=sample_name("sample_artifact"),
        data_type="",
        materializer="",
        type=ArtifactType.DATA,
        uri="",
        user=uuid.uuid4(),
        workspace=uuid.uuid4(),
    ),
    filter_model=ArtifactFilterModel,
    entity_name="artifact",
)
<<<<<<< HEAD
secret_crud_test_config = CrudTestConfig(
    create_model=SecretRequestModel(
        name=sample_name("sample_secret"),
        values={"key": "value"},
        user=uuid.uuid4(),
        workspace=uuid.uuid4(),
    ),
    filter_model=SecretFilterModel,
    entity_name="secret",
=======
build_crud_test_config = CrudTestConfig(
    create_model=PipelineBuildRequestModel(
        user=uuid.uuid4(),
        workspace=uuid.uuid4(),
        images={},
        is_local=False,
    ),
    filter_model=PipelineBuildFilterModel,
    entity_name="build",
)
deployment_crud_test_config = CrudTestConfig(
    create_model=PipelineDeploymentRequestModel(
        user=uuid.uuid4(),
        workspace=uuid.uuid4(),
        stack=uuid.uuid4(),
        run_name_template="template",
        pipeline_configuration={"name": "pipeline_name"},
    ),
    filter_model=PipelineDeploymentFilterModel,
    entity_name="deployment",
>>>>>>> eecbfc7e
)

# step_run_crud_test_config = CrudTestConfig(
#     create_model=StepRunRequestModel(
#         name=sample_name("sample_step_run"),
#         step=Step(
#             spec=StepSpec(source="", upstream_steps=[], inputs=[]),
#             config=StepConfiguration(name="sample_step_run")
#         ),
#         status=ExecutionStatus.RUNNING,
#         user=uuid.uuid4(),
#         workspace=uuid.uuid4(),
#         pipeline_run_id=uuid.uuid4()   # Pipeline run with id needs to exist
#     ),
#     update_model=StepRunUpdateModel(status=ExecutionStatus.COMPLETED),
#     filter_model=StepRunFilterModel,
#     entity_name="run_step",
# )


list_of_entities = [
    workspace_crud_test_config,
    user_crud_test_config,
    role_crud_test_config,
    team_crud_test_config,
    flavor_crud_test_config,
    component_crud_test_config,
    pipeline_crud_test_config,
    # step_run_crud_test_config,
    pipeline_run_crud_test_config,
    artifact_crud_test_config,
<<<<<<< HEAD
    secret_crud_test_config,
=======
    build_crud_test_config,
    deployment_crud_test_config,
>>>>>>> eecbfc7e
]<|MERGE_RESOLUTION|>--- conflicted
+++ resolved
@@ -517,7 +517,6 @@
     filter_model=ArtifactFilterModel,
     entity_name="artifact",
 )
-<<<<<<< HEAD
 secret_crud_test_config = CrudTestConfig(
     create_model=SecretRequestModel(
         name=sample_name("sample_secret"),
@@ -527,7 +526,7 @@
     ),
     filter_model=SecretFilterModel,
     entity_name="secret",
-=======
+)
 build_crud_test_config = CrudTestConfig(
     create_model=PipelineBuildRequestModel(
         user=uuid.uuid4(),
@@ -548,7 +547,6 @@
     ),
     filter_model=PipelineDeploymentFilterModel,
     entity_name="deployment",
->>>>>>> eecbfc7e
 )
 
 # step_run_crud_test_config = CrudTestConfig(
@@ -580,10 +578,7 @@
     # step_run_crud_test_config,
     pipeline_run_crud_test_config,
     artifact_crud_test_config,
-<<<<<<< HEAD
     secret_crud_test_config,
-=======
     build_crud_test_config,
     deployment_crud_test_config,
->>>>>>> eecbfc7e
 ]