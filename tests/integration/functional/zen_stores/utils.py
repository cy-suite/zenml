#
#  Licensed under the Apache License, Version 2.0 (the "License");
#  you may not use this file except in compliance with the License.
#  You may obtain a copy of the License at:
#
#       https://www.apache.org/licenses/LICENSE-2.0
#
#  Unless required by applicable law or agreed to in writing, software
#  distributed under the License is distributed on an "AS IS" BASIS,
#  WITHOUT WARRANTIES OR CONDITIONS OF ANY KIND, either express
#  or implied. See the License for the specific language governing
#  permissions and limitations under the License.
import logging
import uuid
from datetime import datetime
from typing import Any, Callable, Dict, List, Optional, Type, TypeVar

from pydantic import BaseModel, Field, SecretStr

from tests.integration.functional.utils import sample_name
from zenml.client import Client
from zenml.config.global_config import GlobalConfiguration
from zenml.config.pipeline_configurations import PipelineConfiguration
from zenml.config.pipeline_spec import PipelineSpec
from zenml.config.store_config import StoreConfiguration
from zenml.enums import (
    ArtifactType,
    ExecutionStatus,
    SecretScope,
    StackComponentType,
)
from zenml.models import (
    ArtifactFilterModel,
    ArtifactRequestModel,
    AuthenticationMethodModel,
    BaseFilterModel,
    CodeRepositoryFilterModel,
    CodeRepositoryRequestModel,
    CodeRepositoryUpdateModel,
    ComponentFilterModel,
    ComponentRequestModel,
    ComponentUpdateModel,
    FlavorFilterModel,
    FlavorRequestModel,
    ModelFilterModel,
    ModelRequestModel,
    ModelUpdateModel,
    ModelVersionRequestModel,
    PipelineBuildFilterModel,
    PipelineBuildRequestModel,
    PipelineDeploymentFilterModel,
    PipelineDeploymentRequestModel,
    PipelineFilterModel,
    PipelineRequestModel,
    PipelineRunFilterModel,
    PipelineRunRequestModel,
    PipelineRunUpdateModel,
    PipelineUpdateModel,
    ResourceTypeModel,
    RoleFilterModel,
    RoleRequestModel,
    RoleUpdateModel,
    SecretFilterModel,
    SecretRequestModel,
    ServiceConnectorFilterModel,
    ServiceConnectorRequestModel,
    ServiceConnectorTypeModel,
    ServiceConnectorUpdateModel,
    StackRequestModel,
    StepRunFilterModel,
    TeamFilterModel,
    TeamRequestModel,
    TeamUpdateModel,
    UserFilterModel,
    UserRequestModel,
    UserUpdateModel,
    WorkspaceFilterModel,
    WorkspaceRequestModel,
    WorkspaceUpdateModel,
)
from zenml.models.base_models import BaseRequestModel, BaseResponseModel
from zenml.models.page_model import Page
from zenml.pipelines import pipeline
from zenml.service_connectors.service_connector import AuthenticationConfig
from zenml.service_connectors.service_connector_registry import (
    service_connector_registry,
)
from zenml.steps import step
from zenml.utils.string_utils import random_str


@step
def constant_int_output_test_step() -> int:
    logging.info("log")
    return 7


@step
def int_plus_one_test_step(input: int) -> int:
    return input + 1


@pipeline(name="connected_two_step_pipeline")
def connected_two_step_pipeline(step_1, step_2):
    """Pytest fixture that returns a pipeline which takes two steps
    `step_1` and `step_2` that are connected."""
    step_2(step_1())


pipeline_instance = connected_two_step_pipeline(
    step_1=constant_int_output_test_step(),
    step_2=int_plus_one_test_step(),
)


class PipelineRunContext:
    """Context manager that creates pipeline runs and cleans them up afterwards."""

    def __init__(self, num_runs: int, enable_step_logs: bool = True):
        self.num_runs = num_runs
        self.client = Client()
        self.store = self.client.zen_store
        self.enable_step_logs = enable_step_logs

    def __enter__(self):
        self.pipeline_name = sample_name("sample_pipeline_run_")
        for i in range(self.num_runs):
            pipeline_instance.run(
                run_name=f"{self.pipeline_name}_{i}",
                unlisted=True,
                enable_step_logs=self.enable_step_logs,
            )

        # persist which runs, steps and artifacts were produced, in case
        #  the test ends up deleting some or all of these, this allows for a
        #  thorough cleanup nonetheless
        self.runs = self.store.list_runs(
            PipelineRunFilterModel(name=f"startswith:{self.pipeline_name}")
        ).items
        self.steps = []
        self.artifacts = []
        for run in self.runs:
            self.steps += self.store.list_run_steps(
                StepRunFilterModel(pipeline_run_id=run.id)
            ).items
            for s in self.steps:
                self.artifacts += [a for a in s.outputs.values()]
        return self.runs

    def __exit__(self, exc_type, exc_value, exc_traceback):
        for artifact in self.artifacts:
            try:
                self.store.delete_artifact(artifact.id)
            except KeyError:
                pass
        for run in self.runs:
            try:
                self.store.delete_run(run.id)
            except KeyError:
                pass


class UserContext:
    def __init__(
        self,
        user_name: Optional[str] = "aria",
        password: Optional[str] = None,
        login: bool = False,
        existing_user: bool = False,
        delete: bool = True,
    ):
        if existing_user:
            self.user_name = user_name
        else:
            self.user_name = sample_name(user_name)
        self.client = Client()
        self.store = self.client.zen_store
        self.login = login
        self.password = password or random_str(32)
        self.existing_user = existing_user
        self.delete = delete

    def __enter__(self):
        if not self.existing_user:
            new_user = UserRequestModel(
                name=self.user_name, password=self.password
            )
            self.created_user = self.store.create_user(new_user)
        else:
            self.created_user = self.store.get_user(self.user_name)

        if self.login or self.existing_user:
            if not self.existing_user:
                self.client.create_user_role_assignment(
                    role_name_or_id="admin",
                    user_name_or_id=self.created_user.id,
                )
            self.original_config = GlobalConfiguration.get_instance()
            self.original_client = Client.get_instance()

            GlobalConfiguration._reset_instance()
            Client._reset_instance()
            self.client = Client()
            store_config = StoreConfiguration(
                url=self.original_config.store.url,
                type=self.original_config.store.type,
                username=self.user_name,
                password=self.password,
                secrets_store=self.original_config.store.secrets_store,
            )
            GlobalConfiguration().set_store(config=store_config)
        return self.created_user

    def __exit__(self, exc_type, exc_value, exc_traceback):
        if self.login or self.existing_user:
            GlobalConfiguration._reset_instance(self.original_config)
            Client._reset_instance(self.original_client)
            _ = Client().zen_store
        if not self.existing_user and self.delete:
            try:
                self.store.delete_user(self.created_user.id)
            except KeyError:
                pass


class StackContext:
    def __init__(
        self,
        components: Dict[StackComponentType, List[uuid.UUID]],
        stack_name: str = "aria",
        user_id: Optional[uuid.UUID] = None,
    ):
        self.stack_name = sample_name(stack_name)
        self.user_id = user_id
        self.components = components
        self.client = Client()
        self.store = self.client.zen_store

    def __enter__(self):
        new_stack = StackRequestModel(
            user=self.user_id if self.user_id else self.client.active_user.id,
            workspace=self.client.active_workspace.id,
            name=self.stack_name,
            components=self.components,
        )
        self.created_stack = self.store.create_stack(new_stack)
        return self.created_stack

    def __exit__(self, exc_type, exc_value, exc_traceback):
        try:
            self.store.delete_stack(self.created_stack.id)
        except KeyError:
            pass


class ComponentContext:
    def __init__(
        self,
        c_type: StackComponentType,
        config: Dict[str, Any],
        flavor: str,
        component_name: str = "aria",
        user_id: Optional[uuid.UUID] = None,
    ):
        self.component_name = sample_name(component_name)
        self.flavor = flavor
        self.component_type = c_type
        self.config = config
        self.user_id = user_id
        self.client = Client()
        self.store = self.client.zen_store

    def __enter__(self):
        new_component = ComponentRequestModel(
            user=self.user_id if self.user_id else self.client.active_user.id,
            workspace=self.client.active_workspace.id,
            name=self.component_name,
            type=self.component_type,
            flavor=self.flavor,
            configuration=self.config,
        )
        self.created_component = self.store.create_stack_component(
            new_component
        )
        return self.created_component

    def __exit__(self, exc_type, exc_value, exc_traceback):
        try:
            self.store.delete_stack_component(self.created_component.id)
        except KeyError:
            pass


class TeamContext:
    def __init__(self, team_name: str = "arias_fanclub"):
        self.team_name = sample_name(team_name)
        self.client = Client()
        self.store = self.client.zen_store

    def __enter__(self):
        new_team = TeamRequestModel(name=self.team_name)
        self.created_team = self.store.create_team(new_team)
        return self.created_team

    def __exit__(self, exc_type, exc_value, exc_traceback):
        try:
            self.store.delete_team(self.created_team.id),
        except KeyError:
            pass


class RoleContext:
    def __init__(self, role_name: str = "aria_tamer"):
        self.role_name = sample_name(role_name)
        self.client = Client()
        self.store = self.client.zen_store

    def __enter__(self):
        new_role = RoleRequestModel(name=self.role_name, permissions=set())
        self.created_role = self.store.create_role(new_role)
        return self.created_role

    def __exit__(self, exc_type, exc_value, exc_traceback):
        try:
            self.store.delete_role(self.created_role.id)
        except KeyError:
            pass


class WorkspaceContext:
    def __init__(
        self,
        workspace_name: str = "super_axl",
        create: bool = True,
        activate: bool = False,
    ):
        self.workspace_name = (
            sample_name(workspace_name) if create else workspace_name
        )
        self.client = Client()
        self.store = self.client.zen_store
        self.create = create
        self.activate = activate

    def __enter__(self):
        if self.create:
            new_workspace = WorkspaceRequestModel(name=self.workspace_name)
            self.workspace = self.store.create_workspace(new_workspace)
        else:
            self.workspace = self.store.get_workspace(self.workspace_name)

        if self.activate:
            self.original_workspace = self.client.active_workspace
            self.client.set_active_workspace(self.workspace.id)
        return self.workspace

    def __exit__(self, exc_type, exc_value, exc_traceback):
        if self.activate:
            self.client.set_active_workspace(self.original_workspace.id)
        if self.create:
            try:
                self.store.delete_workspace(self.workspace.id)
            except KeyError:
                pass


class SecretContext:
    def __init__(
        self,
        secret_name: Optional[str] = None,
        scope: SecretScope = SecretScope.WORKSPACE,
        values: Dict[str, str] = {
            "sleep": "yes",
            "food": "hell yeah",
            "bath": "NO!",
        },
        user_id: Optional[uuid.UUID] = None,
        workspace_id: Optional[uuid.UUID] = None,
        delete: bool = True,
    ):
        self.secret_name = (
            sample_name("axls-secrets") if not secret_name else secret_name
        )
        self.scope = scope
        self.values = values
        self.user_id = user_id
        self.workspace_id = workspace_id
        self.client = Client()
        self.store = self.client.zen_store
        self.delete = delete

    def __enter__(self):
        new_secret = SecretRequestModel(
            name=self.secret_name,
            scope=self.scope,
            values=self.values,
            user=self.user_id or self.client.active_user.id,
            workspace=self.workspace_id or self.client.active_workspace.id,
        )
        self.created_secret = self.store.create_secret(new_secret)
        return self.created_secret

    def __exit__(self, exc_type, exc_value, exc_traceback):
        if self.delete:
            try:
                self.store.delete_secret(self.created_secret.id)
            except KeyError:
                pass


class CodeRepositoryContext:
    def __init__(
        self,
        user_id: Optional[uuid.UUID] = None,
        workspace_id: Optional[uuid.UUID] = None,
        delete: bool = True,
    ):
        self.code_repo_name = sample_name("code_repo")
        self.user_id = user_id
        self.workspace_id = workspace_id
        self.client = Client()
        self.store = self.client.zen_store
        self.delete = delete

    def __enter__(self):
        request = CodeRepositoryRequestModel(
            name=self.code_repo_name,
            config={},
            source={
                "module": "tests.unit.pipelines.test_build_utils",
                "attribute": "StubCodeRepository",
                "type": "user",
            },
            user=self.user_id or self.client.active_user.id,
            workspace=self.workspace_id or self.client.active_workspace.id,
        )

        self.repo = self.store.create_code_repository(request)
        return self.repo

    def __exit__(self, exc_type, exc_value, exc_traceback):
        if self.delete:
            try:
                self.store.delete_code_repository(self.repo.id)
            except KeyError:
                pass


class ServiceConnectorContext:
    def __init__(
        self,
        connector_type: str,
        auth_method: str,
        resource_types: List[str],
        name: Optional[str] = None,
        resource_id: Optional[str] = None,
        configuration: Optional[Dict[str, str]] = None,
        secrets: Optional[Dict[str, Optional[SecretStr]]] = None,
        expires_at: Optional[datetime] = None,
        expiration_seconds: Optional[int] = None,
        user_id: Optional[uuid.UUID] = None,
        workspace_id: Optional[uuid.UUID] = None,
        is_shared: bool = False,
        labels: Optional[Dict[str, str]] = None,
        client: Optional[Client] = None,
        delete: bool = True,
    ):
        self.name = name or sample_name("connect-or")
        self.connector_type = connector_type
        self.auth_method = auth_method
        self.resource_types = resource_types
        self.resource_id = resource_id
        self.configuration = configuration
        self.secrets = secrets
        self.expires_at = expires_at
        self.expiration_seconds = expiration_seconds
        self.user_id = user_id
        self.workspace_id = workspace_id
        self.is_shared = is_shared
        self.labels = labels
        self.client = client or Client()
        self.store = self.client.zen_store
        self.delete = delete

    def __enter__(self):
        request = ServiceConnectorRequestModel(
            name=self.name,
            connector_type=self.connector_type,
            auth_method=self.auth_method,
            resource_types=self.resource_types,
            resource_id=self.resource_id,
            configuration=self.configuration or {},
            secrets=self.secrets or {},
            expires_at=self.expires_at,
            expiration_seconds=self.expiration_seconds,
            is_shared=self.is_shared,
            labels=self.labels or {},
            user=self.user_id or self.client.active_user.id,
            workspace=self.workspace_id or self.client.active_workspace.id,
        )

        self.connector = self.store.create_service_connector(request)
        return self.connector

    def __exit__(self, exc_type, exc_value, exc_traceback):
        if self.delete:
            try:
                self.store.delete_service_connector(self.connector.id)
            except KeyError:
                pass


class ModelVersionContext:
<<<<<<< HEAD
    def __init__(self, create_version: bool = False):
=======
    def __init__(
        self,
        create_version: bool = False,
        create_artifacts: int = 0,
        create_prs: int = 0,
    ):
>>>>>>> c887b0bb
        client = Client()
        self.workspace = client.active_workspace.id
        self.user = client.active_user.id
        self.model = "su_model"
        self.model_version = "2.0.0"
        self.del_ws = False
        self.del_user = False
        self.del_model = False
<<<<<<< HEAD
        self.del_mv = False

        self.create_version = create_version
=======

        self.create_version = create_version
        self.create_artifacts = create_artifacts
        self.artifacts = []
        self.create_prs = create_prs
        self.prs = []
>>>>>>> c887b0bb

    def __enter__(self):
        zs = Client().zen_store
        try:
            ws = zs.get_workspace(self.workspace)
        except KeyError:
            ws = zs.create_workspace(
                WorkspaceRequestModel(name=self.workspace)
            )
            self.del_ws = True
        try:
            user = zs.get_user(self.user)
        except KeyError:
            user = zs.create_user(UserRequestModel(name=self.user))
            self.del_user = True
        try:
            model = zs.get_model(self.model)
        except KeyError:
            model = zs.create_model(
                ModelRequestModel(
                    name=self.model, user=user.id, workspace=ws.id
                )
            )
            self.del_model = True
        if self.create_version:
            try:
                mv = zs.get_model_version(self.model, self.model_version)
            except KeyError:
                mv = zs.create_model_version(
                    ModelVersionRequestModel(
                        user=user.id,
                        workspace=ws.id,
                        model=model.id,
                        version=self.model_version,
                    )
                )
<<<<<<< HEAD
                self.del_mv = True
        if self.create_version:
            return mv
        else:
            return model

    def __exit__(self, exc_type, exc_value, exc_traceback):
        zs = Client().zen_store
        if self.del_mv:
            zs.delete_model_version(self.model, self.model_version)
        if self.del_model:
            zs.delete_model(self.model)
=======

        for _ in range(self.create_artifacts):
            self.artifacts.append(
                zs.create_artifact(
                    ArtifactRequestModel(
                        name=sample_name("sample_artifact"),
                        data_type="module.class",
                        materializer="module.class",
                        type=ArtifactType.DATA,
                        uri="",
                        user=user.id,
                        workspace=ws.id,
                    )
                )
            )
        for _ in range(self.create_prs):
            self.prs.append(
                zs.create_run(
                    PipelineRunRequestModel(
                        id=uuid.uuid4(),
                        name=sample_name("sample_pipeline_run"),
                        status="running",
                        config=PipelineConfiguration(name="aria_pipeline"),
                        user=user.id,
                        workspace=ws.id,
                    )
                )
            )
        if self.create_version:
            if self.create_artifacts:
                return mv, self.artifacts
            if self.create_prs:
                return mv, self.prs
            else:
                return mv
        else:
            if self.create_artifacts:
                return model, self.artifacts
            if self.create_prs:
                return model, self.prs
            else:
                return model

    def __exit__(self, exc_type, exc_value, exc_traceback):
        zs = Client().zen_store
        if self.create_version:
            zs.delete_model_version(self.model, self.model_version)
        if self.del_model:
            zs.delete_model(self.model)
        for artifact in self.artifacts:
            zs.delete_artifact(artifact.id)
        for run in self.prs:
            zs.delete_run(run.id)
>>>>>>> c887b0bb
        if self.del_user:
            zs.delete_user(self.user)
        if self.del_ws:
            zs.delete_workspace(self.workspace)


class CatClawMarks(AuthenticationConfig):
    """Cat claw marks authentication credentials."""

    paw: SecretStr = Field(
        title="Paw",
    )
    hiding_spot: Optional[SecretStr] = Field(
        default=None,
        title="Hiding spot",
    )
    color: Optional[str] = Field(
        default=None,
        title="Cat color.",
    )
    name: str = Field(
        title="Cat name.",
    )


class CatVoicePrint(AuthenticationConfig):
    """Cat voice print authentication credentials."""

    secret_word: SecretStr = Field(
        title="Secret word",
    )
    hiding_spot: Optional[SecretStr] = Field(
        default=None,
        title="Hiding spot",
    )
    color: Optional[str] = Field(
        default=None,
        title="Cat color.",
    )
    name: str = Field(
        title="Cat name.",
    )


class ServiceConnectorTypeContext:
    def __init__(
        self,
        connector_type: Optional[str] = None,
        resource_type_one: Optional[str] = None,
        resource_type_two: Optional[str] = None,
        delete: bool = True,
    ):
        self.connector_type = connector_type
        self.resource_type_one = resource_type_one
        self.resource_type_two = resource_type_two
        self.delete = delete

    def __enter__(self):
        self.connector_type_spec = ServiceConnectorTypeModel(
            name="Cat service connector",
            connector_type=self.connector_type or sample_name("cat'o'matic"),
            auth_methods=[
                AuthenticationMethodModel(
                    name="Claw marks authentication",
                    auth_method="claw-marks",
                    config_class=CatClawMarks,
                ),
                AuthenticationMethodModel(
                    name="Voice print authentication",
                    auth_method="voice-print",
                    config_class=CatVoicePrint,
                ),
            ],
            resource_types=[
                ResourceTypeModel(
                    name="Cat scratches",
                    resource_type=self.resource_type_one
                    or sample_name("scratch"),
                    auth_methods=["claw-marks", "voice-print"],
                    supports_instances=True,
                ),
                ResourceTypeModel(
                    name="Cat purrs",
                    resource_type=self.resource_type_two
                    or sample_name("purr"),
                    auth_methods=["claw-marks", "voice-print"],
                    supports_instances=False,
                ),
            ],
        )

        service_connector_registry.register_service_connector_type(
            self.connector_type_spec
        )

        return self.connector_type_spec

    def __exit__(self, exc_type, exc_value, exc_traceback):
        if self.delete:
            try:
                del service_connector_registry.service_connector_types[
                    self.connector_type
                ]
            except KeyError:
                pass


AnyRequestModel = TypeVar("AnyRequestModel", bound=BaseRequestModel)
AnyResponseModel = TypeVar("AnyResponseModel", bound=BaseResponseModel)


class CrudTestConfig(BaseModel):
    """Model to collect all methods pertaining to a given entity."""

    create_model: "BaseRequestModel"
    update_model: Optional["BaseModel"]
    filter_model: Type[BaseFilterModel]
    entity_name: str

    @property
    def list_method(
        self,
    ) -> Callable[[BaseFilterModel], Page[AnyResponseModel]]:
        store = Client().zen_store
        if self.entity_name.endswith("y"):
            method_name = f"list_{self.entity_name[:-1]}ies"
        else:
            method_name = f"list_{self.entity_name}s"
        return getattr(store, method_name)

    @property
    def get_method(self) -> Callable[[uuid.UUID], AnyResponseModel]:
        store = Client().zen_store
        return getattr(store, f"get_{self.entity_name}")

    @property
    def delete_method(self) -> Callable[[uuid.UUID], None]:
        store = Client().zen_store
        return getattr(store, f"delete_{self.entity_name}")

    @property
    def create_method(self) -> Callable[[AnyRequestModel], AnyResponseModel]:
        store = Client().zen_store
        return getattr(store, f"create_{self.entity_name}")

    @property
    def update_method(
        self,
    ) -> Callable[[uuid.UUID, BaseModel], AnyResponseModel]:
        store = Client().zen_store
        return getattr(store, f"update_{self.entity_name}")


workspace_crud_test_config = CrudTestConfig(
    create_model=WorkspaceRequestModel(name=sample_name("sample_workspace")),
    update_model=WorkspaceUpdateModel(
        name=sample_name("updated_sample_workspace")
    ),
    filter_model=WorkspaceFilterModel,
    entity_name="workspace",
)
user_crud_test_config = CrudTestConfig(
    create_model=UserRequestModel(name=sample_name("sample_user")),
    update_model=UserUpdateModel(name=sample_name("updated_sample_user")),
    filter_model=UserFilterModel,
    entity_name="user",
)
role_crud_test_config = CrudTestConfig(
    create_model=RoleRequestModel(
        name=sample_name("sample_role"), permissions=set()
    ),
    update_model=RoleUpdateModel(name=sample_name("updated_sample_role")),
    filter_model=RoleFilterModel,
    entity_name="role",
)
team_crud_test_config = CrudTestConfig(
    create_model=TeamRequestModel(name=sample_name("sample_team")),
    update_model=TeamUpdateModel(name=sample_name("updated_sample_team")),
    filter_model=TeamFilterModel,
    entity_name="team",
)
flavor_crud_test_config = CrudTestConfig(
    create_model=FlavorRequestModel(
        name=sample_name("sample_flavor"),
        type=StackComponentType.ORCHESTRATOR,
        integration="",
        source="",
        config_schema="",
        workspace=uuid.uuid4(),
    ),
    filter_model=FlavorFilterModel,
    entity_name="flavor",
)
component_crud_test_config = CrudTestConfig(
    create_model=ComponentRequestModel(
        name=sample_name("sample_component"),
        type=StackComponentType.ORCHESTRATOR,
        flavor="local",
        configuration={},
        user=uuid.uuid4(),
        workspace=uuid.uuid4(),
    ),
    update_model=ComponentUpdateModel(
        name=sample_name("updated_sample_component")
    ),
    filter_model=ComponentFilterModel,
    entity_name="stack_component",
)
pipeline_crud_test_config = CrudTestConfig(
    create_model=PipelineRequestModel(
        name=sample_name("sample_pipeline"),
        spec=PipelineSpec(steps=[]),
        user=uuid.uuid4(),
        workspace=uuid.uuid4(),
        version="1",
        version_hash="abc123",
    ),
    update_model=PipelineUpdateModel(
        name=sample_name("updated_sample_pipeline")
    ),
    filter_model=PipelineFilterModel,
    entity_name="pipeline",
)
pipeline_run_crud_test_config = CrudTestConfig(
    create_model=PipelineRunRequestModel(
        id=uuid.uuid4(),
        name=sample_name("sample_pipeline_run"),
        status=ExecutionStatus.RUNNING,
        config=PipelineConfiguration(name="aria_pipeline"),
        user=uuid.uuid4(),
        workspace=uuid.uuid4(),
    ),
    update_model=PipelineRunUpdateModel(status=ExecutionStatus.COMPLETED),
    filter_model=PipelineRunFilterModel,
    entity_name="run",
)
artifact_crud_test_config = CrudTestConfig(
    create_model=ArtifactRequestModel(
        name=sample_name("sample_artifact"),
        data_type="module.class",
        materializer="module.class",
        type=ArtifactType.DATA,
        uri="",
        user=uuid.uuid4(),
        workspace=uuid.uuid4(),
    ),
    filter_model=ArtifactFilterModel,
    entity_name="artifact",
)
secret_crud_test_config = CrudTestConfig(
    create_model=SecretRequestModel(
        name=sample_name("sample_secret"),
        values={"key": "value"},
        user=uuid.uuid4(),
        workspace=uuid.uuid4(),
    ),
    filter_model=SecretFilterModel,
    entity_name="secret",
)
build_crud_test_config = CrudTestConfig(
    create_model=PipelineBuildRequestModel(
        user=uuid.uuid4(),
        workspace=uuid.uuid4(),
        images={},
        is_local=False,
        contains_code=True,
    ),
    filter_model=PipelineBuildFilterModel,
    entity_name="build",
)
deployment_crud_test_config = CrudTestConfig(
    create_model=PipelineDeploymentRequestModel(
        user=uuid.uuid4(),
        workspace=uuid.uuid4(),
        stack=uuid.uuid4(),
        run_name_template="template",
        pipeline_configuration={"name": "pipeline_name"},
    ),
    filter_model=PipelineDeploymentFilterModel,
    entity_name="deployment",
)
code_repository_crud_test_config = CrudTestConfig(
    create_model=CodeRepositoryRequestModel(
        user=uuid.uuid4(),
        workspace=uuid.uuid4(),
        name=sample_name("sample_code_repository"),
        config={},
        source={"module": "module", "type": "user"},
    ),
    update_model=CodeRepositoryUpdateModel(
        name=sample_name("updated_sample_code_repository")
    ),
    filter_model=CodeRepositoryFilterModel,
    entity_name="code_repository",
)
service_connector_crud_test_config = CrudTestConfig(
    create_model=ServiceConnectorRequestModel(
        user=uuid.uuid4(),
        workspace=uuid.uuid4(),
        name=sample_name("sample_service_connector"),
        connector_type="docker",
        auth_method="password",
        configuration=dict(
            username="user",
            password="password",
        ),
    ),
    update_model=ServiceConnectorUpdateModel(
        name=sample_name("updated_sample_service_connector"),
    ),
    filter_model=ServiceConnectorFilterModel,
    entity_name="service_connector",
)
model_crud_test_config = CrudTestConfig(
    create_model=ModelRequestModel(
        user=uuid.uuid4(),
        workspace=uuid.uuid4(),
        name="super_model",
        license="who cares",
        description="cool stuff",
        audience="world",
        use_cases="all",
        limitations="none",
        trade_offs="secret",
        ethic="all good",
        tags=["cool", "stuff"],
    ),
    update_model=ModelUpdateModel(
        name=sample_name("updated_sample_service_connector"),
        description="new_description",
    ),
    filter_model=ModelFilterModel,
    entity_name="model",
)

# step_run_crud_test_config = CrudTestConfig(
#     create_model=StepRunRequestModel(
#         name=sample_name("sample_step_run"),
#         step=Step(
#             spec=StepSpec(source="", upstream_steps=[], inputs=[]),
#             config=StepConfiguration(name="sample_step_run")
#         ),
#         status=ExecutionStatus.RUNNING,
#         user=uuid.uuid4(),
#         workspace=uuid.uuid4(),
#         pipeline_run_id=uuid.uuid4()   # Pipeline run with id needs to exist
#     ),
#     update_model=StepRunUpdateModel(status=ExecutionStatus.COMPLETED),
#     filter_model=StepRunFilterModel,
#     entity_name="run_step",
# )


list_of_entities = [
    workspace_crud_test_config,
    user_crud_test_config,
    role_crud_test_config,
    team_crud_test_config,
    flavor_crud_test_config,
    component_crud_test_config,
    pipeline_crud_test_config,
    # step_run_crud_test_config,
    pipeline_run_crud_test_config,
    artifact_crud_test_config,
    secret_crud_test_config,
    build_crud_test_config,
    deployment_crud_test_config,
    code_repository_crud_test_config,
    service_connector_crud_test_config,
    model_crud_test_config,
]<|MERGE_RESOLUTION|>--- conflicted
+++ resolved
@@ -511,16 +511,12 @@
 
 
 class ModelVersionContext:
-<<<<<<< HEAD
-    def __init__(self, create_version: bool = False):
-=======
     def __init__(
         self,
         create_version: bool = False,
         create_artifacts: int = 0,
         create_prs: int = 0,
     ):
->>>>>>> c887b0bb
         client = Client()
         self.workspace = client.active_workspace.id
         self.user = client.active_user.id
@@ -529,18 +525,12 @@
         self.del_ws = False
         self.del_user = False
         self.del_model = False
-<<<<<<< HEAD
-        self.del_mv = False
-
-        self.create_version = create_version
-=======
 
         self.create_version = create_version
         self.create_artifacts = create_artifacts
         self.artifacts = []
         self.create_prs = create_prs
         self.prs = []
->>>>>>> c887b0bb
 
     def __enter__(self):
         zs = Client().zen_store
@@ -577,20 +567,6 @@
                         version=self.model_version,
                     )
                 )
-<<<<<<< HEAD
-                self.del_mv = True
-        if self.create_version:
-            return mv
-        else:
-            return model
-
-    def __exit__(self, exc_type, exc_value, exc_traceback):
-        zs = Client().zen_store
-        if self.del_mv:
-            zs.delete_model_version(self.model, self.model_version)
-        if self.del_model:
-            zs.delete_model(self.model)
-=======
 
         for _ in range(self.create_artifacts):
             self.artifacts.append(
@@ -644,7 +620,6 @@
             zs.delete_artifact(artifact.id)
         for run in self.prs:
             zs.delete_run(run.id)
->>>>>>> c887b0bb
         if self.del_user:
             zs.delete_user(self.user)
         if self.del_ws:
