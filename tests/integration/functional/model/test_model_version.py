--- conflicted
+++ resolved
@@ -64,13 +64,8 @@
 @step
 def step_metadata_logging_functional():
     """Functional logging using implicit ModelVersion from context."""
-<<<<<<< HEAD
-    log_model_version_metadata({"foo": "bar"})
+    log_model_metadata({"foo": "bar"})
     assert get_step_context().model_version.run_metadata["foo"].value == "bar"
-=======
-    log_model_metadata({"foo": "bar"})
-    assert get_step_context().model_version.metadata["foo"] == "bar"
->>>>>>> 32477fc5
 
 
 @step
