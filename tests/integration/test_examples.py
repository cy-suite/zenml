#  Copyright (c) ZenML GmbH 2021. All Rights Reserved.
#
#  Licensed under the Apache License, Version 2.0 (the "License");
#  you may not use this file except in compliance with the License.
#  You may obtain a copy of the License at:
#
#       https://www.apache.org/licenses/LICENSE-2.0
#
#  Unless required by applicable law or agreed to in writing, software
#  distributed under the License is distributed on an "AS IS" BASIS,
#  WITHOUT WARRANTIES OR CONDITIONS OF ANY KIND, either express
#  or implied. See the License for the specific language governing
#  permissions and limitations under the License.
import shutil
from pathlib import Path
from typing import Dict

import pytest

from zenml.cli import EXAMPLES_RUN_SCRIPT, LocalExample
from zenml.core.repo import Repository
from zenml.enums import ExecutionStatus

QUICKSTART = "quickstart"
NOT_SO_QUICKSTART = "not_so_quickstart"
CACHING = "caching"
<<<<<<< HEAD
DRIFT_DETECTION = "drift_detection"
=======
MLFLOW = "mlflow"
>>>>>>> 4e5db361


@pytest.fixture
def examples_dir(clean_repo):
    examples_path = Path(clean_repo.path) / "zenml_examples"
    source_path = Path(clean_repo.original_cwd) / "examples"
    shutil.copytree(source_path, examples_path)
    yield examples_path


def test_run_quickstart(examples_dir: Path):
    """Testing the functionality of the quickstart example

    Args:
        Temporary folder containing all examples including the run_examples
        bash script.
    """
    local_example = LocalExample(examples_dir / QUICKSTART, name=QUICKSTART)

    bash_script_location = examples_dir / EXAMPLES_RUN_SCRIPT
    local_example.run_example(bash_file=str(bash_script_location), force=True)

    # Verify the example run was successful
    repo = Repository(path=str(local_example.path))
    pipeline = repo.get_pipelines()[0]
    assert pipeline.name == "mnist_pipeline"

    pipeline_run = pipeline.runs[-1]

    assert pipeline_run.status == ExecutionStatus.COMPLETED

    for step in pipeline_run.steps:
        assert step.status == ExecutionStatus.COMPLETED


def test_run_not_so_quickstart(examples_dir: Path):
    """Testing the functionality of the not_so_quickstart example

    Args:
        Temporary folder containing all examples including the run_examples
        bash script.
    """
    local_example = LocalExample(
        examples_dir / NOT_SO_QUICKSTART, name=NOT_SO_QUICKSTART
    )

    bash_script_location = examples_dir / EXAMPLES_RUN_SCRIPT
    local_example.run_example(bash_file=str(bash_script_location), force=True)

    # Verify the example run was successful
    repo = Repository(path=str(local_example.path))
    pipeline = repo.get_pipelines()[0]
    assert pipeline.name == "mnist_pipeline"

    first_run = pipeline.runs[-3]
    second_run = pipeline.runs[-2]
    third_run = pipeline.runs[-1]

    assert first_run.status == ExecutionStatus.COMPLETED
    assert second_run.status == ExecutionStatus.COMPLETED
    assert third_run.status == ExecutionStatus.COMPLETED


def test_run_drift_detection(examples_dir: Path):
    """Testing the functionality of the drift_detection example

    Args:
        Temporary folder containing all examples including the run_examples
        bash script.
    """
    local_example = LocalExample(
        examples_dir / DRIFT_DETECTION, name=DRIFT_DETECTION
    )

    bash_script_location = examples_dir / EXAMPLES_RUN_SCRIPT
    local_example.run_example(bash_file=str(bash_script_location), force=True)

    # Verify the example run was successful
    repo = Repository(path=str(local_example.path))
    pipeline = repo.get_pipelines()[0]
    assert pipeline.name == "drift_detection_pipeline"

    run = pipeline.runs[0]

    # Run should be completed
    assert run.status == ExecutionStatus.COMPLETED

    # The first run should not have any cached steps
    for step in run.steps:
        assert not step.is_cached

    # Final step should have output a data drift report
    output_obj = run.steps[3].output.read()
    assert isinstance(output_obj, Dict)
    assert output_obj.get("data_drift") is not None


def test_run_caching(examples_dir: Path):
    """Testing the functionality of the caching example

    Args:
        Temporary folder containing all examples including the run_examples
        bash script.
    """
    local_example = LocalExample(examples_dir / CACHING, name=CACHING)

    bash_script_location = examples_dir / EXAMPLES_RUN_SCRIPT
    local_example.run_example(bash_file=str(bash_script_location), force=True)

    # Verify the example run was successful
    repo = Repository(path=str(local_example.path))
    pipeline = repo.get_pipelines()[0]
    assert pipeline.name == "mnist_pipeline"

    first_run = pipeline.runs[-2]
    second_run = pipeline.runs[-1]

    # Both runs should be completed
    assert first_run.status == ExecutionStatus.COMPLETED
    assert second_run.status == ExecutionStatus.COMPLETED

    # The first run should not have any cached steps
    for step in first_run.steps:
        assert not step.is_cached

    # The second run should have two cached steps (chronologically first 2)
    assert second_run.steps[0].is_cached
    assert second_run.steps[1].is_cached
    assert not second_run.steps[2].is_cached
    assert not second_run.steps[3].is_cached


def test_run_mlflow(examples_dir: Path):
    """Testing the functionality of the quickstart example

    Args:
        Temporary folder containing all examples including the run_examples
        bash script.
    """
    local_example = LocalExample(examples_dir / MLFLOW, name=MLFLOW)

    bash_script_location = examples_dir / EXAMPLES_RUN_SCRIPT
    local_example.run_example(bash_file=str(bash_script_location), force=True)

    # Verify the example run was successful
    repo = Repository(path=str(local_example.path))
    pipeline = repo.get_pipelines()[0]
    assert pipeline.name == "mlflow_example_pipeline"

    first_run = pipeline.runs[-2]
    second_run = pipeline.runs[-1]

    # Both runs should be completed
    assert first_run.status == ExecutionStatus.COMPLETED
    assert second_run.status == ExecutionStatus.COMPLETED

    for step in first_run.steps:
        assert step.status == ExecutionStatus.COMPLETED
    for step in second_run.steps:
        assert step.status == ExecutionStatus.COMPLETED

    # TODO [MEDIUM]: Add some mlflow specific assertions.
    #  Currently this is a bit difficult as the mlruns do not end up in the
    #  expected location within the temporary fixtures. This needs to be
    #  investigated<|MERGE_RESOLUTION|>--- conflicted
+++ resolved
@@ -24,11 +24,8 @@
 QUICKSTART = "quickstart"
 NOT_SO_QUICKSTART = "not_so_quickstart"
 CACHING = "caching"
-<<<<<<< HEAD
 DRIFT_DETECTION = "drift_detection"
-=======
 MLFLOW = "mlflow"
->>>>>>> 4e5db361
 
 
 @pytest.fixture
