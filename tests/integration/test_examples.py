#  Copyright (c) ZenML GmbH 2022. All Rights Reserved.
#
#  Licensed under the Apache License, Version 2.0 (the "License");
#  you may not use this file except in compliance with the License.
#  You may obtain a copy of the License at:
#
#       https://www.apache.org/licenses/LICENSE-2.0
#
#  Unless required by applicable law or agreed to in writing, software
#  distributed under the License is distributed on an "AS IS" BASIS,
#  WITHOUT WARRANTIES OR CONDITIONS OF ANY KIND, either express
#  or implied. See the License for the specific language governing
#  permissions and limitations under the License.
import os
import shutil
import sys
from pathlib import Path
from typing import Callable, NamedTuple, TypeVar

import pytest

from zenml.cli import EXAMPLES_RUN_SCRIPT, SHELL_EXECUTABLE, LocalExample
from zenml.repository import Repository

from .example_validations import (
    caching_example_validation,
    drift_detection_example_validation,
    generate_basic_validation_function,
    mlflow_deployment_example_validation,
    mlflow_tracking_example_validation,
    whylogs_example_validation,
)


# shtutil.copytree on python 3.6/3.7 doesn't allow copying to an existing
# directory
def copytree(src: str, dst: str) -> None:
    for item in os.listdir(src):
        s = os.path.join(src, item)
        d = os.path.join(dst, item)
        if os.path.isdir(s):
            shutil.copytree(s, d)
        else:
            shutil.copy2(s, d)


def example_runner(examples_dir):
    """Get the executable that runs examples.

    By default returns the path to an executable .sh file in the
    repository, but can also prefix that with the path to a shell
    / interpreter when the file is not executable on its own. The
    latter option is needed for windows compatibility.
    """
    return (
        [os.environ[SHELL_EXECUTABLE]] if SHELL_EXECUTABLE in os.environ else []
    ) + [str(examples_dir / EXAMPLES_RUN_SCRIPT)]


<<<<<<< HEAD
def test_run_quickstart(examples_dir: Path, virtualenv):
    """Testing the functionality of the quickstart example
=======
ExampleValidationFunction = TypeVar(
    "ExampleValidationFunction", bound=Callable[[Repository], None]
)
>>>>>>> 7d9d1897


class ExampleIntegrationTestConfiguration(NamedTuple):
    """Configuration options for testing a ZenML example.

<<<<<<< HEAD
    for step in pipeline_run.steps:
        assert step.status == ExecutionStatus.COMPLETED


def test_run_not_so_quickstart(examples_dir: Path, virtualenv):
    """Testing the functionality of the not_so_quickstart example

    Args:
        examples_dir: Temporary folder containing all examples including the run_examples
        bash script.
=======
    Attributes:
        name: The name (=directory name) of the example
        validation_function: A function that validates that this example ran
            correctly.
>>>>>>> 7d9d1897
    """

<<<<<<< HEAD
    # Verify the example run was successful
    repo = Repository(local_example.path)
    pipeline = repo.get_pipelines()[0]
    assert pipeline.name == "mnist_pipeline"

    first_run = pipeline.runs[-3]
    second_run = pipeline.runs[-2]
    third_run = pipeline.runs[-1]

    assert first_run.status == ExecutionStatus.COMPLETED
    assert second_run.status == ExecutionStatus.COMPLETED
    assert third_run.status == ExecutionStatus.COMPLETED


def test_run_drift_detection(examples_dir: Path, virtualenv):
    """Testing the functionality of the drift_detection example

    Args:
        examples_dir: Temporary folder containing all examples including the run_examples
        bash script.
    """
    local_example = LocalExample(
        examples_dir / DRIFT_DETECTION, name=DRIFT_DETECTION
=======
    name: str
    validation_function: ExampleValidationFunction


examples = [
    ExampleIntegrationTestConfiguration(
        name="quickstart",
        validation_function=generate_basic_validation_function(
            pipeline_name="mnist_pipeline", step_count=3
        ),
    ),
    ExampleIntegrationTestConfiguration(
        name="not_so_quickstart",
        validation_function=generate_basic_validation_function(
            pipeline_name="mnist_pipeline", step_count=4, run_count=3
        ),
    ),
    ExampleIntegrationTestConfiguration(
        name="caching", validation_function=caching_example_validation
    ),
    ExampleIntegrationTestConfiguration(
        name="custom_materializer",
        validation_function=generate_basic_validation_function(
            pipeline_name="pipe", step_count=2
        ),
    ),
    ExampleIntegrationTestConfiguration(
        name="fetch_historical_runs",
        validation_function=generate_basic_validation_function(
            pipeline_name="mnist_pipeline", step_count=3
        ),
    ),
    ExampleIntegrationTestConfiguration(
        name="kubeflow",
        validation_function=generate_basic_validation_function(
            pipeline_name="mnist_pipeline", step_count=4
        ),
    ),
    ExampleIntegrationTestConfiguration(
        name="drift_detection",
        validation_function=drift_detection_example_validation,
    ),
    ExampleIntegrationTestConfiguration(
        name="mlflow_tracking",
        validation_function=mlflow_tracking_example_validation,
    ),
    # TODO [HIGH]: Enable running the whylogs example on kubeflow
    ExampleIntegrationTestConfiguration(
        name="whylogs", validation_function=whylogs_example_validation
    ),
]

# flake8: noqa: C901
if sys.platform != "win32":
    # daemon functionality is currently not supported on Windows."
    examples.append(
        ExampleIntegrationTestConfiguration(
            name="mlflow_deployment",
            validation_function=mlflow_deployment_example_validation,
        )
>>>>>>> 7d9d1897
    )


<<<<<<< HEAD
    # Run should be completed
    assert run.status == ExecutionStatus.COMPLETED

    # The first run should not have any cached steps
    for step in run.steps:
        assert not step.is_cached

    # Final step should have output a data drift report
    output_obj = run.steps[3].outputs["profile"].read()
    assert isinstance(output_obj, Dict)
    assert output_obj.get("data_drift") is not None


def test_run_caching(examples_dir: Path, virtualenv):
    """Testing the functionality of the caching example
=======
@pytest.mark.parametrize(
    "example_configuration",
    [pytest.param(example, id=example.name) for example in examples],
)
@pytest.mark.parametrize("repo_fixture_name", ["clean_repo"])
def test_run_example(
    example_configuration: ExampleIntegrationTestConfiguration,
    repo_fixture_name: str,
    request: pytest.FixtureRequest,
) -> None:
    """Runs the given examples and validates they ran correctly.
>>>>>>> 7d9d1897

    Args:
        example_configuration: Configuration of the example to run.
        repo_fixture_name: Name of a fixture that returns a ZenML repository.
            This fixture will be executed and the example will run on the
            active stack of the repository given by the fixture.
        request: Pytest fixture needed to run the fixture given in the
            `repo_fixture_name` argument
    """
<<<<<<< HEAD
    local_example = LocalExample(examples_dir / CACHING, name=CACHING)
    local_example.run_example(example_runner(examples_dir), force=True)

    # Verify the example run was successful
    repo = Repository(local_example.path)
    pipeline = repo.get_pipelines()[0]
    assert pipeline.name == "mnist_pipeline"

    first_run = pipeline.runs[-2]
    second_run = pipeline.runs[-1]

    # Both runs should be completed
    assert first_run.status == ExecutionStatus.COMPLETED
    assert second_run.status == ExecutionStatus.COMPLETED

    # The first run should not have any cached steps
    for step in first_run.steps:
        assert not step.is_cached

    # The second run should have two cached steps (chronologically first 2)
    assert second_run.steps[0].is_cached
    assert second_run.steps[1].is_cached
    assert not second_run.steps[2].is_cached
    assert not second_run.steps[3].is_cached


def test_run_mlflow(examples_dir: Path, virtualenv):
    """Testing the functionality of the quickstart example

    Args:
        examples_dir: Temporary folder containing all examples including the run_examples
        bash script.
    """
    local_example = LocalExample(examples_dir / MLFLOW, name=MLFLOW)
    local_example.run_example(example_runner(examples_dir), force=True)

    # Verify the example run was successful
    repo = Repository(local_example.path)
    pipeline = repo.get_pipelines()[0]
    assert pipeline.name == "mlflow_example_pipeline"

    first_run = pipeline.runs[-2]
    second_run = pipeline.runs[-1]

    # Both runs should be completed
    assert first_run.status == ExecutionStatus.COMPLETED
    assert second_run.status == ExecutionStatus.COMPLETED

    for step in first_run.steps:
        assert step.status == ExecutionStatus.COMPLETED
    for step in second_run.steps:
        assert step.status == ExecutionStatus.COMPLETED

    import mlflow
    from mlflow.tracking import MlflowClient
=======
    # run the fixture given by repo_fixture_name
    repo = request.getfixturevalue(repo_fixture_name)
>>>>>>> 7d9d1897

    # Root directory of all checked out examples
    examples_directory = Path(repo.original_cwd) / "examples"

    # Copy all example files into the repository directory
    copytree(
        str(examples_directory / example_configuration.name), str(repo.root)
    )

    # Run the example
    example = LocalExample(name=example_configuration.name, path=repo.root)
    example.run_example(
        example_runner(examples_directory),
        force=True,
        prevent_stack_setup=True,
    )
<<<<<<< HEAD
    assert len(mlflow_runs) == 1
    first_mlflow_run = mlflow_runs[0]

    # fetch the MLflow run created for the second pipeline run
    mlflow_runs = mlflow.search_runs(
        experiment_ids=[mlflow_experiment.experiment_id],
        filter_string=f'tags.mlflow.runName = "{second_run.name}"',
        output_format="list",
    )
    assert len(mlflow_runs) == 1
    second_mlflow_run = mlflow_runs[0]

    client = MlflowClient()
    # fetch the MLflow artifacts logged during the first pipeline run
    artifacts = client.list_artifacts(first_mlflow_run.info.run_id)
    assert len(artifacts) == 3

    # fetch the MLflow artifacts logged during the second pipeline run
    artifacts = client.list_artifacts(second_mlflow_run.info.run_id)
    assert len(artifacts) == 3


def test_whylogs_profiling(examples_dir: Path, virtualenv):
    """Testing the functionality of the whylogs example

    Args:
        examples_dir: Temporary folder containing all examples including the run_examples
        bash script.
    """

    local_example = LocalExample(examples_dir / WHYLOGS, name=WHYLOGS)

    local_example.run_example(example_runner(examples_dir), force=True)

    # Verify the example run was successful
    repo = Repository(local_example.path)
    pipeline = repo.get_pipelines()[0]
    assert pipeline.name == "data_profiling_pipeline"

    run = pipeline.runs[0]

    # Run should be completed
    assert run.status == ExecutionStatus.COMPLETED

    # The first run should not have any cached steps
    for step in run.steps:
        assert not step.is_cached

    from whylogs import DatasetProfile

    # First step should have output a whylogs dataset profile
    output_obj = run.get_step("data_loader").outputs["profile"].read()
    assert isinstance(output_obj, DatasetProfile)

    # Second and third step should also have output a whylogs dataset profile
    output_obj = run.get_step("train_data_profiler").output.read()
    assert isinstance(output_obj, DatasetProfile)
    output_obj = run.get_step("test_data_profiler").output.read()
    assert isinstance(output_obj, DatasetProfile)


def test_run_custom_materializer(examples_dir: Path, virtualenv):
    """Testing the functionality of the custom materializer example.

    Args:
        examples_dir: Temporary folder containing all examples including the
                      run_examples bash script.
    """
    local_example = LocalExample(
        examples_dir / CUSTOM_MATERIALIZER, name=CUSTOM_MATERIALIZER
    )
    local_example.run_example(example_runner(examples_dir), force=True)

    # Verify the example run was successful
    repo = Repository(local_example.path)
    pipeline = repo.get_pipelines()[0]
    first_run = pipeline.runs[-1]

    # Both runs should be completed
    assert first_run.status == ExecutionStatus.COMPLETED


def test_run_fetch_historical_runs(examples_dir: Path, virtualenv):
    """Testing the functionality of the fetch_historical_runs example.

    Args:
        examples_dir: Temporary folder containing all examples including the
                      run_examples bash script.
    """
    local_example = LocalExample(
        examples_dir / FETCH_HISTORICAL_RUNS, name=FETCH_HISTORICAL_RUNS
    )

    local_example.run_example(example_runner(examples_dir), force=True)

    # Verify the example run was successful
    repo = Repository(local_example.path)
    pipeline = repo.get_pipelines()[0]
    assert pipeline.name == "mnist_pipeline"

    pipeline_run = pipeline.runs[-1]

    assert pipeline_run.status == ExecutionStatus.COMPLETED
=======
>>>>>>> 7d9d1897

    # Validate the result
    example_configuration.validation_function(repo)<|MERGE_RESOLUTION|>--- conflicted
+++ resolved
@@ -57,63 +57,20 @@
     ) + [str(examples_dir / EXAMPLES_RUN_SCRIPT)]
 
 
-<<<<<<< HEAD
-def test_run_quickstart(examples_dir: Path, virtualenv):
-    """Testing the functionality of the quickstart example
-=======
 ExampleValidationFunction = TypeVar(
     "ExampleValidationFunction", bound=Callable[[Repository], None]
 )
->>>>>>> 7d9d1897
 
 
 class ExampleIntegrationTestConfiguration(NamedTuple):
     """Configuration options for testing a ZenML example.
 
-<<<<<<< HEAD
-    for step in pipeline_run.steps:
-        assert step.status == ExecutionStatus.COMPLETED
-
-
-def test_run_not_so_quickstart(examples_dir: Path, virtualenv):
-    """Testing the functionality of the not_so_quickstart example
-
-    Args:
-        examples_dir: Temporary folder containing all examples including the run_examples
-        bash script.
-=======
     Attributes:
         name: The name (=directory name) of the example
         validation_function: A function that validates that this example ran
             correctly.
->>>>>>> 7d9d1897
     """
 
-<<<<<<< HEAD
-    # Verify the example run was successful
-    repo = Repository(local_example.path)
-    pipeline = repo.get_pipelines()[0]
-    assert pipeline.name == "mnist_pipeline"
-
-    first_run = pipeline.runs[-3]
-    second_run = pipeline.runs[-2]
-    third_run = pipeline.runs[-1]
-
-    assert first_run.status == ExecutionStatus.COMPLETED
-    assert second_run.status == ExecutionStatus.COMPLETED
-    assert third_run.status == ExecutionStatus.COMPLETED
-
-
-def test_run_drift_detection(examples_dir: Path, virtualenv):
-    """Testing the functionality of the drift_detection example
-
-    Args:
-        examples_dir: Temporary folder containing all examples including the run_examples
-        bash script.
-    """
-    local_example = LocalExample(
-        examples_dir / DRIFT_DETECTION, name=DRIFT_DETECTION
-=======
     name: str
     validation_function: ExampleValidationFunction
 
@@ -174,27 +131,9 @@
             name="mlflow_deployment",
             validation_function=mlflow_deployment_example_validation,
         )
->>>>>>> 7d9d1897
     )
 
 
-<<<<<<< HEAD
-    # Run should be completed
-    assert run.status == ExecutionStatus.COMPLETED
-
-    # The first run should not have any cached steps
-    for step in run.steps:
-        assert not step.is_cached
-
-    # Final step should have output a data drift report
-    output_obj = run.steps[3].outputs["profile"].read()
-    assert isinstance(output_obj, Dict)
-    assert output_obj.get("data_drift") is not None
-
-
-def test_run_caching(examples_dir: Path, virtualenv):
-    """Testing the functionality of the caching example
-=======
 @pytest.mark.parametrize(
     "example_configuration",
     [pytest.param(example, id=example.name) for example in examples],
@@ -206,7 +145,6 @@
     request: pytest.FixtureRequest,
 ) -> None:
     """Runs the given examples and validates they ran correctly.
->>>>>>> 7d9d1897
 
     Args:
         example_configuration: Configuration of the example to run.
@@ -216,66 +154,8 @@
         request: Pytest fixture needed to run the fixture given in the
             `repo_fixture_name` argument
     """
-<<<<<<< HEAD
-    local_example = LocalExample(examples_dir / CACHING, name=CACHING)
-    local_example.run_example(example_runner(examples_dir), force=True)
-
-    # Verify the example run was successful
-    repo = Repository(local_example.path)
-    pipeline = repo.get_pipelines()[0]
-    assert pipeline.name == "mnist_pipeline"
-
-    first_run = pipeline.runs[-2]
-    second_run = pipeline.runs[-1]
-
-    # Both runs should be completed
-    assert first_run.status == ExecutionStatus.COMPLETED
-    assert second_run.status == ExecutionStatus.COMPLETED
-
-    # The first run should not have any cached steps
-    for step in first_run.steps:
-        assert not step.is_cached
-
-    # The second run should have two cached steps (chronologically first 2)
-    assert second_run.steps[0].is_cached
-    assert second_run.steps[1].is_cached
-    assert not second_run.steps[2].is_cached
-    assert not second_run.steps[3].is_cached
-
-
-def test_run_mlflow(examples_dir: Path, virtualenv):
-    """Testing the functionality of the quickstart example
-
-    Args:
-        examples_dir: Temporary folder containing all examples including the run_examples
-        bash script.
-    """
-    local_example = LocalExample(examples_dir / MLFLOW, name=MLFLOW)
-    local_example.run_example(example_runner(examples_dir), force=True)
-
-    # Verify the example run was successful
-    repo = Repository(local_example.path)
-    pipeline = repo.get_pipelines()[0]
-    assert pipeline.name == "mlflow_example_pipeline"
-
-    first_run = pipeline.runs[-2]
-    second_run = pipeline.runs[-1]
-
-    # Both runs should be completed
-    assert first_run.status == ExecutionStatus.COMPLETED
-    assert second_run.status == ExecutionStatus.COMPLETED
-
-    for step in first_run.steps:
-        assert step.status == ExecutionStatus.COMPLETED
-    for step in second_run.steps:
-        assert step.status == ExecutionStatus.COMPLETED
-
-    import mlflow
-    from mlflow.tracking import MlflowClient
-=======
     # run the fixture given by repo_fixture_name
     repo = request.getfixturevalue(repo_fixture_name)
->>>>>>> 7d9d1897
 
     # Root directory of all checked out examples
     examples_directory = Path(repo.original_cwd) / "examples"
@@ -292,112 +172,6 @@
         force=True,
         prevent_stack_setup=True,
     )
-<<<<<<< HEAD
-    assert len(mlflow_runs) == 1
-    first_mlflow_run = mlflow_runs[0]
-
-    # fetch the MLflow run created for the second pipeline run
-    mlflow_runs = mlflow.search_runs(
-        experiment_ids=[mlflow_experiment.experiment_id],
-        filter_string=f'tags.mlflow.runName = "{second_run.name}"',
-        output_format="list",
-    )
-    assert len(mlflow_runs) == 1
-    second_mlflow_run = mlflow_runs[0]
-
-    client = MlflowClient()
-    # fetch the MLflow artifacts logged during the first pipeline run
-    artifacts = client.list_artifacts(first_mlflow_run.info.run_id)
-    assert len(artifacts) == 3
-
-    # fetch the MLflow artifacts logged during the second pipeline run
-    artifacts = client.list_artifacts(second_mlflow_run.info.run_id)
-    assert len(artifacts) == 3
-
-
-def test_whylogs_profiling(examples_dir: Path, virtualenv):
-    """Testing the functionality of the whylogs example
-
-    Args:
-        examples_dir: Temporary folder containing all examples including the run_examples
-        bash script.
-    """
-
-    local_example = LocalExample(examples_dir / WHYLOGS, name=WHYLOGS)
-
-    local_example.run_example(example_runner(examples_dir), force=True)
-
-    # Verify the example run was successful
-    repo = Repository(local_example.path)
-    pipeline = repo.get_pipelines()[0]
-    assert pipeline.name == "data_profiling_pipeline"
-
-    run = pipeline.runs[0]
-
-    # Run should be completed
-    assert run.status == ExecutionStatus.COMPLETED
-
-    # The first run should not have any cached steps
-    for step in run.steps:
-        assert not step.is_cached
-
-    from whylogs import DatasetProfile
-
-    # First step should have output a whylogs dataset profile
-    output_obj = run.get_step("data_loader").outputs["profile"].read()
-    assert isinstance(output_obj, DatasetProfile)
-
-    # Second and third step should also have output a whylogs dataset profile
-    output_obj = run.get_step("train_data_profiler").output.read()
-    assert isinstance(output_obj, DatasetProfile)
-    output_obj = run.get_step("test_data_profiler").output.read()
-    assert isinstance(output_obj, DatasetProfile)
-
-
-def test_run_custom_materializer(examples_dir: Path, virtualenv):
-    """Testing the functionality of the custom materializer example.
-
-    Args:
-        examples_dir: Temporary folder containing all examples including the
-                      run_examples bash script.
-    """
-    local_example = LocalExample(
-        examples_dir / CUSTOM_MATERIALIZER, name=CUSTOM_MATERIALIZER
-    )
-    local_example.run_example(example_runner(examples_dir), force=True)
-
-    # Verify the example run was successful
-    repo = Repository(local_example.path)
-    pipeline = repo.get_pipelines()[0]
-    first_run = pipeline.runs[-1]
-
-    # Both runs should be completed
-    assert first_run.status == ExecutionStatus.COMPLETED
-
-
-def test_run_fetch_historical_runs(examples_dir: Path, virtualenv):
-    """Testing the functionality of the fetch_historical_runs example.
-
-    Args:
-        examples_dir: Temporary folder containing all examples including the
-                      run_examples bash script.
-    """
-    local_example = LocalExample(
-        examples_dir / FETCH_HISTORICAL_RUNS, name=FETCH_HISTORICAL_RUNS
-    )
-
-    local_example.run_example(example_runner(examples_dir), force=True)
-
-    # Verify the example run was successful
-    repo = Repository(local_example.path)
-    pipeline = repo.get_pipelines()[0]
-    assert pipeline.name == "mnist_pipeline"
-
-    pipeline_run = pipeline.runs[-1]
-
-    assert pipeline_run.status == ExecutionStatus.COMPLETED
-=======
->>>>>>> 7d9d1897
 
     # Validate the result
     example_configuration.validation_function(repo)