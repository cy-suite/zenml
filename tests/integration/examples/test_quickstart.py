--- conflicted
+++ resolved
@@ -57,11 +57,7 @@
         # Check that the deployment service is running
         from zenml.integrations.mlflow.services import MLFlowDeploymentService
 
-<<<<<<< HEAD
-        training_run = get_pipeline("inference_pipeline").runs[-1]
-=======
         training_run = get_pipeline("training_pipeline").runs[0]
->>>>>>> 4f47e678
 
         service = training_run.get_step("mlflow_model_deployer").output.read()
         assert isinstance(service, MLFlowDeploymentService)
