--- conflicted
+++ resolved
@@ -41,25 +41,6 @@
     mandatory_requirements:
       - docker-local
 
-<<<<<<< HEAD
-  - name: gcp-kubeflow-orchestrator
-    description: >-
-      GCP ZenML server with local kubeflow orchestrator and all
-      local components.
-    deployment: gcp-us-east4-server
-    requirements:
-      - external-data-validators
-      - external-neptune-experiment-tracker
-      - external-wandb-experiment-tracker
-      - external-slack-alerter
-      - mlflow-local-tracker
-      - mlflow-local-deployer
-      - local-secrets-manager
-    mandatory_requirements:
-      - kubeflow-local
-
-=======
->>>>>>> 52f13962
   - name: gcp-airflow-orchestrator
     description: >-
       GCP ZenML server with local airflow orchestrator and all
