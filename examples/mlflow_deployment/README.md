--- conflicted
+++ resolved
@@ -88,13 +88,8 @@
 
 ```
 zenml integration install mlflow
-<<<<<<< HEAD
-zenml model-deployer register mlflow --flavor=mlflow
-zenml stack register local_with_mlflow -m default -a default -o default -d mlflow
-zenml stack set local_with_mlflow
-=======
-zenml model-deployer register mlflow_deployer --type=mlflow
-zenml experiment-tracker register mlflow_tracker --type=mlflow
+zenml model-deployer register mlflow_deployer --flavor=mlflow
+zenml experiment-tracker register mlflow_tracker --flavor=mlflow
 zenml stack register local_mlflow_stack \
   -m default \
   -a default \
@@ -102,7 +97,6 @@
   -d mlflow_deployer \
   -e mlflow_tracker
 zenml stack set local_mlflow_stack
->>>>>>> f6e94216
 ```
 
 ### Run the project
