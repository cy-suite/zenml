--- conflicted
+++ resolved
@@ -16,37 +16,25 @@
     mlflow_example_pipeline,
 )
 
-<<<<<<< HEAD
-from zenml.constants import METADATA_EXPERIMENT_TRACKER_URL
-=======
 from zenml.client import Client
+from zenml.constants import (
+    METADATA_EXPERIMENT_TRACKER_URL,
+    METADATA_ORCHESTRATOR_URL,
+)
 from zenml.enums import StoreType
-from zenml.integrations.mlflow.mlflow_utils import get_tracking_uri
 from zenml.logger import get_logger
-from zenml.post_execution import get_pipeline
 
 logger = get_logger(__name__)
 
->>>>>>> e3d3c795
 
 if __name__ == "__main__":
     mlflow_example_pipeline()
 
-<<<<<<< HEAD
     trainer_step = mlflow_example_pipeline.get_runs()[0].get_step("tf_trainer")
-    tracking_uri = trainer_step.metadata[METADATA_EXPERIMENT_TRACKER_URL].value
-    print(
-        "Now run \n "
-        f"    mlflow ui --backend-store-uri '{tracking_uri}'\n"
-        "To inspect your experiment runs within the mlflow UI.\n"
-        "You can find your runs tracked within the `mlflow_example_pipeline`"
-        "experiment. Here you'll also be able to compare the two runs.)"
-    )
-=======
-    p = get_pipeline("mlflow_example_pipeline")
-    run_metadata = p.runs[0].metadata
-    orchestrator_url = run_metadata.get("orchestrator_url")
-    experiment_tracker_url = get_tracking_uri()
+    tracking_url = trainer_step.metadata.get(
+        METADATA_EXPERIMENT_TRACKER_URL
+    ).value
+    orchestrator_url = trainer_step.get(METADATA_ORCHESTRATOR_URL).value
 
     client = Client()
 
@@ -54,7 +42,7 @@
         url = client.zen_store.url
         url = (
             url
-            + f"/workspaces/{client.active_workspace.name}/all-runs/{str(p.runs[0].id)}/dag"
+            + f"/workspaces/{client.active_workspace.name}/all-runs/{str(trainer_step.runs[0].id)}/dag"
         )
         logger.info(
             f"\n\n****Check out the ZenML dashboard to see your run:****\n{url}"
@@ -65,15 +53,14 @@
             f"\n\n****See your run directly in the orchestrator:****\n{orchestrator_url}"
         )
 
-    if experiment_tracker_url:
+    if tracking_url:
         logger.info(
             f"\n\n****See your run directly in the experiment tracker:****\n"
         )
         logger.info(
             "Now run \n "
-            f"    mlflow ui --backend-store-uri '{experiment_tracker_url}'\n"
+            f"    mlflow ui --backend-store-uri '{tracking_url}'\n"
             "To inspect your experiment runs within the mlflow UI.\n"
             "You can find your runs tracked within the `mlflow_example_pipeline` "
             "experiment."
-        )
->>>>>>> e3d3c795
+        )