#!/usr/bin/env bash

set -Eeo pipefail

setup_stack () {
  zenml container-registry register local_registry  --type=default --uri=localhost:5000|| \
    msg "${WARNING}Reusing preexisting container registry ${NOFORMAT}local_registry, this might fail if port 5000 is blocked by another process."
  zenml orchestrator register kubeflow_orchestrator --type=kubeflow || \
    msg "${WARNING}Reusing preexisting orchestrator ${NOFORMAT}kubeflow_orchestrator"
  zenml stack register local_kubeflow_stack \
      -m local_metadata_store \
      -a local_artifact_store \
      -o kubeflow_orchestrator \
      -c local_registry || \
    msg "${WARNING}Reusing preexisting stack ${NOFORMAT}local_kubeflow_stack"

  zenml stack set local_kubeflow_stack

  zenml stack up
}

pre_run () {
  zenml integration install kubeflow
  zenml integration install sklearn
<<<<<<< HEAD
=======

  setup_stack
>>>>>>> 0e8c0694
}

pre_run_forced () {
  zenml integration install kubeflow -f
  zenml integration install sklearn -f
<<<<<<< HEAD
=======

  setup_stack
>>>>>>> 0e8c0694
}<|MERGE_RESOLUTION|>--- conflicted
+++ resolved
@@ -20,21 +20,9 @@
 }
 
 pre_run () {
-  zenml integration install kubeflow
-  zenml integration install sklearn
-<<<<<<< HEAD
-=======
-
-  setup_stack
->>>>>>> 0e8c0694
+  zenml integration install kubeflow sklearn
 }
 
 pre_run_forced () {
-  zenml integration install kubeflow -f
-  zenml integration install sklearn -f
-<<<<<<< HEAD
-=======
-
-  setup_stack
->>>>>>> 0e8c0694
+  zenml integration install kubeflow sklearn -f
 }