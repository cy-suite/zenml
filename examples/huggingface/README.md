--- conflicted
+++ resolved
@@ -1,24 +1,10 @@
-<<<<<<< HEAD
-# 🤗 Implementation of NLP algorithms using Huggingface & Zenml
-=======
-# Implementation of NLP algorithms using Hugging Face & ZenML
->>>>>>> 6b212e30
+# 🤗 Implementation of NLP algorithms using Hugging Face & Zenml
 
 These examples demonstrate how we can use ZenML and Hugging Face transformers to build, train, & test NLP models.
 
-<<<<<<< HEAD
-Huggingface; one of our favorite emoji to express thankfulness, love, or appreciation. In the world of AI/ML, 
-[`Hugging Face`](https://huggingface.co/) is a startup in the Natural Language Processing (NLP) domain (now they are
-expanding to computer vision and RL) , offering its library of SOTA models in particular around the Transformers. More 
-than a thousand companies using their library in production including Bing, Apple, Microsoft etc. Do checkout their 
-[`Transformers Library`](https://github.com/huggingface/transformers), 
-[`Datasets Library`](https://github.com/huggingface/datasets) and [`Model Hub`](https://huggingface.co/models)
-=======
 Huggingface: one of our favorite emoji to express thankfulness, love, or appreciation. In the world of AI/ML, [`Hugging Face`](https://huggingface.co/) is a startup in the Natural Language Processing (NLP) domain -- now they are expanding to computer vision and RL -- offering its library of SOTA models in particular around Transformers. More than a thousand companies use their library in production including Bing, Apple, Microsoft etc. Do checkout their [`Transformers Library`](https://github.com/huggingface/transformers), [`Datasets Library`](https://github.com/huggingface/datasets) and [`Model Hub`](https://huggingface.co/models).
->>>>>>> 6b212e30
 
-NLP is a branch of machine learning that is about helping systems to understand natural text and spoken words in the 
-same way that humans do.
+NLP is a branch of machine learning that is about helping systems to understand natural text and spoken words in the same way that humans do.
 
 The following is a list of common NLP tasks:
 
@@ -30,13 +16,7 @@
 
 ## 📝 Sequence Classification
 
-<<<<<<< HEAD
-Sequence Classification is an NLP/NLU task, where we assign labels to a given text, i.e. sentiment classification, 
-natural langauge inference etc. In this example, we will train a sentiment classification model using the 
-[`imdb`](https://huggingface.co/datasets/imdb) dataset.
-=======
 Sequence Classification is an NLP/NLU task, where we assign labels to a given text, i.e. sentiment classification, natural language inference etc. In this example, we will train a sentiment classification model using the [`imdb`](https://huggingface.co/datasets/imdb) dataset.
->>>>>>> 6b212e30
 
 - Load dataset: Load sequence-classification dataset in this case it is the `imdb` dataset
 ```python
@@ -61,17 +41,9 @@
     tokenizer = AutoTokenizer.from_pretrained("distilbert-base-uncased")
 ```
 
-<<<<<<< HEAD
-- Tokenize and Prepare dataset for training: Use pre-trained tokenizer to tokenize and encode dataset into ids along 
-with labels
-- Build and Train Model: You can build model or use pre-trained models from huggingface transformers. Use encoded 
-dataset to train model.
-- Evaluate: Evaluate model loss and accuracy
-=======
 - Tokenize and prepare dataset for training: Use pre-trained tokenizer to tokenize and encode dataset into ids along with labels.
 - Build and Train Model: You can build model or use pre-trained models from Hugging Face transformers. Use encoded dataset to train model.
 - Evaluate: Evaluate model loss and accuracy.
->>>>>>> 6b212e30
 
 ## 🪙 Token Classification
 
@@ -108,17 +80,9 @@
     tokenizer = AutoTokenizer.from_pretrained("distilbert-base-uncased")
 ```
 
-<<<<<<< HEAD
-- Tokenize and Prepare dataset for training: Use pre-trained tokenizer to tokenize and encode dataset into ids 
-along with labels
-- Build and Train Model: You can build model or use pre-trained models from huggingface transformers. Use encoded 
-dataset to train model.
-- Evaluate: Evaluate model loss and accuracy
-=======
 - Tokenize and prepare dataset for training: Use pre-trained tokenizer to tokenize and encode dataset into ids along with labels.
 - Build and Train Model: You can build model or use pre-trained models from huggingface transformers. Use encoded dataset to train model.
 - Evaluate: Evaluate model loss and accuracy.
->>>>>>> 6b212e30
 
 # 🖥 Run it locally
 
