--- conflicted
+++ resolved
@@ -97,11 +97,7 @@
                 )
 
             # Format URLs
-<<<<<<< HEAD
-            url_pattern = r'http[s]?://(?:[a-zA-Z]|[0-9]|[$-_@.&+]|[!*\\(\\),]|(?:%[0-9a-fA-F][0-9a-fA-F]))+'
-=======
             url_pattern = r"http[s]?://(?:[a-zA-Z]|[0-9]|[$-_@.&+]|[!*\\(\\),]|(?:%[0-9a-fA-F][0-9a-fA-F]))+"
->>>>>>> a981e50f
             urls = re.findall(url_pattern, formatted_message)
             for url in urls:
                 formatted_message = formatted_message.replace(
