#  Copyright (c) ZenML GmbH 2022. All Rights Reserved.
#
#  Licensed under the Apache License, Version 2.0 (the "License");
#  you may not use this file except in compliance with the License.
#  You may obtain a copy of the License at:
#
#       https://www.apache.org/licenses/LICENSE-2.0
#
#  Unless required by applicable law or agreed to in writing, software
#  distributed under the License is distributed on an "AS IS" BASIS,
#  WITHOUT WARRANTIES OR CONDITIONS OF ANY KIND, either express
#  or implied. See the License for the specific language governing
#  permissions and limitations under the License.
import os
from typing import Any, Dict, List, Optional

from fastapi import APIRouter, Depends, FastAPI, HTTPException, status
from fastapi.security import HTTPBasic, HTTPBasicCredentials
from pydantic import BaseModel

import zenml
from zenml.config.global_config import GlobalConfiguration
from zenml.config.profile_config import ProfileConfiguration
from zenml.constants import (
    ENV_ZENML_PROFILE_CONFIGURATION,
    ENV_ZENML_PROFILE_NAME,
    IS_EMPTY,
    PROJECTS,
    ROLE_ASSIGNMENTS,
    ROLES,
    STACK_COMPONENTS,
    STACK_CONFIGURATIONS,
    STACKS,
    TEAMS,
    USERS,
)
from zenml.enums import StackComponentType, StoreType
from zenml.exceptions import (
<<<<<<< HEAD
    DoesNotExistException,
=======
    EntityExistsError,
>>>>>>> 5726e453
    StackComponentExistsError,
    StackExistsError,
)
from zenml.repository import Repository
from zenml.zen_stores import BaseZenStore
from zenml.zen_stores.models import (
    Project,
    Role,
    RoleAssignment,
    StackComponentWrapper,
    StackWrapper,
    Team,
    User,
)

profile_configuration_json = os.environ.get(ENV_ZENML_PROFILE_CONFIGURATION)
profile_name = os.environ.get(ENV_ZENML_PROFILE_NAME)

# Hopefully profile configuration was passed as env variable:
if profile_configuration_json:
    profile = ProfileConfiguration.parse_raw(profile_configuration_json)
# Otherwise check if profile name was passed as env variable:
elif profile_name:
    profile = (
        GlobalConfiguration().get_profile(profile_name)
        or Repository().active_profile
    )
# Fallback to what Repository thinks is the active profile
else:
    profile = Repository().active_profile


if profile.store_type == StoreType.REST:
    raise ValueError(
        "Service cannot be started with REST store type. Make sure you "
        "specify a profile with a non-networked persistence backend "
        "when trying to start the Zen Service. (use command line flag "
        "`--profile=$PROFILE_NAME` or set the env variable "
        f"{ENV_ZENML_PROFILE_NAME} to specify the use of a profile "
        "other than the currently active one)"
    )
zen_store: BaseZenStore = Repository.create_store(
    profile, skip_default_registrations=True
)


class ErrorModel(BaseModel):
    detail: Any


error_response = dict(model=ErrorModel)

security = HTTPBasic()


def authorize(credentials: HTTPBasicCredentials = Depends(security)) -> None:
    """Authorizes any request to the ZenService.

    Right now this method only checks if the username provided as part of http
    basic auth credentials is registered in the ZenStore.

    Args:
        credentials: HTTP basic auth credentials passed to the request.
    """
    try:
        zen_store.get_user(credentials.username)
    except KeyError:
        raise HTTPException(
            status_code=status.HTTP_401_UNAUTHORIZED,
            detail="Incorrect username.",
        )


app = FastAPI(title="ZenML", version=zenml.__version__)
authed = APIRouter(
    dependencies=[Depends(authorize)], responses={401: error_response}
)

# to run this file locally, execute:
# uvicorn zenml.zen_service.zen_service_api:app --reload


def error_detail(error: Exception) -> List[str]:
    """Convert an Exception to API representation."""
    return [type(error).__name__] + [str(a) for a in error.args]


def not_found(error: Exception) -> HTTPException:
    """Convert an Exception to a HTTP 404 response."""
    return HTTPException(status_code=404, detail=error_detail(error))


def conflict(error: Exception) -> HTTPException:
    """Convert an Exception to a HTTP 409 response."""
    return HTTPException(status_code=409, detail=error_detail(error))


@authed.get("/", response_model=ProfileConfiguration)
async def service_info() -> ProfileConfiguration:
    """Returns the profile configuration for this service."""
    return profile


@app.head("/health")
@app.get("/health")
async def health() -> str:
    return "OK"


@authed.get(IS_EMPTY, response_model=bool)
async def is_empty() -> bool:
    """Returns whether stacks are registered or not."""
    return zen_store.is_empty


@authed.get(
    STACK_CONFIGURATIONS + "/{name}",
    response_model=Dict[StackComponentType, str],
    responses={404: error_response},
)
async def get_stack_configuration(name: str) -> Dict[StackComponentType, str]:
    """Returns the configuration for the requested stack."""
    try:
        return zen_store.get_stack_configuration(name)
    except KeyError as error:
        raise not_found(error) from error


@authed.get(
    STACK_CONFIGURATIONS,
    response_model=Dict[str, Dict[StackComponentType, str]],
)
async def stack_configurations() -> Dict[str, Dict[StackComponentType, str]]:
    """Returns configurations for all stacks."""
    return zen_store.stack_configurations


@authed.post(STACK_COMPONENTS, responses={409: error_response})
async def register_stack_component(
    component: StackComponentWrapper,
) -> None:
    """Registers a stack component."""
    try:
        zen_store.register_stack_component(component)
    except StackComponentExistsError as error:
        raise conflict(error) from error


@authed.delete(STACKS + "/{name}", responses={404: error_response})
async def deregister_stack(name: str) -> None:
    """Deregisters a stack."""
    try:
        zen_store.deregister_stack(name)
    except KeyError as error:
        raise not_found(error) from error


@authed.get(STACKS, response_model=List[StackWrapper])
async def stacks() -> List[StackWrapper]:
    """Returns all stacks."""
    return zen_store.stacks


@authed.get(
    STACKS + "/{name}",
    response_model=StackWrapper,
    responses={404: error_response},
)
async def get_stack(name: str) -> StackWrapper:
    """Returns the requested stack."""
    try:
        return zen_store.get_stack(name)
    except KeyError as error:
        raise not_found(error) from error


@authed.post(
    STACKS,
    response_model=Dict[str, str],
    responses={409: error_response},
)
async def register_stack(stack: StackWrapper) -> Dict[str, str]:
    """Registers a stack."""
    try:
        return zen_store.register_stack(stack)
    except (StackExistsError, StackComponentExistsError) as error:
        raise conflict(error) from error


<<<<<<< HEAD
@app.put(
    STACKS + "/{name}",
    response_model=Dict[str, str],
    responses={404: error_response},
)
async def update_stack(stack: StackWrapper, name: str) -> Dict[str, str]:
    try:
        return stack_store.update_stack(name, stack)
    except DoesNotExistException as error:
        raise not_found(error) from error


@app.put(
    STACK_COMPONENTS + "/{component_type}/{name}",
    response_model=Dict[str, str],
    responses={404: error_response},
)
async def update_stack_component(
    name: str,
    component_type: StackComponentType,
    component: StackComponentWrapper,
) -> Dict[str, str]:
    try:
        return stack_store.update_stack_component(
            name, component_type, component
        )
    except KeyError as error:
        raise not_found(error) from error


@app.get(
=======
@authed.get(
>>>>>>> 5726e453
    STACK_COMPONENTS + "/{component_type}/{name}",
    response_model=StackComponentWrapper,
    responses={404: error_response},
)
async def get_stack_component(
    component_type: StackComponentType, name: str
) -> StackComponentWrapper:
    """Returns the requested stack component."""
    try:
        return zen_store.get_stack_component(component_type, name=name)
    except KeyError as error:
        raise not_found(error) from error


@authed.get(
    STACK_COMPONENTS + "/{component_type}",
    response_model=List[StackComponentWrapper],
)
async def get_stack_components(
    component_type: StackComponentType,
) -> List[StackComponentWrapper]:
    """Returns all stack components for the requested type."""
    return zen_store.get_stack_components(component_type)


@authed.delete(
    STACK_COMPONENTS + "/{component_type}/{name}",
    responses={404: error_response, 409: error_response},
)
async def deregister_stack_component(
    component_type: StackComponentType, name: str
) -> None:
    """Deregisters a stack component."""
    try:
        return zen_store.deregister_stack_component(component_type, name=name)
    except KeyError as error:
        raise not_found(error) from error
    except ValueError as error:
        raise conflict(error) from error


@authed.get(USERS, response_model=List[User])
async def users() -> List[User]:
    """Returns all users."""
    return zen_store.users


@authed.get(USERS + "/{name}", responses={404: error_response})
async def get_user(name: str) -> User:
    """Gets a specific user."""
    try:
        return zen_store.get_user(user_name=name)
    except KeyError as error:
        raise not_found(error) from error


@authed.post(
    USERS,
    response_model=User,
    responses={409: error_response},
)
async def create_user(user: User) -> User:
    """Creates a user."""
    try:
        return zen_store.create_user(user.name)
    except EntityExistsError as error:
        raise conflict(error) from error


@authed.delete(USERS + "/{name}", responses={404: error_response})
async def delete_user(name: str) -> None:
    """Deletes a user."""
    try:
        zen_store.delete_user(user_name=name)
    except KeyError as error:
        raise not_found(error) from error


@authed.get(
    USERS + "/{name}/teams",
    response_model=List[Team],
    responses={404: error_response},
)
async def teams_for_user(name: str) -> List[Team]:
    """Returns all teams for a user."""
    try:
        return zen_store.get_teams_for_user(user_name=name)
    except KeyError as error:
        raise not_found(error) from error


@authed.get(
    USERS + "/{name}/role_assignments",
    response_model=List[RoleAssignment],
    responses={404: error_response},
)
async def role_assignments_for_user(
    name: str, project_name: Optional[str] = None
) -> List[RoleAssignment]:
    """Returns all role assignments for a user."""
    try:
        return zen_store.get_role_assignments_for_user(
            user_name=name, project_name=project_name, include_team_roles=False
        )
    except KeyError as error:
        raise not_found(error) from error


@authed.get(TEAMS, response_model=List[Team])
async def teams() -> List[Team]:
    """Returns all teams."""
    return zen_store.teams


@authed.get(TEAMS + "/{name}", responses={404: error_response})
async def get_team(name: str) -> Team:
    """Gets a specific team."""
    try:
        return zen_store.get_team(team_name=name)
    except KeyError as error:
        raise not_found(error) from error


@authed.post(
    TEAMS,
    response_model=Team,
    responses={409: error_response},
)
async def create_team(team: Team) -> Team:
    """Creates a team."""
    try:
        return zen_store.create_team(team.name)
    except EntityExistsError as error:
        raise conflict(error) from error


@authed.delete(TEAMS + "/{name}", responses={404: error_response})
async def delete_team(name: str) -> None:
    """Deletes a team."""
    try:
        zen_store.delete_team(team_name=name)
    except KeyError as error:
        raise not_found(error) from error


@authed.get(
    TEAMS + "/{name}/users",
    response_model=List[User],
    responses={404: error_response},
)
async def users_for_team(name: str) -> List[User]:
    """Returns all users for a team."""
    try:
        return zen_store.get_users_for_team(team_name=name)
    except KeyError as error:
        raise not_found(error) from error


@authed.post(TEAMS + "/{name}/users", responses={404: error_response})
async def add_user_to_team(name: str, user: User) -> None:
    """Adds a user to a team."""
    try:
        zen_store.add_user_to_team(team_name=name, user_name=user.name)
    except KeyError as error:
        raise not_found(error) from error


@authed.delete(
    TEAMS + "/{team_name}/users/{user_name}", responses={404: error_response}
)
async def remove_user_from_team(team_name: str, user_name: str) -> None:
    """Removes a user from a team."""
    try:
        zen_store.remove_user_from_team(
            team_name=team_name, user_name=user_name
        )
    except KeyError as error:
        raise not_found(error) from error


@authed.get(
    TEAMS + "/{name}/role_assignments",
    response_model=List[RoleAssignment],
    responses={404: error_response},
)
async def role_assignments_for_team(
    name: str, project_name: Optional[str] = None
) -> List[RoleAssignment]:
    """Gets all role assignments for a team."""
    try:
        return zen_store.get_role_assignments_for_team(
            team_name=name, project_name=project_name
        )
    except KeyError as error:
        raise not_found(error) from error


@authed.get(PROJECTS, response_model=List[Project])
async def projects() -> List[Project]:
    """Returns all projects."""
    return zen_store.projects


@authed.get(PROJECTS + "/{name}", responses={404: error_response})
async def get_project(name: str) -> Project:
    """Gets a specific project."""
    try:
        return zen_store.get_project(project_name=name)
    except KeyError as error:
        raise not_found(error) from error


@authed.post(
    PROJECTS,
    response_model=Project,
    responses={409: error_response},
)
async def create_project(project: Project) -> Project:
    """Creates a project."""
    try:
        return zen_store.create_project(
            project_name=project.name, description=project.description
        )
    except EntityExistsError as error:
        raise conflict(error) from error


@authed.delete(PROJECTS + "/{name}", responses={404: error_response})
async def delete_project(name: str) -> None:
    """Deletes a project."""
    try:
        zen_store.delete_project(project_name=name)
    except KeyError as error:
        raise not_found(error) from error


@authed.get(ROLES, response_model=List[Role])
async def roles() -> List[Role]:
    """Returns all roles."""
    return zen_store.roles


@authed.get(ROLES + "/{name}", responses={404: error_response})
async def get_role(name: str) -> Role:
    """Gets a specific role."""
    try:
        return zen_store.get_role(role_name=name)
    except KeyError as error:
        raise not_found(error) from error


@authed.post(
    ROLES,
    response_model=Role,
    responses={409: error_response},
)
async def create_role(role: Role) -> Role:
    """Creates a role."""
    try:
        return zen_store.create_role(role.name)
    except EntityExistsError as error:
        raise conflict(error) from error


@authed.delete(ROLES + "/{name}", responses={404: error_response})
async def delete_role(name: str) -> None:
    """Deletes a role."""
    try:
        zen_store.delete_role(role_name=name)
    except KeyError as error:
        raise not_found(error) from error


@authed.get(ROLE_ASSIGNMENTS, response_model=List[RoleAssignment])
async def role_assignments() -> List[RoleAssignment]:
    """Returns all role assignments."""
    return zen_store.role_assignments


@authed.post(
    ROLE_ASSIGNMENTS,
    responses={404: error_response},
)
async def assign_role(data: Dict[str, Any]) -> None:
    """Assigns a role."""
    role_name = data["role_name"]
    entity_name = data["entity_name"]
    project_name = data.get("project_name")
    is_user = data.get("is_user", True)

    try:
        zen_store.assign_role(
            role_name=role_name,
            entity_name=entity_name,
            project_name=project_name,
            is_user=is_user,
        )
    except KeyError as error:
        raise not_found(error) from error


@authed.delete(ROLE_ASSIGNMENTS, responses={404: error_response})
async def revoke_role(data: Dict[str, Any]) -> None:
    """Revokes a role."""
    role_name = data["role_name"]
    entity_name = data["entity_name"]
    project_name = data.get("project_name")
    is_user = data.get("is_user", True)

    try:
        zen_store.revoke_role(
            role_name=role_name,
            entity_name=entity_name,
            project_name=project_name,
            is_user=is_user,
        )
    except KeyError as error:
        raise not_found(error) from error


# include the router after all commands have been added to it so FastAPI
# recognizes them
app.include_router(authed)<|MERGE_RESOLUTION|>--- conflicted
+++ resolved
@@ -36,11 +36,8 @@
 )
 from zenml.enums import StackComponentType, StoreType
 from zenml.exceptions import (
-<<<<<<< HEAD
     DoesNotExistException,
-=======
     EntityExistsError,
->>>>>>> 5726e453
     StackComponentExistsError,
     StackExistsError,
 )
@@ -230,20 +227,20 @@
         raise conflict(error) from error
 
 
-<<<<<<< HEAD
-@app.put(
+@authed.put(
     STACKS + "/{name}",
     response_model=Dict[str, str],
     responses={404: error_response},
 )
 async def update_stack(stack: StackWrapper, name: str) -> Dict[str, str]:
-    try:
-        return stack_store.update_stack(name, stack)
+    """Updates a stack."""
+    try:
+        return zen_store.update_stack(name, stack)
     except DoesNotExistException as error:
         raise not_found(error) from error
 
 
-@app.put(
+@authed.put(
     STACK_COMPONENTS + "/{component_type}/{name}",
     response_model=Dict[str, str],
     responses={404: error_response},
@@ -253,18 +250,16 @@
     component_type: StackComponentType,
     component: StackComponentWrapper,
 ) -> Dict[str, str]:
-    try:
-        return stack_store.update_stack_component(
+    """Updates a stack component."""
+    try:
+        return zen_store.update_stack_component(
             name, component_type, component
         )
     except KeyError as error:
         raise not_found(error) from error
 
 
-@app.get(
-=======
-@authed.get(
->>>>>>> 5726e453
+@authed.get(
     STACK_COMPONENTS + "/{component_type}/{name}",
     response_model=StackComponentWrapper,
     responses={404: error_response},
