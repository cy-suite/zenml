--- conflicted
+++ resolved
@@ -16,12 +16,7 @@
 import inspect
 from typing import Any, ClassVar, Dict, Tuple, Type, cast
 
-<<<<<<< HEAD
-from zenml.artifacts.base_artifact import BaseArtifact
 from zenml.enums import ArtifactType, VisualizationType
-=======
-from zenml.enums import ArtifactType
->>>>>>> d8e1d1c6
 from zenml.exceptions import MaterializerInterfaceError
 from zenml.io import fileio
 from zenml.logger import get_logger
@@ -170,18 +165,6 @@
                 f"can only write the following types: {self.ASSOCIATED_TYPES}."
             )
 
-<<<<<<< HEAD
-        # If `handle_return` is overridden, call it here to not break custom
-        # materializers.
-        if type(self).handle_return != BaseMaterializer.handle_return:
-            logger.warning(
-                "The `materializer.handle_return` method is deprecated and will "
-                "be removed in a future release. Please adjust your "
-                f"'{type(self).__name__}' materializer to override and use "
-                "`materializer.save` instead."
-            )
-            self.handle_return(data)
-
     def save_visualizations(self, data: Any) -> Dict[str, VisualizationType]:
         """Save visualizations of the given data.
 
@@ -213,8 +196,6 @@
         """
         return {}
 
-=======
->>>>>>> d8e1d1c6
     def extract_metadata(self, data: Any) -> Dict[str, "MetadataType"]:
         """Extract metadata from the given data.
 
