--- conflicted
+++ resolved
@@ -46,18 +46,12 @@
             A ZenML service instance.
         """
         filepath = os.path.join(self.uri, SERVICE_CONFIG_FILENAME)
-<<<<<<< HEAD
         with self.artifact_store.open(filepath, "r") as f:
-            service = ServiceRegistry().load_service_from_json(f.read())
-        return service
-=======
-        with artifact_store.open(filepath, "r") as f:
             service_id = f.read().strip()
 
         client = Client()
         service = client.get_service(name_id_or_prefix=uuid.UUID(service_id))
         return BaseDeploymentService.from_model(service)
->>>>>>> 75f5ece6
 
     def save(self, service: BaseService) -> None:
         """Writes a ZenML service.
@@ -69,13 +63,8 @@
             service: A ZenML service instance.
         """
         filepath = os.path.join(self.uri, SERVICE_CONFIG_FILENAME)
-<<<<<<< HEAD
         with self.artifact_store.open(filepath, "w") as f:
-            f.write(service.json(indent=4))
-=======
-        with artifact_store.open(filepath, "w") as f:
             f.write(str(service.uuid))
->>>>>>> 75f5ece6
 
     def extract_metadata(
         self, service: BaseService
