--- conflicted
+++ resolved
@@ -119,15 +119,11 @@
         Args:
             df: The pandas dataframe or series to write.
         """
-<<<<<<< HEAD
         super().save(df)
-=======
-        super().handle_return(df)
 
         if isinstance(df, pd.Series):
             df = df.to_frame(name="series")
 
->>>>>>> 4a9d6980
         if self.pyarrow_exists:
             with fileio.open(self.parquet_path, mode="wb") as f:
                 df.to_parquet(f, compression=COMPRESSION_TYPE)
