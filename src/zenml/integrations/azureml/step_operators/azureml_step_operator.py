--- conflicted
+++ resolved
@@ -28,12 +28,8 @@
 )
 from azureml.core.conda_dependencies import CondaDependencies
 
-<<<<<<< HEAD
-=======
 from zenml.config.global_config import GlobalConfiguration
 from zenml.constants import ENV_ZENML_CONFIG_PATH
-from zenml.enums import StackComponentType, StepOperatorFlavor
->>>>>>> eaef3c01
 from zenml.environment import Environment as ZenMLEnvironment
 from zenml.io import fileio
 from zenml.stack.stack_component_class_registry import (
@@ -220,7 +216,7 @@
 
         finally:
             # Clean up the temporary build files
-            fileio.rm_dir(config_path)
+            fileio.rmtree(config_path)
 
         run.display_name = run_name
         run.wait_for_completion(show_output=True)