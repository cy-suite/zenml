--- conflicted
+++ resolved
@@ -27,13 +27,10 @@
 PLOTLY = "plotly"
 PYTORCH = "pytorch"
 PYTORCH_L = "pytorch_lightning"
-<<<<<<< HEAD
 S3 = "s3"
 SAGEMAKER = "sagemaker"
+SCIPY = "scipy"
 SELDON = "seldon"
-=======
-SCIPY = "scipy"
->>>>>>> fdd2f48b
 SKLEARN = "sklearn"
 TENSORFLOW = "tensorflow"
 VAULT = "vault"
