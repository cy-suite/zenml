#  Copyright (c) ZenML GmbH 2021. All Rights Reserved.
#
#  Licensed under the Apache License, Version 2.0 (the "License");
#  you may not use this file except in compliance with the License.
#  You may obtain a copy of the License at:
#
#       https://www.apache.org/licenses/LICENSE-2.0
#
#  Unless required by applicable law or agreed to in writing, software
#  distributed under the License is distributed on an "AS IS" BASIS,
#  WITHOUT WARRANTIES OR CONDITIONS OF ANY KIND, either express
#  or implied. See the License for the specific language governing
#  permissions and limitations under the License.
"""Constants for ZenML integrations."""

AIRFLOW = "airflow"
AWS = "aws"
AZURE = "azure"
AZUREML = "azureml"
DASH = "dash"
DEEPCHECKS = "deepchecks"
EVIDENTLY = "evidently"
FACETS = "facets"
FEAST = "feast"
GCP = "gcp"
GCP_SECRETS_MANAGER = "gcp_secrets_manager"
GITHUB = "github"
GRAPHVIZ = "graphviz"
KSERVE = "kserve"
HUGGINGFACE = "huggingface"
GREAT_EXPECTATIONS = "great_expectations"
KUBEFLOW = "kubeflow"
LABEL_STUDIO = "label_studio"
KUBERNETES = "kubernetes"
LIGHTGBM = "lightgbm"
MLFLOW = "mlflow"
NEURAL_PROPHET = "neural_prophet"
PILLOW = "pillow"
PLOTLY = "plotly"
PYTORCH = "pytorch"
PYTORCH_L = "pytorch_lightning"
S3 = "s3"
SAGEMAKER = "sagemaker"
SCIPY = "scipy"
SELDON = "seldon"
SKLEARN = "sklearn"
SLACK = "slack"
<<<<<<< HEAD
SPARK = "spark"
=======
TEKTON = "tekton"
>>>>>>> 984f302e
TENSORFLOW = "tensorflow"
VAULT = "vault"
WHYLOGS = "whylogs"
WANDB = "wandb"
VERTEX = "vertex"
XGBOOST = "xgboost"
VAULT = "vault"<|MERGE_RESOLUTION|>--- conflicted
+++ resolved
@@ -45,11 +45,8 @@
 SELDON = "seldon"
 SKLEARN = "sklearn"
 SLACK = "slack"
-<<<<<<< HEAD
 SPARK = "spark"
-=======
 TEKTON = "tekton"
->>>>>>> 984f302e
 TENSORFLOW = "tensorflow"
 VAULT = "vault"
 WHYLOGS = "whylogs"
