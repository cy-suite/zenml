#  Copyright (c) ZenML GmbH 2021. All Rights Reserved.
#
#  Licensed under the Apache License, Version 2.0 (the "License");
#  you may not use this file except in compliance with the License.
#  You may obtain a copy of the License at:
#
#       https://www.apache.org/licenses/LICENSE-2.0
#
#  Unless required by applicable law or agreed to in writing, software
#  distributed under the License is distributed on an "AS IS" BASIS,
#  WITHOUT WARRANTIES OR CONDITIONS OF ANY KIND, either express
#  or implied. See the License for the specific language governing
#  permissions and limitations under the License.
"""Initialization for TensorFlow integration."""

import platform
import sys
from typing import List, Optional
from zenml.integrations.constants import TENSORFLOW
from zenml.integrations.integration import Integration


class TensorflowIntegration(Integration):
    """Definition of Tensorflow integration for ZenML."""

    NAME = TENSORFLOW
    REQUIREMENTS = []

    @classmethod
    def activate(cls) -> None:
        """Activates the integration."""
        # need to import this explicitly to load the Tensorflow file IO support
        # for S3 and other file systems
        if (
            not platform.system() == "Darwin"
            or not platform.machine() == "arm64"
        ):
<<<<<<< HEAD
            import tensorflow_io  # type: ignore[import-untyped]
=======
            import tensorflow_io  # type: ignore
>>>>>>> cb07d3aa

        from zenml.integrations.tensorflow import materializers  # noqa

    @classmethod
    def get_requirements(cls, target_os: Optional[str] = None) -> List[str]:
        """Defines platform specific requirements for the integration.

        Args:
            target_os: The target operating system.

        Returns:
            A list of requirements.
        """
        if sys.version_info > (3, 11):
            tf_version = "2.13"
        else:
            # Capping tensorflow to 2.11 for Python 3.10 and below because it
            # is not compatible with Pytorch
            # (see https://github.com/pytorch/pytorch/issues/99637).
            tf_version = "2.11"
        target_os = target_os or platform.system()
        if target_os == "Darwin" and platform.machine() == "arm64":
            requirements = [
                f"tensorflow-macos=={tf_version}",
            ]
        else:
            requirements = [
                f"tensorflow=={tf_version}",
                "tensorflow_io>=0.24.0",
                "protobuf>=3.6.0,<4.0.0",
            ]
        return requirements


TensorflowIntegration.check_installation()<|MERGE_RESOLUTION|>--- conflicted
+++ resolved
@@ -35,11 +35,7 @@
             not platform.system() == "Darwin"
             or not platform.machine() == "arm64"
         ):
-<<<<<<< HEAD
-            import tensorflow_io  # type: ignore[import-untyped]
-=======
             import tensorflow_io  # type: ignore
->>>>>>> cb07d3aa
 
         from zenml.integrations.tensorflow import materializers  # noqa
 
