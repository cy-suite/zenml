"""Implementation for slack flavor of alerter component."""

#  Copyright (c) ZenML GmbH 2022. All Rights Reserved.
#
#  Licensed under the Apache License, Version 2.0 (the "License");
#  you may not use this file except in compliance with the License.
#  You may obtain a copy of the License at:
#
#       https://www.apache.org/licenses/LICENSE-2.0
#
#  Unless required by applicable law or agreed to in writing, software
#  distributed under the License is distributed on an "AS IS" BASIS,
#  WITHOUT WARRANTIES OR CONDITIONS OF ANY KIND, either express
#  or implied. See the License for the specific language governing
#  permissions and limitations under the License.

from typing import Any, Dict, List, Optional, cast

from pydantic import BaseModel
from slack_sdk import WebClient
from slack_sdk.errors import SlackApiError
from slack_sdk.rtm import RTMClient

from zenml.alerter.base_alerter import BaseAlerter, BaseAlerterStepParameters
from zenml.integrations.slack.flavors.slack_alerter_flavor import (
    SlackAlerterConfig,
)
from zenml.logger import get_logger

logger = get_logger(__name__)


DEFAULT_APPROVE_MSG_OPTIONS = ["approve", "LGTM", "ok", "yes"]
DEFAULT_DISAPPROVE_MSG_OPTIONS = ["decline", "disapprove", "no", "reject"]


class SlackAlerterPayload(BaseModel):
    """Slack alerter payload implementation."""

    pipeline_name: Optional[str] = None
    step_name: Optional[str] = None
    stack_name: Optional[str] = None


class SlackAlerterParameters(BaseAlerterStepParameters):
    """Slack alerter parameters."""

    # The ID of the Slack channel to use for communication.
    slack_channel_id: Optional[str] = None

    # Set of messages that lead to approval in alerter.ask()
    approve_msg_options: Optional[List[str]] = None

    # Set of messages that lead to disapproval in alerter.ask()
    disapprove_msg_options: Optional[List[str]] = None
    payload: Optional[SlackAlerterPayload] = None
    include_format_blocks: Optional[bool] = True

    # Allowing user to use their own custom blocks in the slack post message
    blocks: Optional[List[Dict]] = None  # type: ignore


class SlackAlerter(BaseAlerter):
    """Send messages to Slack channels."""

    @property
    def config(self) -> SlackAlerterConfig:
        """Returns the `SlackAlerterConfig` config.

        Returns:
            The configuration.
        """
        return cast(SlackAlerterConfig, self._config)

    def _get_channel_id(
        self, params: Optional[BaseAlerterStepParameters] = None
    ) -> str:
        """Get the Slack channel ID to be used by post/ask.

        Args:
            params: Optional parameters.

        Returns:
            ID of the Slack channel to be used.

        Raises:
            RuntimeError: if config is not of type `BaseAlerterStepConfig`.
            ValueError: if a slack channel was neither defined in the config
                nor in the slack alerter component.
        """
        if params and not isinstance(params, BaseAlerterStepParameters):
            raise RuntimeError(
                "The config object must be of type `BaseAlerterStepParameters`."
            )
        if (
            params
            and isinstance(params, SlackAlerterParameters)
            and hasattr(params, "slack_channel_id")
            and params.slack_channel_id is not None
        ):
            return params.slack_channel_id
        if self.config.default_slack_channel_id is not None:
            return self.config.default_slack_channel_id
        raise ValueError(
            "Neither the `SlackAlerterConfig.slack_channel_id` in the runtime "
            "configuration, nor the `default_slack_channel_id` in the alerter "
            "stack component is specified. Please specify at least one."
        )

    def _get_approve_msg_options(
        self, params: Optional[BaseAlerterStepParameters]
    ) -> List[str]:
        """Define which messages will lead to approval during ask().

        Args:
            params: Optional parameters.

        Returns:
            Set of messages that lead to approval in alerter.ask().
        """
        if (
            isinstance(params, SlackAlerterParameters)
            and hasattr(params, "approve_msg_options")
            and params.approve_msg_options is not None
        ):
            return params.approve_msg_options
        return DEFAULT_APPROVE_MSG_OPTIONS

    def _get_disapprove_msg_options(
        self, params: Optional[BaseAlerterStepParameters]
    ) -> List[str]:
        """Define which messages will lead to disapproval during ask().

        Args:
            params: Optional parameters.

        Returns:
            Set of messages that lead to disapproval in alerter.ask().
        """
        if (
            isinstance(params, SlackAlerterParameters)
            and hasattr(params, "disapprove_msg_options")
            and params.disapprove_msg_options is not None
        ):
            return params.disapprove_msg_options
        return DEFAULT_DISAPPROVE_MSG_OPTIONS

    def _create_blocks(
        self, message: str, params: Optional[BaseAlerterStepParameters]
    ) -> List[Dict]:  # type: ignore
        """Helper function to create slack blocks.

        Args:
            message: message
            params: Optional parameters.

        Returns:
            List of slack blocks.
        """
        if isinstance(params, SlackAlerterParameters):
            if hasattr(params, "blocks") and params.blocks is not None:
                logger.info("Using custom blocks")
                return params.blocks
            elif hasattr(params, "payload") and params.payload is not None:
                logger.info("No custom blocks set. Using default blocks for slack alerter")
                payload = params.payload
                return [
                    {
                        "type": "section",
                        "fields": [
                            {
                                "type": "mrkdwn",
                                "text": f":star: *Pipeline:*\n{payload.pipeline_name}",
                            },
                            {
                                "type": "mrkdwn",
                                "text": f":arrow_forward: *Step:*\n{payload.step_name}",
                            },
                            {
                                "type": "mrkdwn",
                                "text": f":ring_buoy: *Stack:*\n{payload.stack_name}",
                            },
                        ],
                        "accessory": {
                            "type": "image",
                            "image_url": "https://zenml-strapi-media.s3.eu-central-1.amazonaws.com/03_Zen_ML_Logo_Square_White_efefc24ae7.png",
                            "alt_text": "zenml logo",
                        },
                    },
                    {
                        "type": "section",
                        "fields": [
                            {
                                "type": "mrkdwn",
                                "text": f":email: *Message:*\n{message}",
                            },
                        ],
                    },
                ]
            else:
<<<<<<< HEAD
                logger.info(
                    "No custom blocks or payload set. Settings empty blocks"
                )
=======
                logger.info("No custom blocks or payload set for slack alerter.")
>>>>>>> 65577362
                return []

    def post(
        self, message: str, params: Optional[BaseAlerterStepParameters] = None
    ) -> bool:
        """Post a message to a Slack channel.

        Args:
            message: Message to be posted.
            params: Optional parameters.

        Returns:
            True if operation succeeded, else False
        """
        slack_channel_id = self._get_channel_id(params=params)
        client = WebClient(token=self.config.slack_token)
        blocks = self._create_blocks(message, params)
        try:
            response = client.chat_postMessage(
                channel=slack_channel_id, text=message, blocks=blocks
            )
            return True
        except SlackApiError as error:
            response = error.response["error"]
            logger.error(f"SlackAlerter.post() failed: {response}")
            return False

    def ask(
        self, message: str, params: Optional[BaseAlerterStepParameters] = None
    ) -> bool:
        """Post a message to a Slack channel and wait for approval.

        Args:
            message: Initial message to be posted.
            params: Optional parameters.

        Returns:
            True if a user approved the operation, else False
        """
        rtm = RTMClient(token=self.config.slack_token)
        slack_channel_id = self._get_channel_id(params=params)

        approved = False  # will be modified by handle()

        @RTMClient.run_on(event="hello")  # type: ignore
        def post_initial_message(**payload: Any) -> None:
            """Post an initial message in a channel and start listening.

            Args:
                payload: payload of the received Slack event.
            """
            web_client = payload["web_client"]
            blocks = self._create_blocks(message, params)
            web_client.chat_postMessage(
                channel=slack_channel_id, text=message, blocks=blocks
            )

        @RTMClient.run_on(event="message")  # type: ignore
        def handle(**payload: Any) -> None:
            """Listen / handle messages posted in the channel.

            Args:
                payload: payload of the received Slack event.
            """
            event = payload["data"]
            if event["channel"] == slack_channel_id:
                # approve request (return True)
                if event["text"] in self._get_approve_msg_options(params):
                    print(f"User {event['user']} approved on slack.")
                    nonlocal approved
                    approved = True
                    rtm.stop()  # type: ignore[no-untyped-call]

                # disapprove request (return False)
                elif event["text"] in self._get_disapprove_msg_options(params):
                    print(f"User {event['user']} disapproved on slack.")
                    rtm.stop()  # type: ignore[no-untyped-call]

        # start another thread until `rtm.stop()` is called in handle()
        rtm.start()

        return approved<|MERGE_RESOLUTION|>--- conflicted
+++ resolved
@@ -198,13 +198,7 @@
                     },
                 ]
             else:
-<<<<<<< HEAD
-                logger.info(
-                    "No custom blocks or payload set. Settings empty blocks"
-                )
-=======
                 logger.info("No custom blocks or payload set for slack alerter.")
->>>>>>> 65577362
                 return []
 
     def post(
