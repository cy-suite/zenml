#  Copyright (c) ZenML GmbH 2022. All Rights Reserved.
#
#  Licensed under the Apache License, Version 2.0 (the "License");
#  you may not use this file except in compliance with the License.
#  You may obtain a copy of the License at:
#
#       http://www.apache.org/licenses/LICENSE-2.0
#
#  Unless required by applicable law or agreed to in writing, software
#  distributed under the License is distributed on an "AS IS" BASIS,
#  WITHOUT WARRANTIES OR CONDITIONS OF ANY KIND, either express
#  or implied. See the License for the specific language governing
#  permissions and limitations under the License.
"""Implementation of the whylogs materializer."""

import os
import tempfile
<<<<<<< HEAD
from typing import Any, Dict, Type, cast
=======
from typing import Any, ClassVar, Tuple, Type, cast
>>>>>>> d86d3ee9

from whylogs.core import DatasetProfileView  # type: ignore
from whylogs.viz import NotebookProfileVisualizer  # type: ignore

from zenml.enums import ArtifactType, VisualizationType
from zenml.io import fileio
from zenml.logger import get_logger
from zenml.materializers.base_materializer import BaseMaterializer

logger = get_logger(__name__)

PROFILE_FILENAME = "profile.pb"
HTML_FILENAME = "profile.html"


class WhylogsMaterializer(BaseMaterializer):
    """Materializer to read/write whylogs dataset profile views."""

    ASSOCIATED_TYPES: ClassVar[Tuple[Type[Any], ...]] = (DatasetProfileView,)
    ASSOCIATED_ARTIFACT_TYPE: ClassVar[
        ArtifactType
    ] = ArtifactType.DATA_ANALYSIS

    def load(self, data_type: Type[Any]) -> DatasetProfileView:
        """Reads and returns a whylogs dataset profile view.

        Args:
            data_type: The type of the data to read.

        Returns:
            A loaded whylogs dataset profile view object.
        """
        filepath = os.path.join(self.uri, PROFILE_FILENAME)

        # Create a temporary folder
        temp_dir = tempfile.mkdtemp(prefix="zenml-temp-")
        temp_file = os.path.join(str(temp_dir), PROFILE_FILENAME)

        # Copy from artifact store to temporary file
        fileio.copy(filepath, temp_file)
        profile_view = DatasetProfileView.read(temp_file)

        # Cleanup and return
        fileio.rmtree(temp_dir)

        return profile_view

    def save(self, profile_view: DatasetProfileView) -> None:
        """Writes a whylogs dataset profile view.

        Args:
            profile_view: A whylogs dataset profile view object.
        """
        filepath = os.path.join(self.uri, PROFILE_FILENAME)

        # Create a temporary folder
        temp_dir = tempfile.mkdtemp(prefix="zenml-temp-")
        temp_file = os.path.join(str(temp_dir), PROFILE_FILENAME)

        profile_view.write(temp_file)

        # Copy it into artifact store
        fileio.copy(temp_file, filepath)
        fileio.rmtree(temp_dir)

        try:
            self._upload_to_whylabs(profile_view)
        except Exception as e:
            logger.error(
                "Failed to upload whylogs profile view to Whylabs: %s", e
            )

    def save_visualizations(
        self,
        profile_view: DatasetProfileView,
    ) -> Dict[str, VisualizationType]:
        """Saves visualizations for the given whylogs dataset profile view.

        Args:
            profile_view: The whylogs dataset profile view to visualize.

        Returns:
            A dictionary of visualization URIs and their types.
        """
        visualizations = super().save_visualizations(profile_view)

        # currently, whylogs doesn't support visualizing a single profile, so
        # we trick it by using the same profile twice, both as reference and
        # target, in a drift report
        visualization = NotebookProfileVisualizer()
        visualization.set_profiles(
            target_profile_view=profile_view,
            reference_profile_view=profile_view,
        )
        rendered_html = visualization.summary_drift_report()
        filepath = os.path.join(self.uri, HTML_FILENAME)
        with fileio.open(filepath, "w") as f:
            f.write(rendered_html.data)
        visualizations[filepath] = VisualizationType.HTML

        return visualizations

    def _upload_to_whylabs(self, profile_view: DatasetProfileView) -> None:
        """Uploads a whylogs dataset profile view to Whylabs.

        Args:
            profile_view: A whylogs dataset profile view object.
        """
        from zenml.environment import Environment
        from zenml.integrations.whylogs.data_validators import (
            WhylogsDataValidator,
        )
        from zenml.integrations.whylogs.flavors.whylogs_data_validator_flavor import (
            WhylogsDataValidatorSettings,
        )
        from zenml.steps import STEP_ENVIRONMENT_NAME, StepEnvironment

        try:
            data_validator = WhylogsDataValidator.get_active_data_validator()
        except TypeError:
            # no whylogs data validator is active
            return

        if not isinstance(data_validator, WhylogsDataValidator):
            # the active data validator is not a whylogs data validator
            return

        try:
            step_env = cast(
                StepEnvironment, Environment()[STEP_ENVIRONMENT_NAME]
            )
        except KeyError:
            # we are not in a step environment
            return

        run_info = step_env.step_run_info
        settings = cast(
            WhylogsDataValidatorSettings, data_validator.get_settings(run_info)
        )

        if not settings.enable_whylabs:
            # whylabs is not enabled in the data validator
            return
        data_validator.upload_profile_view(
            profile_view, dataset_id=settings.dataset_id
        )<|MERGE_RESOLUTION|>--- conflicted
+++ resolved
@@ -15,11 +15,7 @@
 
 import os
 import tempfile
-<<<<<<< HEAD
-from typing import Any, Dict, Type, cast
-=======
-from typing import Any, ClassVar, Tuple, Type, cast
->>>>>>> d86d3ee9
+from typing import Any, ClassVar, Dict, Tuple, Type, cast
 
 from whylogs.core import DatasetProfileView  # type: ignore
 from whylogs.viz import NotebookProfileVisualizer  # type: ignore
@@ -104,8 +100,6 @@
         Returns:
             A dictionary of visualization URIs and their types.
         """
-        visualizations = super().save_visualizations(profile_view)
-
         # currently, whylogs doesn't support visualizing a single profile, so
         # we trick it by using the same profile twice, both as reference and
         # target, in a drift report
@@ -118,9 +112,7 @@
         filepath = os.path.join(self.uri, HTML_FILENAME)
         with fileio.open(filepath, "w") as f:
             f.write(rendered_html.data)
-        visualizations[filepath] = VisualizationType.HTML
-
-        return visualizations
+        return {filepath: VisualizationType.HTML}
 
     def _upload_to_whylabs(self, profile_view: DatasetProfileView) -> None:
         """Uploads a whylogs dataset profile view to Whylabs.
