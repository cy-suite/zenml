--- conflicted
+++ resolved
@@ -729,16 +729,7 @@
         Returns:
             The dynamic component with the settings applied.
         """
-<<<<<<< HEAD
         if cpu_limit := settings.cpu_count or self.config.cpu_limit:
-=======
-        # Set optional CPU, RAM and GPU constraints for the pipeline
-        cpu_limit = None
-        if resource_settings:
-            cpu_limit = resource_settings.cpu_count or self.config.cpu_limit
-
-        if cpu_limit is not None:
->>>>>>> a43a43b1
             dynamic_component = dynamic_component.set_cpu_limit(str(cpu_limit))
 
         memory_limit = (
