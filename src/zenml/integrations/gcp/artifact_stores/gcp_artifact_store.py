--- conflicted
+++ resolved
@@ -86,14 +86,7 @@
 
     def exists(self, path: PathType) -> bool:
         """Check whether a path exists."""
-<<<<<<< HEAD
-        GCPArtifactStore._ensure_filesystem_set()
-        return GCPArtifactStore.FILESYSTEM.exists(  # type: ignore[no-any-return]
-            path=path
-        )
-=======
         return self.filesystem.exists(path=path)  # type: ignore[no-any-return]
->>>>>>> 5726e453
 
     def glob(self, pattern: PathType) -> List[PathType]:
         """Return all paths that match the given glob pattern.
@@ -108,36 +101,15 @@
         Returns:
             A list of paths that match the given glob pattern.
         """
-<<<<<<< HEAD
-        GCPArtifactStore._ensure_filesystem_set()
-        return GCPArtifactStore.FILESYSTEM.glob(  # type: ignore[no-any-return]
-            path=pattern
-        )
-=======
         return self.filesystem.glob(path=pattern)  # type: ignore[no-any-return]
->>>>>>> 5726e453
 
     def isdir(self, path: PathType) -> bool:
         """Check whether a path is a directory."""
-<<<<<<< HEAD
-        GCPArtifactStore._ensure_filesystem_set()
-        return GCPArtifactStore.FILESYSTEM.isdir(  # type: ignore[no-any-return]
-            path=path
-        )
-=======
         return self.filesystem.isdir(path=path)  # type: ignore[no-any-return]
->>>>>>> 5726e453
 
     def listdir(self, path: PathType) -> List[PathType]:
         """Return a list of files in a directory."""
-<<<<<<< HEAD
-        GCPArtifactStore._ensure_filesystem_set()
-        return GCPArtifactStore.FILESYSTEM.listdir(  # type: ignore[no-any-return]
-            path=path
-        )
-=======
         return self.filesystem.listdir(path=path)  # type: ignore[no-any-return]
->>>>>>> 5726e453
 
     def makedirs(self, path: PathType) -> None:
         """Create a directory at the given path. If needed also
@@ -183,14 +155,7 @@
 
     def stat(self, path: PathType) -> Dict[str, Any]:
         """Return stat info for the given path."""
-<<<<<<< HEAD
-        GCPArtifactStore._ensure_filesystem_set()
-        return GCPArtifactStore.FILESYSTEM.stat(  # type: ignore[no-any-return]
-            path=path
-        )
-=======
         return self.filesystem.stat(path=path)  # type: ignore[no-any-return]
->>>>>>> 5726e453
 
     def walk(
         self,
@@ -209,10 +174,4 @@
             and a list of files inside the current directory.
         """
         # TODO [ENG-153]: Additional params
-<<<<<<< HEAD
-        return GCPArtifactStore.FILESYSTEM.walk(  # type: ignore[no-any-return]
-            path=top
-        )
-=======
-        return self.filesystem.walk(path=top)  # type: ignore[no-any-return]
->>>>>>> 5726e453
+        return self.filesystem.walk(path=top)  # type: ignore[no-any-return]