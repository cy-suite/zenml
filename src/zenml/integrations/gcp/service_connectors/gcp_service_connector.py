--- conflicted
+++ resolved
@@ -1353,13 +1353,7 @@
                 authorized.
         """
         if resource_type == GCP_RESOURCE_TYPE:
-<<<<<<< HEAD
-            return self.config.project_id
-=======
             return self.config.gcp_project_id
-        elif resource_type == DOCKER_REGISTRY_RESOURCE_TYPE:
-            return f"gcr.io/{self.config.gcp_project_id}"
->>>>>>> d9c2a5e3
 
         raise RuntimeError(
             f"Default resource ID not supported for '{resource_type}' resource "
@@ -1896,7 +1890,7 @@
             # IDs with all GCR supported registries for the configured GCP
             # project
             resource_ids: List[str] = [
-                f"{location}gcr.io/{self.config.project_id}"
+                f"{location}gcr.io/{self.config.gcp_project_id}"
                 for location in ["", "us.", "eu.", "asia."]
             ]
 
@@ -1906,7 +1900,7 @@
                 # locations
                 locations = gar_client.list_locations(
                     request=locations_pb2.ListLocationsRequest(
-                        name=f"projects/{self.config.project_id}"
+                        name=f"projects/{self.config.gcp_project_id}"
                     )
                 )
                 location_names = [
@@ -1918,7 +1912,7 @@
                 repository_names: List[str] = []
                 for location in location_names:
                     repositories = gar_client.list_repositories(
-                        parent=f"projects/{self.config.project_id}/locations/{location}"
+                        parent=f"projects/{self.config.gcp_project_id}/locations/{location}"
                     )
                     repository_names.extend(
                         [
