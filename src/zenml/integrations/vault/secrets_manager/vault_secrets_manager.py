--- conflicted
+++ resolved
@@ -125,19 +125,14 @@
         """
         self._ensure_client_is_authenticated()
 
-<<<<<<< HEAD
         sanitized_secret_name = self._sanitize_secret_name(secret.name)
 
-        if sanitized_secret_name in self.get_all_secret_keys():
-=======
         try:
-            self.get_secret(secret.name)
->>>>>>> fe659ec1
+            self.get_secret(sanitized_secret_name)
+        except KeyError:
             raise SecretExistsError(
-                f"A Secret with the name {secret.name} already exists"
-            )
-        except KeyError:
-            pass
+                f"A Secret with the name '{secret.name}' already exists."
+            )
 
         secret_path = self._get_scoped_secret_name(sanitized_secret_name)
         secret_value = secret_to_dict(secret, encode=False)
