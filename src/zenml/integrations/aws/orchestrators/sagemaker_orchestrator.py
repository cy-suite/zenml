#  Copyright (c) ZenML GmbH 2022. All Rights Reserved.
#
#  Licensed under the Apache License, Version 2.0 (the "License");
#  you may not use this file except in compliance with the License.
#  You may obtain a copy of the License at:
#
#       https://www.apache.org/licenses/LICENSE-2.0
#
#  Unless required by applicable law or agreed to in writing, software
#  distributed under the License is distributed on an "AS IS" BASIS,
#  WITHOUT WARRANTIES OR CONDITIONS OF ANY KIND, either express
#  or implied. See the License for the specific language governing
#  permissions and limitations under the License.
"""Implementation of the SageMaker orchestrator."""

import os
import re
from typing import (
    TYPE_CHECKING,
    Any,
    Dict,
    Iterator,
    Optional,
    Tuple,
    Type,
    cast,
)
from uuid import UUID

import boto3
import sagemaker
from botocore.exceptions import WaiterError
from sagemaker.network import NetworkConfig
from sagemaker.processing import ProcessingInput, ProcessingOutput
from sagemaker.workflow.execution_variables import ExecutionVariables
from sagemaker.workflow.pipeline import Pipeline
from sagemaker.workflow.steps import ProcessingStep, TrainingStep

from zenml.config.base_settings import BaseSettings
from zenml.constants import (
    METADATA_ORCHESTRATOR_LOGS_URL,
    METADATA_ORCHESTRATOR_RUN_ID,
    METADATA_ORCHESTRATOR_URL,
)
from zenml.enums import ExecutionStatus, StackComponentType
from zenml.integrations.aws.flavors.sagemaker_orchestrator_flavor import (
    SagemakerOrchestratorConfig,
    SagemakerOrchestratorSettings,
)
from zenml.integrations.aws.orchestrators.sagemaker_orchestrator_entrypoint_config import (
    SAGEMAKER_PROCESSOR_STEP_ENV_VAR_SIZE_LIMIT,
    SagemakerEntrypointConfiguration,
)
from zenml.logger import get_logger
from zenml.metadata.metadata_types import MetadataType, Uri
from zenml.orchestrators import ContainerizedOrchestrator
from zenml.orchestrators.utils import get_orchestrator_run_name
from zenml.stack import StackValidator
from zenml.utils.env_utils import split_environment_variables

if TYPE_CHECKING:
    from zenml.models import PipelineDeploymentResponse, PipelineRunResponse
    from zenml.stack import Stack

ENV_ZENML_SAGEMAKER_RUN_ID = "ZENML_SAGEMAKER_RUN_ID"
MAX_POLLING_ATTEMPTS = 100
POLLING_DELAY = 30

logger = get_logger(__name__)


def dissect_pipeline_execution_arn(
    pipeline_execution_arn: str,
) -> Tuple[Optional[str], Optional[str], Optional[str]]:
    """Extract region name, pipeline name, and execution id from the ARN.

    Args:
        pipeline_execution_arn: the pipeline execution ARN

    Returns:
        Region Name, Pipeline Name, Execution ID in order
    """
    # Extract region_name
    region_match = re.search(r"sagemaker:(.*?):", pipeline_execution_arn)
    region_name = region_match.group(1) if region_match else None

    # Extract pipeline_name
    pipeline_match = re.search(
        r"pipeline/(.*?)/execution", pipeline_execution_arn
    )
    pipeline_name = pipeline_match.group(1) if pipeline_match else None

    # Extract execution_id
    execution_match = re.search(r"execution/(.*)", pipeline_execution_arn)
    execution_id = execution_match.group(1) if execution_match else None

    return region_name, pipeline_name, execution_id


class SagemakerOrchestrator(ContainerizedOrchestrator):
    """Orchestrator responsible for running pipelines on Sagemaker."""

    @property
    def config(self) -> SagemakerOrchestratorConfig:
        """Returns the `SagemakerOrchestratorConfig` config.

        Returns:
            The configuration.
        """
        return cast(SagemakerOrchestratorConfig, self._config)

    @property
    def validator(self) -> Optional[StackValidator]:
        """Validates the stack.

        In the remote case, checks that the stack contains a container registry,
        image builder and only remote components.

        Returns:
            A `StackValidator` instance.
        """

        def _validate_remote_components(
            stack: "Stack",
        ) -> Tuple[bool, str]:
            for component in stack.components.values():
                if not component.config.is_local:
                    continue

                return False, (
                    f"The Sagemaker orchestrator runs pipelines remotely, "
                    f"but the '{component.name}' {component.type.value} is "
                    "a local stack component and will not be available in "
                    "the Sagemaker step.\nPlease ensure that you always "
                    "use non-local stack components with the Sagemaker "
                    "orchestrator."
                )

            return True, ""

        return StackValidator(
            required_components={
                StackComponentType.CONTAINER_REGISTRY,
                StackComponentType.IMAGE_BUILDER,
            },
            custom_validation_function=_validate_remote_components,
        )

    def get_orchestrator_run_id(self) -> str:
        """Returns the run id of the active orchestrator run.

        Important: This needs to be a unique ID and return the same value for
        all steps of a pipeline run.

        Returns:
            The orchestrator run id.

        Raises:
            RuntimeError: If the run id cannot be read from the environment.
        """
        try:
            return os.environ[ENV_ZENML_SAGEMAKER_RUN_ID]
        except KeyError:
            raise RuntimeError(
                "Unable to read run id from environment variable "
                f"{ENV_ZENML_SAGEMAKER_RUN_ID}."
            )

    @property
    def settings_class(self) -> Optional[Type["BaseSettings"]]:
        """Settings class for the Sagemaker orchestrator.

        Returns:
            The settings class.
        """
        return SagemakerOrchestratorSettings

    def _get_sagemaker_session(self) -> sagemaker.Session:
        """Method to create the sagemaker session with proper authentication.

        Returns:
            The Sagemaker Session.

        Raises:
            RuntimeError: If the connector returns the wrong type for the
                session.
        """
        # Get authenticated session
        # Option 1: Service connector
        boto_session: boto3.Session
        if connector := self.get_connector():
            boto_session = connector.connect()
            if not isinstance(boto_session, boto3.Session):
                raise RuntimeError(
                    f"Expected to receive a `boto3.Session` object from the "
                    f"linked connector, but got type `{type(boto_session)}`."
                )
        # Option 2: Explicit configuration
        # Args that are not provided will be taken from the default AWS config.
        else:
            boto_session = boto3.Session(
                aws_access_key_id=self.config.aws_access_key_id,
                aws_secret_access_key=self.config.aws_secret_access_key,
                region_name=self.config.region,
                profile_name=self.config.aws_profile,
            )
            # If a role ARN is provided for authentication, assume the role
            if self.config.aws_auth_role_arn:
                sts = boto_session.client("sts")
                response = sts.assume_role(
                    RoleArn=self.config.aws_auth_role_arn,
                    RoleSessionName="zenml-sagemaker-orchestrator",
                )
                credentials = response["Credentials"]
                boto_session = boto3.Session(
                    aws_access_key_id=credentials["AccessKeyId"],
                    aws_secret_access_key=credentials["SecretAccessKey"],
                    aws_session_token=credentials["SessionToken"],
                    region_name=self.config.region,
                )
        return sagemaker.Session(
            boto_session=boto_session, default_bucket=self.config.bucket
        )

    def prepare_or_run_pipeline(
        self,
        deployment: "PipelineDeploymentResponse",
        stack: "Stack",
        environment: Dict[str, str],
    ) -> Iterator[Dict[str, MetadataType]]:
        """Prepares or runs a pipeline on Sagemaker.

        Args:
            deployment: The deployment to prepare or run.
            stack: The stack to run on.
            environment: Environment variables to set in the orchestration
                environment.

        Raises:
            RuntimeError: If a connector is used that does not return a
                `boto3.Session` object.
            TypeError: If the network_config passed is not compatible with the
                AWS SageMaker NetworkConfig class.

        Yields:
            A dictionary of metadata related to the pipeline run.
        """
        if deployment.schedule:
            logger.warning(
                "The Sagemaker Orchestrator currently does not support the "
                "use of schedules. The `schedule` will be ignored "
                "and the pipeline will be run immediately."
            )

        # sagemaker requires pipelineName to use alphanum and hyphens only
        unsanitized_orchestrator_run_name = get_orchestrator_run_name(
            pipeline_name=deployment.pipeline_configuration.name
        )
        # replace all non-alphanum and non-hyphens with hyphens
        orchestrator_run_name = re.sub(
            r"[^a-zA-Z0-9\-]", "-", unsanitized_orchestrator_run_name
        )

        session = self._get_sagemaker_session()

        # Sagemaker does not allow environment variables longer than 256
        # characters to be passed to Processor steps. If an environment variable
        # is longer than 256 characters, we split it into multiple environment
        # variables (chunks) and re-construct it on the other side using the
        # custom entrypoint configuration.
        split_environment_variables(
            size_limit=SAGEMAKER_PROCESSOR_STEP_ENV_VAR_SIZE_LIMIT,
            env=environment,
        )

        sagemaker_steps = []
        for step_name, step in deployment.step_configurations.items():
            image = self.get_image(deployment=deployment, step_name=step_name)
            command = SagemakerEntrypointConfiguration.get_entrypoint_command()
            arguments = (
                SagemakerEntrypointConfiguration.get_entrypoint_arguments(
                    step_name=step_name, deployment_id=deployment.id
                )
            )
            entrypoint = command + arguments

            step_settings = cast(
                SagemakerOrchestratorSettings, self.get_settings(step)
            )

            environment[ENV_ZENML_SAGEMAKER_RUN_ID] = (
                ExecutionVariables.PIPELINE_EXECUTION_ARN
            )

            use_training_step = (
                step_settings.use_training_step
                if step_settings.use_training_step is not None
                else (
                    self.config.use_training_step
                    if self.config.use_training_step is not None
                    else True
                )
            )

            # Retrieve Executor arguments provided in the Step settings.
            if use_training_step:
                args_for_step_executor = step_settings.estimator_args or {}
            else:
                args_for_step_executor = step_settings.processor_args or {}

<<<<<<< HEAD
            # Set default values from configured orchestrator Component to
            # arguments to be used when they are not present in processor_args.
            processor_args_for_step.setdefault(
                "instance_type", step_settings.instance_type
            )
            processor_args_for_step.setdefault(
=======
            # Set default values from configured orchestrator Component to arguments
            # to be used when they are not present in processor_args.
            args_for_step_executor.setdefault(
>>>>>>> c34d273d
                "role",
                step_settings.execution_role or self.config.execution_role,
            )
            args_for_step_executor.setdefault(
                "volume_size_in_gb", step_settings.volume_size_in_gb
            )
            args_for_step_executor.setdefault(
                "max_runtime_in_seconds", step_settings.max_runtime_in_seconds
            )
            tags = step_settings.tags
            args_for_step_executor.setdefault(
                "tags",
                (
                    [
                        {"Key": key, "Value": value}
                        for key, value in tags.items()
                    ]
                    if tags
                    else None
                ),
            )
            args_for_step_executor.setdefault(
                "instance_type", step_settings.instance_type
            )

            # Set values that cannot be overwritten
            args_for_step_executor["image_uri"] = image
            args_for_step_executor["instance_count"] = 1
            args_for_step_executor["sagemaker_session"] = session
            args_for_step_executor["base_job_name"] = orchestrator_run_name

<<<<<<< HEAD
            # Convert network_config to sagemaker.network.NetworkConfig
            # if present
            network_config = processor_args_for_step.get("network_config")
=======
            # Convert network_config to sagemaker.network.NetworkConfig if present
            network_config = args_for_step_executor.get("network_config")
>>>>>>> c34d273d
            if network_config and isinstance(network_config, dict):
                try:
                    args_for_step_executor["network_config"] = NetworkConfig(
                        **network_config
                    )
                except TypeError:
                    # If the network_config passed is not compatible with the
                    # NetworkConfig class, raise a more informative error.
                    raise TypeError(
                        "Expected a sagemaker.network.NetworkConfig "
                        "compatible object for the network_config argument, "
                        "but the network_config processor argument is invalid."
                        "See https://sagemaker.readthedocs.io/en/stable/api/utility/network.html#sagemaker.network.NetworkConfig "
                        "for more information about the NetworkConfig class."
                    )

            # Construct S3 inputs to container for step
            inputs = None

            if step_settings.input_data_s3_uri is None:
                pass
            elif isinstance(step_settings.input_data_s3_uri, str):
                inputs = [
                    ProcessingInput(
                        source=step_settings.input_data_s3_uri,
                        destination="/opt/ml/processing/input/data",
                        s3_input_mode=step_settings.input_data_s3_mode,
                    )
                ]
            elif isinstance(step_settings.input_data_s3_uri, dict):
                inputs = []
                for channel, s3_uri in step_settings.input_data_s3_uri.items():
                    inputs.append(
                        ProcessingInput(
                            source=s3_uri,
                            destination=f"/opt/ml/processing/input/data/{channel}",
                            s3_input_mode=step_settings.input_data_s3_mode,
                        )
                    )

            # Construct S3 outputs from container for step
            outputs = None
            output_path = None

            if step_settings.output_data_s3_uri is None:
                pass
            elif isinstance(step_settings.output_data_s3_uri, str):
                if use_training_step:
                    output_path = step_settings.output_data_s3_uri
                else:
                    outputs = [
                        ProcessingOutput(
                            source="/opt/ml/processing/output/data",
                            destination=step_settings.output_data_s3_uri,
                            s3_upload_mode=step_settings.output_data_s3_mode,
                        )
                    ]
            elif isinstance(step_settings.output_data_s3_uri, dict):
                outputs = []
                for (
                    channel,
                    s3_uri,
                ) in step_settings.output_data_s3_uri.items():
                    outputs.append(
                        ProcessingOutput(
                            source=f"/opt/ml/processing/output/data/{channel}",
                            destination=s3_uri,
                            s3_upload_mode=step_settings.output_data_s3_mode,
                        )
                    )

            if use_training_step:
                # Create Estimator and TrainingStep
                estimator = sagemaker.estimator.Estimator(
                    keep_alive_period_in_seconds=step_settings.keep_alive_period_in_seconds,
                    output_path=output_path,
                    environment=environment,
                    container_entry_point=entrypoint,
                    **args_for_step_executor,
                )
                sagemaker_step = TrainingStep(
                    name=step_name,
                    depends_on=step.spec.upstream_steps,
                    inputs=inputs,
                    estimator=estimator,
                )
            else:
                # Create Processor and ProcessingStep
                processor = sagemaker.processing.Processor(
                    entrypoint=entrypoint,
                    env=environment,
                    **args_for_step_executor,
                )

                sagemaker_step = ProcessingStep(
                    name=step_name,
                    processor=processor,
                    depends_on=step.spec.upstream_steps,
                    inputs=inputs,
                    outputs=outputs,
                )

            sagemaker_steps.append(sagemaker_step)

        # construct the pipeline from the sagemaker_steps
        pipeline = Pipeline(
            name=orchestrator_run_name,
            steps=sagemaker_steps,
            sagemaker_session=session,
        )

        pipeline.create(role_arn=self.config.execution_role)
        execution = pipeline.start()
        logger.warning(
            "Steps can take 5-15 minutes to start running "
            "when using the Sagemaker Orchestrator."
        )

        # Yield metadata based on the generated execution object
        yield from self.compute_metadata(execution=execution)

        # mainly for testing purposes, we wait for the pipeline to finish
        if self.config.synchronous:
            logger.info(
                "Executing synchronously. Waiting for pipeline to finish... \n"
                "At this point you can `Ctrl-C` out without cancelling the "
                "execution."
            )
            try:
                execution.wait(
                    delay=POLLING_DELAY, max_attempts=MAX_POLLING_ATTEMPTS
                )
                logger.info("Pipeline completed successfully.")
            except WaiterError:
                raise RuntimeError(
                    "Timed out while waiting for pipeline execution to "
                    "finish. For long-running pipelines we recommend "
                    "configuring your orchestrator for asynchronous execution. "
                    "The following command does this for you: \n"
                    f"`zenml orchestrator update {self.name} "
                    f"--synchronous=False`"
                )

    def get_pipeline_run_metadata(
        self, run_id: UUID
    ) -> Dict[str, "MetadataType"]:
        """Get general component-specific metadata for a pipeline run.

        Args:
            run_id: The ID of the pipeline run.

        Returns:
            A dictionary of metadata.
        """
        pipeline_execution_arn = os.environ[ENV_ZENML_SAGEMAKER_RUN_ID]
        run_metadata: Dict[str, "MetadataType"] = {
            "pipeline_execution_arn": pipeline_execution_arn,
        }

        aws_run_id = os.environ[ENV_ZENML_SAGEMAKER_RUN_ID].split("/")[-1]

        region_name, _, _ = dissect_pipeline_execution_arn(
            pipeline_execution_arn=pipeline_execution_arn
        )

        orchestrator_logs_url = (
            f"https://{region_name}.console.aws.amazon.com/"
            f"cloudwatch/home?region={region_name}#logsV2:log-groups/log-group"
            f"/$252Faws$252Fsagemaker$252FProcessingJobs$3FlogStreamNameFilter"
            f"$3Dpipelines-{aws_run_id}-"
        )
        run_metadata[METADATA_ORCHESTRATOR_URL] = Uri(orchestrator_logs_url)
        return run_metadata

    def fetch_status(self, run: "PipelineRunResponse") -> ExecutionStatus:
        """Refreshes the status of a specific pipeline run.

        Args:
            run: The run that was executed by this orchestrator.

        Returns:
            the actual status of the pipeline job.

        Raises:
            AssertionError: If the run was not executed by to this orchestrator.
            ValueError: If it fetches an unknown state or if we can not fetch
                the orchestrator run ID.
        """
        # Make sure that the stack exists and is accessible
        if run.stack is None:
            raise ValueError(
                "The stack that the run was executed on is not available "
                "anymore."
            )

        # Make sure that the run belongs to this orchestrator
        assert (
            self.id
            == run.stack.components[StackComponentType.ORCHESTRATOR][0].id
        )

        # Initialize the Sagemaker client
        session = self._get_sagemaker_session()
        sagemaker_client = session.sagemaker_client

        # Fetch the status of the _PipelineExecution
        if METADATA_ORCHESTRATOR_RUN_ID in run.run_metadata:
            run_id = run.run_metadata[METADATA_ORCHESTRATOR_RUN_ID].value
        elif run.orchestrator_run_id is not None:
            run_id = run.orchestrator_run_id
        else:
            raise ValueError(
                "Can not find the orchestrator run ID, thus can not fetch "
                "the status."
            )
        status = sagemaker_client.describe_pipeline_execution(
            PipelineExecutionArn=run_id
        )["PipelineExecutionStatus"]

        # Map the potential outputs to ZenML ExecutionStatus. Potential values:
        # https://cloud.google.com/vertex-ai/docs/reference/rest/v1beta1/PipelineState
        if status in ["Executing", "Stopping"]:
            return ExecutionStatus.RUNNING
        elif status in ["Stopped", "Failed"]:
            return ExecutionStatus.FAILED
        elif status in ["Succeeded"]:
            return ExecutionStatus.COMPLETED
        else:
            raise ValueError("Unknown status for the pipeline execution.")

    def compute_metadata(
        self, execution: Any
    ) -> Iterator[Dict[str, MetadataType]]:
        """Generate run metadata based on the generated Sagemaker Execution.

        Args:
            execution: The corresponding _PipelineExecution object.

        Yields:
            A dictionary of metadata related to the pipeline run.
        """
        # Metadata
        metadata: Dict[str, MetadataType] = {}

        # Orchestrator Run ID
        if run_id := self._compute_orchestrator_run_id(execution):
            metadata[METADATA_ORCHESTRATOR_RUN_ID] = run_id

        # URL to the Sagemaker's pipeline view
        if orchestrator_url := self._compute_orchestrator_url(execution):
            metadata[METADATA_ORCHESTRATOR_URL] = Uri(orchestrator_url)

        # URL to the corresponding CloudWatch page
        if logs_url := self._compute_orchestrator_logs_url(execution):
            metadata[METADATA_ORCHESTRATOR_LOGS_URL] = Uri(logs_url)

        yield metadata

    @staticmethod
    def _compute_orchestrator_url(
        pipeline_execution: Any,
    ) -> Optional[str]:
        """Generate the Orchestrator Dashboard URL upon pipeline execution.

        Args:
            pipeline_execution: The corresponding _PipelineExecution object.

        Returns:
             the URL to the dashboard view in SageMaker.
        """
        try:
            region_name, pipeline_name, execution_id = (
                dissect_pipeline_execution_arn(pipeline_execution.arn)
            )

            # Get the Sagemaker session
            session = pipeline_execution.sagemaker_session

            # List the Studio domains and get the Studio Domain ID
            # TODO: Solve this with the config
            domains_response = session.sagemaker_client.list_domains()
            studio_domain_id = domains_response["Domains"][0]["DomainId"]

            return (
                f"https://studio-{studio_domain_id}.studio.{region_name}."
                f"sagemaker.aws/pipelines/view/{pipeline_name}/executions"
                f"/{execution_id}/graph"
            )

        except Exception as e:
            logger.warning(
                f"There was an issue while extracting the pipeline url: {e}"
            )
            return None

    @staticmethod
    def _compute_orchestrator_logs_url(
        pipeline_execution: Any,
    ) -> Optional[str]:
        """Generate the CloudWatch URL upon pipeline execution.

        Args:
            pipeline_execution: The corresponding _PipelineExecution object.

        Returns:
            the URL querying the pipeline logs in CloudWatch on AWS.
        """
        try:
            region_name, _, execution_id = dissect_pipeline_execution_arn(
                pipeline_execution.arn
            )

            return (
                f"https://{region_name}.console.aws.amazon.com/"
                f"cloudwatch/home?region={region_name}#logsV2:log-groups/log-group"
                f"/$252Faws$252Fsagemaker$252FProcessingJobs$3FlogStreamNameFilter"
                f"$3Dpipelines-{execution_id}-"
            )
        except Exception as e:
            logger.warning(
                f"There was an issue while extracting the logs url: {e}"
            )
            return None

    @staticmethod
    def _compute_orchestrator_run_id(
        pipeline_execution: Any,
    ) -> Optional[str]:
        """Fetch the Orchestrator Run ID upon pipeline execution.

        Args:
            pipeline_execution: The corresponding _PipelineExecution object.

        Returns:
             the Execution ID of the run in SageMaker.
        """
        try:
            return str(pipeline_execution.arn)

        except Exception as e:
            logger.warning(
                f"There was an issue while extracting the pipeline run ID: {e}"
            )
            return None<|MERGE_RESOLUTION|>--- conflicted
+++ resolved
@@ -308,18 +308,9 @@
             else:
                 args_for_step_executor = step_settings.processor_args or {}
 
-<<<<<<< HEAD
             # Set default values from configured orchestrator Component to
             # arguments to be used when they are not present in processor_args.
-            processor_args_for_step.setdefault(
-                "instance_type", step_settings.instance_type
-            )
-            processor_args_for_step.setdefault(
-=======
-            # Set default values from configured orchestrator Component to arguments
-            # to be used when they are not present in processor_args.
             args_for_step_executor.setdefault(
->>>>>>> c34d273d
                 "role",
                 step_settings.execution_role or self.config.execution_role,
             )
@@ -351,14 +342,10 @@
             args_for_step_executor["sagemaker_session"] = session
             args_for_step_executor["base_job_name"] = orchestrator_run_name
 
-<<<<<<< HEAD
-            # Convert network_config to sagemaker.network.NetworkConfig
-            # if present
-            network_config = processor_args_for_step.get("network_config")
-=======
-            # Convert network_config to sagemaker.network.NetworkConfig if present
+            # Convert network_config to sagemaker.network.NetworkConfig if
+            # present
             network_config = args_for_step_executor.get("network_config")
->>>>>>> c34d273d
+
             if network_config and isinstance(network_config, dict):
                 try:
                     args_for_step_executor["network_config"] = NetworkConfig(
