--- conflicted
+++ resolved
@@ -214,12 +214,8 @@
     """
 
     service_config: KServeDeploymentConfig
-<<<<<<< HEAD
-    torch_serve_paramters: Optional[TorchServeParamters] = None
     custom_deploy_paramters: Optional[CustomDeployParamters] = None
-=======
     torch_serve_paramters: Optional[TorchServeParameters] = None
->>>>>>> 8119a8de
     timeout: int = DEFAULT_KSERVE_DEPLOYMENT_START_STOP_TIMEOUT
 
 
