--- conflicted
+++ resolved
@@ -444,55 +444,10 @@
         for k, v in KFP_POD_LABELS.items():
             container_op.add_pod_label(k, v)
 
-<<<<<<< HEAD
-        run_name = (
-            SCHEDULED_RUN_NAME_PLACEHOLDER
-            if is_scheduled_run
-            else SINGLE_RUN_RUN_NAME_PLACEHOLDER
-        )
-        container_op.container.add_env_variable(
-            k8s_client.V1EnvVar(
-                name=ENV_ZENML_RUN_NAME,
-                value=run_name,
-            )
-        )
-
         if settings and settings.pod_settings:
             apply_pod_settings(
                 container_op=container_op, settings=settings.pod_settings
             )
-=======
-        if settings:
-            for key, value in settings.node_selectors.items():
-                container_op.add_node_selector_constraint(
-                    label_name=key, value=value
-                )
-
-            if settings.node_affinity:
-                match_expressions = []
-
-                for key, values in settings.node_affinity.items():
-                    match_expressions.append(
-                        k8s_client.V1NodeSelectorRequirement(
-                            key=key,
-                            operator="In",
-                            values=values,
-                        )
-                    )
-
-                affinity = k8s_client.V1Affinity(
-                    node_affinity=k8s_client.V1NodeAffinity(
-                        required_during_scheduling_ignored_during_execution=k8s_client.V1NodeSelector(
-                            node_selector_terms=[
-                                k8s_client.V1NodeSelectorTerm(
-                                    match_expressions=match_expressions
-                                )
-                            ]
-                        )
-                    )
-                )
-                container_op.add_affinity(affinity)
->>>>>>> d6209b6e
 
         # Mounts configmap containing Metadata gRPC server configuration.
         container_op.apply(utils.mount_config_map_op("metadata-grpc-configmap"))
