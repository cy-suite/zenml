--- conflicted
+++ resolved
@@ -32,6 +32,7 @@
 import os
 import sys
 from typing import TYPE_CHECKING, Any, Dict, List, Optional, Tuple, Type, cast
+from uuid import UUID
 
 import kfp
 import requests
@@ -63,12 +64,7 @@
 from zenml.orchestrators import BaseOrchestrator
 from zenml.orchestrators.utils import get_orchestrator_run_name
 from zenml.stack import StackValidator
-<<<<<<< HEAD
-from zenml.utils import io_utils
-=======
-from zenml.stack.stack_component import StackComponent
-from zenml.utils import io_utils, networking_utils, settings_utils
->>>>>>> d40d7fdb
+from zenml.utils import io_utils, settings_utils
 from zenml.utils.pipeline_docker_image_builder import (
     PipelineDockerImageBuilder,
 )
@@ -781,340 +777,7 @@
 
         logger.info("Session cookie fetched successfully!")
 
-<<<<<<< HEAD
         return "authservice_session=" + str(cookie_dict["authservice_session"])
-=======
-        return "authservice_session=" + str(cookie_dict["authservice_session"])
-
-    def list_manual_setup_steps(
-        self, container_registry_name: str, container_registry_path: str
-    ) -> None:
-        """Logs manual steps needed to setup the Kubeflow local orchestrator.
-
-        Args:
-            container_registry_name: Name of the container registry.
-            container_registry_path: Path to the container registry.
-        """
-        if not self.is_local:
-            # Make sure we're not telling users to deploy Kubeflow on their
-            # remote clusters
-            logger.warning(
-                "This Kubeflow orchestrator is configured to use a non-local "
-                f"Kubernetes context {self.kubernetes_context}. Manually "
-                f"deploying Kubeflow Pipelines is only possible for local "
-                f"Kubeflow orchestrators."
-            )
-            return
-
-        global_config_dir_path = io_utils.get_global_config_directory()
-        kubeflow_commands = [
-            f"> k3d cluster create {self._k3d_cluster_name} --image {local_deployment_utils.K3S_IMAGE_NAME} --registry-create {container_registry_name} --registry-config {container_registry_path} --volume {global_config_dir_path}:{global_config_dir_path}\n",
-            f"> kubectl --context {self.kubernetes_context} apply -k github.com/kubeflow/pipelines/manifests/kustomize/cluster-scoped-resources?ref={KFP_VERSION}&timeout=5m",
-            f"> kubectl --context {self.kubernetes_context} wait --timeout=60s --for condition=established crd/applications.app.k8s.io",
-            f"> kubectl --context {self.kubernetes_context} apply -k github.com/kubeflow/pipelines/manifests/kustomize/env/platform-agnostic-pns?ref={KFP_VERSION}&timeout=5m",
-            f"> kubectl --context {self.kubernetes_context} --namespace kubeflow port-forward svc/ml-pipeline-ui {self.config.kubeflow_pipelines_ui_port}:80",
-        ]
-
-        logger.info(
-            "If you wish to spin up this Kubeflow local orchestrator manually, "
-            "please enter the following commands:\n"
-        )
-        logger.info("\n".join(kubeflow_commands))
-
-    @property
-    def skip_ui_daemon_provisioning(self) -> bool:
-        """Whether the UI daemon provisioning should be skipped.
-
-        If a hostname is configured, the UI is already accessible using this
-        host and we don't need to port-forward the UI.
-
-        Returns:
-            Whether the UI daemon provisioning should be skipped.
-        """
-        if self.config.kubeflow_hostname:
-            return True
-
-        return self.config.skip_ui_daemon_provisioning
-
-    @property
-    def is_provisioned(self) -> bool:
-        """Returns if a local k3d cluster for this orchestrator exists.
-
-        Returns:
-            True if a local k3d cluster exists, False otherwise.
-        """
-        if not local_deployment_utils.check_prerequisites(
-            skip_k3d=self.config.skip_cluster_provisioning
-            or not self.is_local,
-            skip_kubectl=self.config.skip_cluster_provisioning
-            and self.skip_ui_daemon_provisioning,
-        ):
-            # if any prerequisites are missing there is certainly no
-            # local deployment running
-            return False
-
-        return self.is_cluster_provisioned
-
-    @property
-    def is_running(self) -> bool:
-        """Checks if the local k3d cluster and UI daemon are both running.
-
-        Returns:
-            True if the local k3d cluster and UI daemon for this orchestrator are both running.
-        """
-        return (
-            self.is_provisioned
-            and self.is_cluster_running
-            and self.is_daemon_running
-        )
-
-    @property
-    def is_suspended(self) -> bool:
-        """Checks if the local k3d cluster and UI daemon are both stopped.
-
-        Returns:
-            True if the cluster and daemon for this orchestrator are both stopped, False otherwise.
-        """
-        return (
-            self.is_provisioned
-            and (
-                self.config.skip_cluster_provisioning
-                or not self.is_cluster_running
-            )
-            and (
-                self.skip_ui_daemon_provisioning or not self.is_daemon_running
-            )
-        )
-
-    @property
-    def is_cluster_provisioned(self) -> bool:
-        """Returns if the local k3d cluster for this orchestrator is provisioned.
-
-        For remote (i.e. not managed by ZenML) Kubeflow Pipelines installations,
-        this always returns True.
-
-        Returns:
-            True if the local k3d cluster is provisioned, False otherwise.
-        """
-        if self.config.skip_cluster_provisioning or not self.is_local:
-            return True
-        return local_deployment_utils.k3d_cluster_exists(
-            cluster_name=self._k3d_cluster_name
-        )
-
-    @property
-    def is_cluster_running(self) -> bool:
-        """Returns if the local k3d cluster for this orchestrator is running.
-
-        For remote (i.e. not managed by ZenML) Kubeflow Pipelines installations,
-        this always returns True.
-
-        Returns:
-            True if the local k3d cluster is running, False otherwise.
-        """
-        if self.config.skip_cluster_provisioning or not self.is_local:
-            return True
-        return local_deployment_utils.k3d_cluster_running(
-            cluster_name=self._k3d_cluster_name
-        )
-
-    @property
-    def is_daemon_running(self) -> bool:
-        """Returns if the local Kubeflow UI daemon for this orchestrator is running.
-
-        Returns:
-            True if the daemon is running, False otherwise.
-        """
-        if self.skip_ui_daemon_provisioning:
-            return True
-
-        if sys.platform != "win32":
-            from zenml.utils.daemon import check_if_daemon_is_running
-
-            return check_if_daemon_is_running(self._pid_file_path)
-        else:
-            return True
-
-    def provision(self) -> None:
-        """Provisions a local Kubeflow Pipelines deployment.
-
-        Raises:
-            ProvisioningError: If the provisioning fails.
-        """
-        if self.config.skip_cluster_provisioning:
-            return
-
-        if self.is_running:
-            logger.info(
-                "Found already existing local Kubeflow Pipelines deployment. "
-                "If there are any issues with the existing deployment, please "
-                "run 'zenml stack down --force' to delete it."
-            )
-            return
-
-        if not local_deployment_utils.check_prerequisites():
-            raise ProvisioningError(
-                "Unable to provision local Kubeflow Pipelines deployment: "
-                "Please install 'k3d' and 'kubectl' and try again."
-            )
-
-        if self.config.container_registry_name is None:
-            container_registry = Client().active_stack.container_registry
-        else:
-            container_registry_model = Client().get_stack_component(
-                component_type=StackComponentType.CONTAINER_REGISTRY,
-                name_id_or_prefix=self.config.container_registry_name,
-            )
-
-            # should not happen, because the stack validation takes care of
-            # this, but just in case
-            assert container_registry_model is not None
-
-            container_registry = cast(
-                BaseContainerRegistry,
-                StackComponent.from_model(container_registry_model),
-            )
-
-        # should not happen, because the stack validation takes care of this,
-        # but just in case
-        assert container_registry is not None
-
-        fileio.makedirs(self.root_directory)
-
-        if not self.is_local:
-            # don't provision any resources if using a remote KFP installation
-            return
-
-        logger.info("Provisioning local Kubeflow Pipelines deployment...")
-
-        container_registry_port = int(
-            container_registry.config.uri.split(":")[-1]
-        )
-        container_registry_name = self._get_k3d_registry_name(
-            port=container_registry_port
-        )
-        local_deployment_utils.write_local_registry_yaml(
-            yaml_path=self._k3d_registry_config_path,
-            registry_name=container_registry_name,
-            registry_uri=container_registry.config.uri,
-        )
-
-        try:
-            local_deployment_utils.create_k3d_cluster(
-                cluster_name=self._k3d_cluster_name,
-                registry_name=container_registry_name,
-                registry_config_path=self._k3d_registry_config_path,
-            )
-            kubernetes_context = self.kubernetes_context
-
-            # will never happen, but mypy doesn't know that
-            assert kubernetes_context is not None
-
-            local_deployment_utils.deploy_kubeflow_pipelines(
-                kubernetes_context=kubernetes_context
-            )
-
-            artifact_store = Client().active_stack.artifact_store
-            if isinstance(artifact_store, LocalArtifactStore):
-                local_deployment_utils.add_hostpath_to_kubeflow_pipelines(
-                    kubernetes_context=kubernetes_context,
-                    local_path=artifact_store.path,
-                )
-        except Exception as e:
-            logger.error(e)
-            logger.error(
-                "Unable to spin up local Kubeflow Pipelines deployment."
-            )
-
-            self.list_manual_setup_steps(
-                container_registry_name, self._k3d_registry_config_path
-            )
-            self.deprovision()
-
-    def deprovision(self) -> None:
-        """Deprovisions a local Kubeflow Pipelines deployment."""
-        if self.config.skip_cluster_provisioning:
-            return
-
-        if not self.skip_ui_daemon_provisioning and self.is_daemon_running:
-            local_deployment_utils.stop_kfp_ui_daemon(
-                pid_file_path=self._pid_file_path
-            )
-
-        if self.is_local:
-            # don't deprovision any resources if using a remote KFP installation
-            local_deployment_utils.delete_k3d_cluster(
-                cluster_name=self._k3d_cluster_name
-            )
-
-            logger.info("Local kubeflow pipelines deployment deprovisioned.")
-
-        if fileio.exists(self.log_file):
-            fileio.remove(self.log_file)
-
-    def resume(self) -> None:
-        """Resumes the local k3d cluster.
-
-        Raises:
-            ProvisioningError: If the k3d cluster is not provisioned.
-        """
-        if self.is_running:
-            logger.info("Local kubeflow pipelines deployment already running.")
-            return
-
-        if not self.is_provisioned:
-            raise ProvisioningError(
-                "Unable to resume local kubeflow pipelines deployment: No "
-                "resources provisioned for local deployment."
-            )
-
-        kubernetes_context = self.kubernetes_context
-
-        # will never happen, but mypy doesn't know that
-        assert kubernetes_context is not None
-
-        if (
-            not self.config.skip_cluster_provisioning
-            and self.is_local
-            and not self.is_cluster_running
-        ):
-            # don't resume any resources if using a remote KFP installation
-            local_deployment_utils.start_k3d_cluster(
-                cluster_name=self._k3d_cluster_name
-            )
-
-            local_deployment_utils.wait_until_kubeflow_pipelines_ready(
-                kubernetes_context=kubernetes_context
-            )
-
-        if not self.is_daemon_running:
-            local_deployment_utils.start_kfp_ui_daemon(
-                pid_file_path=self._pid_file_path,
-                log_file_path=self.log_file,
-                port=self._get_kfp_ui_daemon_port(),
-                kubernetes_context=kubernetes_context,
-            )
-
-    def suspend(self) -> None:
-        """Suspends the local k3d cluster."""
-        if not self.is_provisioned:
-            logger.info("Local kubeflow pipelines deployment not provisioned.")
-            return
-
-        if not self.skip_ui_daemon_provisioning and self.is_daemon_running:
-            local_deployment_utils.stop_kfp_ui_daemon(
-                pid_file_path=self._pid_file_path
-            )
-
-        if (
-            not self.config.skip_cluster_provisioning
-            and self.is_local
-            and self.is_cluster_running
-        ):
-            # don't suspend any resources if using a remote KFP installation
-            local_deployment_utils.stop_k3d_cluster(
-                cluster_name=self._k3d_cluster_name
-            )
 
     def get_pipeline_run_metadata(
         self, run_id: UUID
@@ -1155,5 +818,4 @@
         else:
             return {
                 METADATA_ORCHESTRATOR_URL: Uri(f"{hostname}"),
-            }
->>>>>>> d40d7fdb
+            }