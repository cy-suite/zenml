--- conflicted
+++ resolved
@@ -63,13 +63,9 @@
 from zenml.orchestrators.utils import get_orchestrator_run_name
 from zenml.stack import StackValidator
 from zenml.utils import io_utils
-<<<<<<< HEAD
-from zenml.utils.pipeline_docker_image_builder import PipelineDockerImageBuilder
-=======
 from zenml.utils.pipeline_docker_image_builder import (
     PipelineDockerImageBuilder,
 )
->>>>>>> 5abbb698
 
 if TYPE_CHECKING:
     from zenml.config.pipeline_deployment import PipelineDeployment
@@ -253,19 +249,6 @@
         )
 
     @property
-<<<<<<< HEAD
-    def is_local(self) -> bool:
-        """Checks if the KFP orchestrator is running locally.
-
-        Returns:
-            `True` if the KFP orchestrator is running locally (i.e. in
-            the local k3d cluster).
-        """
-        return self.config.is_local
-
-    @property
-=======
->>>>>>> 5abbb698
     def root_directory(self) -> str:
         """Path to the root directory for all files concerning this orchestrator.
 
@@ -463,11 +446,6 @@
 
         assert stack.container_registry
         image_name = deployment.pipeline.extra[ORCHESTRATOR_DOCKER_IMAGE_KEY]
-<<<<<<< HEAD
-        if self.is_local and stack.container_registry.config.is_local:
-            image_name = f"{stack.container_registry.name}.{image_name}"
-=======
->>>>>>> 5abbb698
 
         # Create a callable for future compilation into a dsl.Pipeline.
         def _construct_kfp_pipeline() -> None:
