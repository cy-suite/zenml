#  Copyright (c) ZenML GmbH 2021. All Rights Reserved.
#
#  Licensed under the Apache License, Version 2.0 (the "License");
#  you may not use this file except in compliance with the License.
#  You may obtain a copy of the License at:
#
#       https://www.apache.org/licenses/LICENSE-2.0
#
#  Unless required by applicable law or agreed to in writing, software
#  distributed under the License is distributed on an "AS IS" BASIS,
#  WITHOUT WARRANTIES OR CONDITIONS OF ANY KIND, either express
#  or implied. See the License for the specific language governing
#  permissions and limitations under the License.
"""Initialization of the Huggingface integration."""
<<<<<<< HEAD
=======
import sys
>>>>>>> 990498ad
from typing import List, Type, Optional

from zenml.integrations.constants import HUGGINGFACE
from zenml.integrations.integration import Integration
from zenml.stack import Flavor

HUGGINGFACE_MODEL_DEPLOYER_FLAVOR = "huggingface"
HUGGINGFACE_SERVICE_ARTIFACT = "hf_deployment_service"


class HuggingfaceIntegration(Integration):
    """Definition of Huggingface integration for ZenML."""

    NAME = HUGGINGFACE
<<<<<<< HEAD
    REQUIREMENTS = [
        "transformers<=4.31",
        "datasets",
        "huggingface_hub>0.19.0",
        "accelerate",
        "bitsandbytes>=0.41.3",
        "peft",
        # temporary fix for CI issue similar to:
        # - https://github.com/huggingface/datasets/issues/6737
        # - https://github.com/huggingface/datasets/issues/6697
        # TODO try relaxing it back going forward
        "fsspec<=2023.12.0",
    ]

=======
>>>>>>> 990498ad
    REQUIREMENTS_IGNORED_ON_UNINSTALL = ["fsspec"]

    @classmethod
    def activate(cls) -> None:
        """Activates the integration."""
        from zenml.integrations.huggingface import materializers  # noqa
        from zenml.integrations.huggingface import services

    @classmethod
    def get_requirements(cls, target_os: Optional[str] = None) -> List[str]:
        """Defines platform specific requirements for the integration.

        Args:
            target_os: The target operating system.

        Returns:
            A list of requirements.
        """
        requirements = [
            "datasets",
            "huggingface_hub>0.19.0",
            "accelerate",
            "bitsandbytes>=0.41.3",
            "peft",
            # temporary fix for CI issue similar to:
            # - https://github.com/huggingface/datasets/issues/6737
            # - https://github.com/huggingface/datasets/issues/6697
            # TODO try relaxing it back going forward
            "fsspec<=2023.12.0",
        ]

        # In python 3.8 higher transformers version lead to other packages breaking
        if sys.version_info.minor > 8:
            requirements += ["transformers"]
        else:
            requirements += ["transformers<=4.31"]

        return requirements

    @classmethod
    def flavors(cls) -> List[Type[Flavor]]:
        """Declare the stack component flavors for the Huggingface integration.

        Returns:
            List of stack component flavors for this integration.
        """
        from zenml.integrations.huggingface.flavors import (
            HuggingFaceModelDeployerFlavor,
        )

        return [HuggingFaceModelDeployerFlavor]

    @classmethod
    def get_requirements(cls, target_os: Optional[str] = None) -> List[str]:
        """Method to get the requirements for the integration.

        Args:
            target_os: The target operating system to get the requirements for.

        Returns:
            A list of requirements.
        """
        from zenml.integrations.pandas import PandasIntegration

        return cls.REQUIREMENTS + \
            PandasIntegration.get_requirements(target_os=target_os)


HuggingfaceIntegration.check_installation()<|MERGE_RESOLUTION|>--- conflicted
+++ resolved
@@ -12,10 +12,7 @@
 #  or implied. See the License for the specific language governing
 #  permissions and limitations under the License.
 """Initialization of the Huggingface integration."""
-<<<<<<< HEAD
-=======
 import sys
->>>>>>> 990498ad
 from typing import List, Type, Optional
 
 from zenml.integrations.constants import HUGGINGFACE
@@ -30,23 +27,7 @@
     """Definition of Huggingface integration for ZenML."""
 
     NAME = HUGGINGFACE
-<<<<<<< HEAD
-    REQUIREMENTS = [
-        "transformers<=4.31",
-        "datasets",
-        "huggingface_hub>0.19.0",
-        "accelerate",
-        "bitsandbytes>=0.41.3",
-        "peft",
-        # temporary fix for CI issue similar to:
-        # - https://github.com/huggingface/datasets/issues/6737
-        # - https://github.com/huggingface/datasets/issues/6697
-        # TODO try relaxing it back going forward
-        "fsspec<=2023.12.0",
-    ]
 
-=======
->>>>>>> 990498ad
     REQUIREMENTS_IGNORED_ON_UNINSTALL = ["fsspec"]
 
     @classmethod
@@ -84,7 +65,11 @@
         else:
             requirements += ["transformers<=4.31"]
 
-        return requirements
+        # Add the pandas integration requirements
+        from zenml.integrations.pandas import PandasIntegration
+
+        return requirements + \
+            PandasIntegration.get_requirements(target_os=target_os)
 
     @classmethod
     def flavors(cls) -> List[Type[Flavor]]:
@@ -99,20 +84,5 @@
 
         return [HuggingFaceModelDeployerFlavor]
 
-    @classmethod
-    def get_requirements(cls, target_os: Optional[str] = None) -> List[str]:
-        """Method to get the requirements for the integration.
-
-        Args:
-            target_os: The target operating system to get the requirements for.
-
-        Returns:
-            A list of requirements.
-        """
-        from zenml.integrations.pandas import PandasIntegration
-
-        return cls.REQUIREMENTS + \
-            PandasIntegration.get_requirements(target_os=target_os)
-
 
 HuggingfaceIntegration.check_installation()