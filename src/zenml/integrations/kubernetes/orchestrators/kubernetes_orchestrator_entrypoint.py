#  Copyright (c) ZenML GmbH 2022. All Rights Reserved.
#
#  Licensed under the Apache License, Version 2.0 (the "License");
#  you may not use this file except in compliance with the License.
#  You may obtain a copy of the License at:
#
#       https://www.apache.org/licenses/LICENSE-2.0
#
#  Unless required by applicable law or agreed to in writing, software
#  distributed under the License is distributed on an "AS IS" BASIS,
#  WITHOUT WARRANTIES OR CONDITIONS OF ANY KIND, either express
#  or implied. See the License for the specific language governing
#  permissions and limitations under the License.
"""Entrypoint of the Kubernetes master/orchestrator pod."""

import argparse
import socket
from typing import Optional, cast

from kubernetes import client as k8s_client

from zenml.config.pipeline_deployment import PipelineDeployment
from zenml.constants import DOCKER_IMAGE_DEPLOYMENT_CONFIG_FILE
from zenml.entrypoints.step_entrypoint_configuration import (
    StepEntrypointConfiguration,
)
from zenml.integrations.kubernetes.flavors.kubernetes_orchestrator_flavor import (
    KubernetesOrchestratorSettings,
)
from zenml.integrations.kubernetes.orchestrators import kube_utils
from zenml.integrations.kubernetes.orchestrators.dag_runner import (
    ThreadedDagRunner,
)
from zenml.integrations.kubernetes.orchestrators.kubernetes_orchestrator import (
    ENV_ZENML_KUBERNETES_RUN_ID,
)
from zenml.integrations.kubernetes.orchestrators.manifest_utils import (
    build_pod_manifest,
)
from zenml.logger import get_logger
from zenml.utils import yaml_utils

logger = get_logger(__name__)


def parse_args() -> argparse.Namespace:
    """Parse entrypoint arguments.

    Returns:
        Parsed args.
    """
    parser = argparse.ArgumentParser()
    parser.add_argument("--run_name", type=str, required=True)
    parser.add_argument("--image_name", type=str, required=True)
    parser.add_argument("--kubernetes_namespace", type=str, required=True)
    return parser.parse_args()


def main() -> None:
    """Entrypoint of the k8s master/orchestrator pod."""
    # Log to the container's stdout so it can be streamed by the client.
    logger.info("Kubernetes orchestrator pod started.")

    # Parse / extract args.
    args = parse_args()

    # Get Kubernetes Core API for running kubectl commands later.
    kube_utils.load_kube_config()
    core_api = k8s_client.CoreV1Api()

    orchestrator_run_id = socket.gethostname()

    config_dict = yaml_utils.read_yaml(DOCKER_IMAGE_DEPLOYMENT_CONFIG_FILE)
    deployment_config = PipelineDeployment.parse_obj(config_dict)

    pipeline_dag = {}
    step_name_to_pipeline_step_name = {}
    for name_in_pipeline, step in deployment_config.steps.items():
        step_name_to_pipeline_step_name[step.config.name] = name_in_pipeline
        pipeline_dag[step.config.name] = step.spec.upstream_steps

    step_command = StepEntrypointConfiguration.get_entrypoint_command()

    def run_step_on_kubernetes(step_name: str) -> None:
        """Run a pipeline step in a separate Kubernetes pod.

        Args:
            step_name: Name of the step.
        """
        # Define Kubernetes pod name.
        pod_name = f"{orchestrator_run_id}-{step_name}"
        pod_name = kube_utils.sanitize_pod_name(pod_name)

        pipeline_step_name = step_name_to_pipeline_step_name[step_name]
        step_args = StepEntrypointConfiguration.get_entrypoint_arguments(
            step_name=pipeline_step_name
        )
<<<<<<< HEAD

        settings = cast(
            Optional[KubernetesOrchestratorSettings],
            KubernetesOrchestratorSettings.parse_obj(
                deployment_config.steps[pipeline_step_name].config.settings.get(
                    "orchestrator.kubernetes", {}
                )
            ),
        )

=======
>>>>>>> d6209b6e
        # Define Kubernetes pod manifest.
        pod_manifest = build_pod_manifest(
            pod_name=pod_name,
            run_name=args.run_name,
            pipeline_name=deployment_config.pipeline.name,
            image_name=args.image_name,
            command=step_command,
            args=step_args,
            env={ENV_ZENML_KUBERNETES_RUN_ID: orchestrator_run_id},
            settings=settings,
        )

        # Create and run pod.
        core_api.create_namespaced_pod(
            namespace=args.kubernetes_namespace,
            body=pod_manifest,
        )

        # Wait for pod to finish.
        logger.info(f"Waiting for pod of step `{step_name}` to start...")
        kube_utils.wait_pod(
            core_api=core_api,
            pod_name=pod_name,
            namespace=args.kubernetes_namespace,
            exit_condition_lambda=kube_utils.pod_is_done,
            stream_logs=True,
        )
        logger.info(f"Pod of step `{step_name}` completed.")

    ThreadedDagRunner(dag=pipeline_dag, run_fn=run_step_on_kubernetes).run()

    logger.info("Orchestration pod completed.")


if __name__ == "__main__":
    main()<|MERGE_RESOLUTION|>--- conflicted
+++ resolved
@@ -95,7 +95,6 @@
         step_args = StepEntrypointConfiguration.get_entrypoint_arguments(
             step_name=pipeline_step_name
         )
-<<<<<<< HEAD
 
         settings = cast(
             Optional[KubernetesOrchestratorSettings],
@@ -106,8 +105,6 @@
             ),
         )
 
-=======
->>>>>>> d6209b6e
         # Define Kubernetes pod manifest.
         pod_manifest = build_pod_manifest(
             pod_name=pod_name,
