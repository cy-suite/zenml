--- conflicted
+++ resolved
@@ -81,12 +81,9 @@
     RoleRequestModel,
     RoleResponseModel,
     RoleUpdateModel,
-<<<<<<< HEAD
     RunMetadataRequestModel,
     RunMetadataResponseModel,
-=======
     StackFilterModel,
->>>>>>> 6daddf95
     StackRequestModel,
     StackResponseModel,
     StackUpdateModel,
@@ -112,15 +109,12 @@
     ArtifactResponseModel,
 )
 from zenml.models.base_models import BaseResponseModel
-<<<<<<< HEAD
 from zenml.models.constants import TEXT_FIELD_MAX_LENGTH
-=======
 from zenml.models.page_model import Page
 from zenml.models.schedule_model import (
     ScheduleFilterModel,
     ScheduleResponseModel,
 )
->>>>>>> 6daddf95
 from zenml.utils import io_utils
 from zenml.utils.analytics_utils import AnalyticsEvent, event_handler, track
 from zenml.utils.filesync_model import FileSyncModel
@@ -2822,12 +2816,7 @@
         )
         step_run_filter_model.set_scope_project(self.active_project.id)
         return self.zen_store.list_run_steps(
-<<<<<<< HEAD
-            run_id=pipeline_run_id,
-            project_id=project_id or self.active_project.id,
-=======
             step_run_filter_model=step_run_filter_model
->>>>>>> 6daddf95
         )
 
     def get_run_step(self, step_run_id: UUID) -> StepRunResponseModel:
