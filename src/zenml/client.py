--- conflicted
+++ resolved
@@ -2490,16 +2490,11 @@
             id: Use the id of pipeline to filter by.
             created: Use to filter by time of creation
             updated: Use the last updated date for filtering
-<<<<<<< HEAD
             name: The name of the pipeline to filter by.
             version: The version of the pipeline to filter by.
             version_hash: The version hash of the pipeline to filter by.
             docstring: The docstring of the pipeline to filter by.
-            project_id: The id of the project to filter by.
-=======
-            docstring: Use the stack description for filtering
             workspace_id: The id of the workspace to filter by.
->>>>>>> 66358737
             user_id: The  id of the user to filter by.
 
         Returns:
