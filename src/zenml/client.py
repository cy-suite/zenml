#  Copyright (c) ZenML GmbH 2022. All Rights Reserved.
#
#  Licensed under the Apache License, Version 2.0 (the "License");
#  you may not use this file except in compliance with the License.
#  You may obtain a copy of the License at:
#
#       https://www.apache.org/licenses/LICENSE-2.0
#
#  Unless required by applicable law or agreed to in writing, software
#  distributed under the License is distributed on an "AS IS" BASIS,
#  WITHOUT WARRANTIES OR CONDITIONS OF ANY KIND, either express
#  or implied. See the License for the specific language governing
#  permissions and limitations under the License.
"""Client implementation."""
import json
import os
from abc import ABCMeta
from datetime import datetime
from functools import partial
from pathlib import Path
from typing import (
    TYPE_CHECKING,
    Any,
    Callable,
    Dict,
    List,
    Mapping,
    Optional,
    Tuple,
    Type,
    TypeVar,
    Union,
    cast,
)
from uuid import UUID, uuid4

from pydantic import SecretStr

from zenml.config.global_config import GlobalConfiguration
from zenml.config.source import Source
from zenml.constants import (
    ENV_ZENML_ACTIVE_STACK_ID,
    ENV_ZENML_ACTIVE_WORKSPACE_ID,
    ENV_ZENML_ENABLE_REPO_INIT_WARNINGS,
    ENV_ZENML_REPOSITORY_PATH,
    ENV_ZENML_SERVER,
    PAGE_SIZE_DEFAULT,
    PAGINATION_STARTING_PAGE,
    REPOSITORY_DIRECTORY_NAME,
    handle_bool_env_var,
)
from zenml.enums import (
    ArtifactType,
    LogicalOperators,
    ModelStages,
    OAuthDeviceStatus,
    SecretScope,
    StackComponentType,
    StoreType,
)
from zenml.exceptions import (
    AuthorizationException,
    EntityExistsError,
    IllegalOperationError,
    InitializationException,
    ValidationError,
    ZenKeyError,
)
from zenml.io import fileio
from zenml.logger import get_logger
from zenml.models import (
    CodeRepositoryFilterModel,
    CodeRepositoryRequestModel,
    CodeRepositoryResponseModel,
    CodeRepositoryUpdateModel,
    ComponentFilterModel,
    ComponentRequestModel,
    ComponentResponseModel,
    ComponentUpdateModel,
    FlavorFilterModel,
    FlavorRequestModel,
    FlavorResponseModel,
    OAuthDeviceFilterModel,
    OAuthDeviceResponseModel,
    OAuthDeviceUpdateModel,
    PipelineBuildFilterModel,
    PipelineBuildResponseModel,
    PipelineDeploymentFilterModel,
    PipelineDeploymentResponseModel,
    PipelineFilterModel,
    PipelineResponseModel,
    PipelineRunFilterModel,
    PipelineRunResponseModel,
    RunMetadataRequestModel,
    RunMetadataResponseModel,
    SecretFilterModel,
    SecretRequestModel,
    SecretResponseModel,
    SecretUpdateModel,
    ServiceConnectorFilterModel,
    ServiceConnectorRequestModel,
    ServiceConnectorResourcesModel,
    ServiceConnectorResponseModel,
    ServiceConnectorTypeModel,
    ServiceConnectorUpdateModel,
    StackFilterModel,
    StackRequestModel,
    StackResponseModel,
    StackUpdateModel,
    StepRunFilterModel,
    StepRunResponseModel,
    UserFilterModel,
    UserRequestModel,
    UserResponseModel,
    UserUpdateModel,
    WorkspaceFilterModel,
    WorkspaceRequestModel,
    WorkspaceResponseModel,
    WorkspaceUpdateModel,
)
from zenml.models.artifact_models import (
    ArtifactFilterModel,
    ArtifactResponseModel,
)
from zenml.models.base_models import BaseResponseModel
from zenml.models.constants import TEXT_FIELD_MAX_LENGTH
from zenml.models.model_models import (
    ModelFilterModel,
    ModelRequestModel,
    ModelResponseModel,
    ModelUpdateModel,
    ModelVersionArtifactFilterModel,
    ModelVersionArtifactResponseModel,
    ModelVersionFilterModel,
    ModelVersionPipelineRunFilterModel,
    ModelVersionPipelineRunResponseModel,
    ModelVersionRequestModel,
    ModelVersionResponseModel,
    ModelVersionUpdateModel,
)
from zenml.models.page_model import Page
from zenml.models.run_metadata_models import RunMetadataFilterModel
from zenml.models.schedule_model import (
    ScheduleFilterModel,
    ScheduleResponseModel,
)
from zenml.utils import io_utils, source_utils
from zenml.utils.filesync_model import FileSyncModel
from zenml.utils.pagination_utils import depaginate

if TYPE_CHECKING:
    from zenml.metadata.metadata_types import MetadataType, MetadataTypeEnum
    from zenml.service_connectors.service_connector import ServiceConnector
    from zenml.stack import Stack
    from zenml.zen_stores.base_zen_store import BaseZenStore

logger = get_logger(__name__)
AnyResponseModel = TypeVar("AnyResponseModel", bound=BaseResponseModel)


class ClientConfiguration(FileSyncModel):
    """Pydantic object used for serializing client configuration options."""

    _active_workspace: Optional["WorkspaceResponseModel"] = None
    active_workspace_id: Optional[UUID] = None
    active_stack_id: Optional[UUID] = None

    @property
    def active_workspace(self) -> WorkspaceResponseModel:
        """Get the active workspace for the local client.

        Returns:
            The active workspace.

        Raises:
            RuntimeError: If no active workspace is set.
        """
        if self._active_workspace:
            return self._active_workspace
        else:
            raise RuntimeError(
                "No active workspace is configured. Run "
                "`zenml workspace set WORKSPACE_NAME` to set the active "
                "workspace."
            )

    def set_active_workspace(
        self, workspace: "WorkspaceResponseModel"
    ) -> None:
        """Set the workspace for the local client.

        Args:
            workspace: The workspace to set active.
        """
        self._active_workspace = workspace
        self.active_workspace_id = workspace.id

    def set_active_stack(self, stack: "StackResponseModel") -> None:
        """Set the stack for the local client.

        Args:
            stack: The stack to set active.
        """
        self.active_stack_id = stack.id

    class Config:
        """Pydantic configuration class."""

        # Validate attributes when assigning them. We need to set this in order
        # to have a mix of mutable and immutable attributes
        validate_assignment = True
        # Allow extra attributes from configs of previous ZenML versions to
        # permit downgrading
        extra = "allow"
        # all attributes with leading underscore are private and therefore
        # are mutable and not included in serialization
        underscore_attrs_are_private = True


class ClientMetaClass(ABCMeta):
    """Client singleton metaclass.

    This metaclass is used to enforce a singleton instance of the Client
    class with the following additional properties:

    * the singleton Client instance is created on first access to reflect
    the global configuration and local client configuration.
    * the Client shouldn't be accessed from within pipeline steps (a warning
    is logged if this is attempted).
    """

    def __init__(cls, *args: Any, **kwargs: Any) -> None:
        """Initialize the Client class.

        Args:
            *args: Positional arguments.
            **kwargs: Keyword arguments.
        """
        super().__init__(*args, **kwargs)
        cls._global_client: Optional["Client"] = None

    def __call__(cls, *args: Any, **kwargs: Any) -> "Client":
        """Create or return the global Client instance.

        If the Client constructor is called with custom arguments,
        the singleton functionality of the metaclass is bypassed: a new
        Client instance is created and returned immediately and without
        saving it as the global Client singleton.

        Args:
            *args: Positional arguments.
            **kwargs: Keyword arguments.

        Returns:
            Client: The global Client instance.
        """
        if args or kwargs:
            return cast("Client", super().__call__(*args, **kwargs))

        if not cls._global_client:
            cls._global_client = cast(
                "Client", super().__call__(*args, **kwargs)
            )

        return cls._global_client


class Client(metaclass=ClientMetaClass):
    """ZenML client class.

    The ZenML client manages configuration options for ZenML stacks as well
    as their components.
    """

    _active_user: Optional[UserResponseModel] = None

    def __init__(
        self,
        root: Optional[Path] = None,
    ) -> None:
        """Initializes the global client instance.

        Client is a singleton class: only one instance can exist. Calling
        this constructor multiple times will always yield the same instance (see
        the exception below).

        The `root` argument is only meant for internal use and testing purposes.
        User code must never pass them to the constructor.
        When a custom `root` value is passed, an anonymous Client instance
        is created and returned independently of the Client singleton and
        that will have no effect as far as the rest of the ZenML core code is
        concerned.

        Instead of creating a new Client instance to reflect a different
        repository root, to change the active root in the global Client,
        call `Client().activate_root(<new-root>)`.

        Args:
            root: (internal use) custom root directory for the client. If
                no path is given, the repository root is determined using the
                environment variable `ZENML_REPOSITORY_PATH` (if set) and by
                recursively searching in the parent directories of the
                current working directory. Only used to initialize new
                clients internally.
        """
        self._root: Optional[Path] = None
        self._config: Optional[ClientConfiguration] = None

        self._set_active_root(root)

    @classmethod
    def get_instance(cls) -> Optional["Client"]:
        """Return the Client singleton instance.

        Returns:
            The Client singleton instance or None, if the Client hasn't
            been initialized yet.
        """
        return cls._global_client

    @classmethod
    def _reset_instance(cls, client: Optional["Client"] = None) -> None:
        """Reset the Client singleton instance.

        This method is only meant for internal use and testing purposes.

        Args:
            client: The Client instance to set as the global singleton.
                If None, the global Client singleton is reset to an empty
                value.
        """
        cls._global_client = client

    def _set_active_root(self, root: Optional[Path] = None) -> None:
        """Set the supplied path as the repository root.

        If a client configuration is found at the given path or the
        path, it is loaded and used to initialize the client.
        If no client configuration is found, the global configuration is
        used instead to manage the active stack, workspace etc.

        Args:
            root: The path to set as the active repository root. If not set,
                the repository root is determined using the environment
                variable `ZENML_REPOSITORY_PATH` (if set) and by recursively
                searching in the parent directories of the current working
                directory.
        """
        enable_warnings = handle_bool_env_var(
            ENV_ZENML_ENABLE_REPO_INIT_WARNINGS, False
        )
        self._root = self.find_repository(
            root, enable_warnings=enable_warnings
        )

        if not self._root:
            self._config = None
            if enable_warnings:
                logger.info("Running without an active repository root.")
        else:
            logger.debug("Using repository root %s.", self._root)
            self._config = self._load_config()

        # Sanitize the client configuration to reflect the current
        # settings
        self._sanitize_config()

    def _config_path(self) -> Optional[str]:
        """Path to the client configuration file.

        Returns:
            Path to the client configuration file or None if the client
            root has not been initialized yet.
        """
        if not self.config_directory:
            return None
        return str(self.config_directory / "config.yaml")

    def _sanitize_config(self) -> None:
        """Sanitize and save the client configuration.

        This method is called to ensure that the client configuration
        doesn't contain outdated information, such as an active stack or
        workspace that no longer exists.
        """
        if not self._config:
            return

        active_workspace, active_stack = self.zen_store.validate_active_config(
            self._config.active_workspace_id,
            self._config.active_stack_id,
            config_name="repo",
        )
        self._config.set_active_stack(active_stack)
        self._config.set_active_workspace(active_workspace)

    def _load_config(self) -> Optional[ClientConfiguration]:
        """Loads the client configuration from disk.

        This happens if the client has an active root and the configuration
        file exists. If the configuration file doesn't exist, an empty
        configuration is returned.

        Returns:
            Loaded client configuration or None if the client does not
            have an active root.
        """
        config_path = self._config_path()
        if not config_path:
            return None

        # load the client configuration file if it exists, otherwise use
        # an empty configuration as default
        if fileio.exists(config_path):
            logger.debug(f"Loading client configuration from {config_path}.")
        else:
            logger.debug(
                "No client configuration file found, creating default "
                "configuration."
            )

        return ClientConfiguration(config_file=config_path)

    @staticmethod
    def initialize(
        root: Optional[Path] = None,
    ) -> None:
        """Initializes a new ZenML repository at the given path.

        Args:
            root: The root directory where the repository should be created.
                If None, the current working directory is used.

        Raises:
            InitializationException: If the root directory already contains a
                ZenML repository.
        """
        root = root or Path.cwd()
        logger.debug("Initializing new repository at path %s.", root)
        if Client.is_repository_directory(root):
            raise InitializationException(
                f"Found existing ZenML repository at path '{root}'."
            )

        config_directory = str(root / REPOSITORY_DIRECTORY_NAME)
        io_utils.create_dir_recursive_if_not_exists(config_directory)
        # Initialize the repository configuration at the custom path
        Client(root=root)

    @property
    def uses_local_configuration(self) -> bool:
        """Check if the client is using a local configuration.

        Returns:
            True if the client is using a local configuration,
            False otherwise.
        """
        return self._config is not None

    @staticmethod
    def is_repository_directory(path: Path) -> bool:
        """Checks whether a ZenML client exists at the given path.

        Args:
            path: The path to check.

        Returns:
            True if a ZenML client exists at the given path,
            False otherwise.
        """
        config_dir = path / REPOSITORY_DIRECTORY_NAME
        return fileio.isdir(str(config_dir))

    @staticmethod
    def find_repository(
        path: Optional[Path] = None, enable_warnings: bool = False
    ) -> Optional[Path]:
        """Search for a ZenML repository directory.

        Args:
            path: Optional path to look for the repository. If no path is
                given, this function tries to find the repository using the
                environment variable `ZENML_REPOSITORY_PATH` (if set) and
                recursively searching in the parent directories of the current
                working directory.
            enable_warnings: If `True`, warnings are printed if the repository
                root cannot be found.

        Returns:
            Absolute path to a ZenML repository directory or None if no
            repository directory was found.
        """
        if not path:
            # try to get path from the environment variable
            env_var_path = os.getenv(ENV_ZENML_REPOSITORY_PATH)
            if env_var_path:
                path = Path(env_var_path)

        if path:
            # explicit path via parameter or environment variable, don't search
            # parent directories
            search_parent_directories = False
            warning_message = (
                f"Unable to find ZenML repository at path '{path}'. Make sure "
                f"to create a ZenML repository by calling `zenml init` when "
                f"specifying an explicit repository path in code or via the "
                f"environment variable '{ENV_ZENML_REPOSITORY_PATH}'."
            )
        else:
            # try to find the repository in the parent directories of the
            # current working directory
            path = Path.cwd()
            search_parent_directories = True
            warning_message = (
                f"Unable to find ZenML repository in your current working "
                f"directory ({path}) or any parent directories. If you "
                f"want to use an existing repository which is in a different "
                f"location, set the environment variable "
                f"'{ENV_ZENML_REPOSITORY_PATH}'. If you want to create a new "
                f"repository, run `zenml init`."
            )

        def _find_repository_helper(path_: Path) -> Optional[Path]:
            """Recursively search parent directories for a ZenML repository.

            Args:
                path_: The path to search.

            Returns:
                Absolute path to a ZenML repository directory or None if no
                repository directory was found.
            """
            if Client.is_repository_directory(path_):
                return path_

            if not search_parent_directories or io_utils.is_root(str(path_)):
                return None

            return _find_repository_helper(path_.parent)

        repository_path = _find_repository_helper(path)

        if repository_path:
            return repository_path.resolve()
        if enable_warnings:
            logger.warning(warning_message)
        return None

    @staticmethod
    def is_inside_repository(file_path: str) -> bool:
        """Returns whether a file is inside the active ZenML repository.

        Args:
            file_path: A file path.

        Returns:
            True if the file is inside the active ZenML repository, False
            otherwise.
        """
        if repo_path := Client.find_repository():
            return repo_path in Path(file_path).resolve().parents
        return False

    @property
    def zen_store(self) -> "BaseZenStore":
        """Shortcut to return the global zen store.

        Returns:
            The global zen store.
        """
        return GlobalConfiguration().zen_store

    @property
    def root(self) -> Optional[Path]:
        """The root directory of this client.

        Returns:
            The root directory of this client, or None, if the client
            has not been initialized.
        """
        return self._root

    @property
    def config_directory(self) -> Optional[Path]:
        """The configuration directory of this client.

        Returns:
            The configuration directory of this client, or None, if the
            client doesn't have an active root.
        """
        return self.root / REPOSITORY_DIRECTORY_NAME if self.root else None

    def activate_root(self, root: Optional[Path] = None) -> None:
        """Set the active repository root directory.

        Args:
            root: The path to set as the active repository root. If not set,
                the repository root is determined using the environment
                variable `ZENML_REPOSITORY_PATH` (if set) and by recursively
                searching in the parent directories of the current working
                directory.
        """
        self._set_active_root(root)

    def set_active_workspace(
        self, workspace_name_or_id: Union[str, UUID]
    ) -> "WorkspaceResponseModel":
        """Set the workspace for the local client.

        Args:
            workspace_name_or_id: The name or ID of the workspace to set active.

        Returns:
            The model of the active workspace.
        """
        workspace = self.zen_store.get_workspace(
            workspace_name_or_id=workspace_name_or_id
        )  # raises KeyError
        if self._config:
            self._config.set_active_workspace(workspace)
            # Sanitize the client configuration to reflect the current
            # settings
            self._sanitize_config()
        else:
            # set the active workspace globally only if the client doesn't use
            # a local configuration
            GlobalConfiguration().set_active_workspace(workspace)
        return workspace

    # ---- #
    # USER #
    # ---- #

    @property
    def active_user(self) -> "UserResponseModel":
        """Get the user that is currently in use.

        Returns:
            The active user.
        """
        if self._active_user is None:
            self._active_user = self.zen_store.get_user(include_private=True)
        return self._active_user

    def create_user(
        self,
        name: str,
        password: Optional[str] = None,
    ) -> UserResponseModel:
        """Create a new user.

        Args:
            name: The name of the user.
            password: The password of the user. If not provided, the user will
                be created with empty password.

        Returns:
            The model of the created user.
        """
        user = UserRequestModel(name=name, password=password or None)
        user.active = (
            password != "" if self.zen_store.type != StoreType.REST else True
        )
        created_user = self.zen_store.create_user(user=user)

        return created_user

    def get_user(
        self,
        name_id_or_prefix: Union[str, UUID],
        allow_name_prefix_match: bool = True,
    ) -> UserResponseModel:
        """Gets a user.

        Args:
            name_id_or_prefix: The name or ID of the user.
            allow_name_prefix_match: If True, allow matching by name prefix.

        Returns:
            The User
        """
        return self._get_entity_by_id_or_name_or_prefix(
            get_method=self.zen_store.get_user,
            list_method=self.list_users,
            name_id_or_prefix=name_id_or_prefix,
            allow_name_prefix_match=allow_name_prefix_match,
        )

    def list_users(
        self,
        sort_by: str = "created",
        page: int = PAGINATION_STARTING_PAGE,
        size: int = PAGE_SIZE_DEFAULT,
        logical_operator: LogicalOperators = LogicalOperators.AND,
        id: Optional[Union[UUID, str]] = None,
        external_user_id: Optional[str] = None,
        created: Optional[Union[datetime, str]] = None,
        updated: Optional[Union[datetime, str]] = None,
        name: Optional[str] = None,
        full_name: Optional[str] = None,
        email: Optional[str] = None,
        active: Optional[bool] = None,
        email_opted_in: Optional[bool] = None,
    ) -> Page[UserResponseModel]:
        """List all users.

        Args:
            sort_by: The column to sort by
            page: The page of items
            size: The maximum size of all pages
            logical_operator: Which logical operator to use [and, or]
            id: Use the id of stacks to filter by.
            external_user_id: Use the external user id for filtering.
            created: Use to filter by time of creation
            updated: Use the last updated date for filtering
            name: Use the username for filtering
            full_name: Use the user full name for filtering
            email: Use the user email for filtering
            active: User the user active status for filtering
            email_opted_in: Use the user opt in status for filtering

        Returns:
            The User
        """
        return self.zen_store.list_users(
            UserFilterModel(
                sort_by=sort_by,
                page=page,
                size=size,
                logical_operator=logical_operator,
                id=id,
                external_user_id=external_user_id,
                created=created,
                updated=updated,
                name=name,
                full_name=full_name,
                email=email,
                active=active,
                email_opted_in=email_opted_in,
            )
        )

    def delete_user(self, name_id_or_prefix: str) -> None:
        """Delete a user.

        Args:
            name_id_or_prefix: The name or ID of the user to delete.
        """
        user = self.get_user(name_id_or_prefix, allow_name_prefix_match=False)
        self.zen_store.delete_user(user_name_or_id=user.name)

    def update_user(
        self,
        name_id_or_prefix: Union[str, UUID],
        updated_name: Optional[str] = None,
        updated_full_name: Optional[str] = None,
        updated_email: Optional[str] = None,
        updated_email_opt_in: Optional[bool] = None,
        updated_hub_token: Optional[str] = None,
    ) -> UserResponseModel:
        """Update a user.

        Args:
            name_id_or_prefix: The name or ID of the user to update.
            updated_name: The new name of the user.
            updated_full_name: The new full name of the user.
            updated_email: The new email of the user.
            updated_email_opt_in: The new email opt-in status of the user.
            updated_hub_token: Update the hub token

        Returns:
            The updated user.
        """
        user = self.get_user(
            name_id_or_prefix=name_id_or_prefix, allow_name_prefix_match=False
        )
        user_update = UserUpdateModel(name=updated_name or user.name)
        if updated_full_name:
            user_update.full_name = updated_full_name
        if updated_email is not None:
            user_update.email = updated_email
            user_update.email_opted_in = (
                updated_email_opt_in or user.email_opted_in
            )
        if updated_email_opt_in is not None:
            user_update.email_opted_in = updated_email_opt_in
        if updated_hub_token is not None:
            user_update.hub_token = updated_hub_token

        return self.zen_store.update_user(
            user_id=user.id, user_update=user_update
        )

    # --------- #
    # WORKSPACE #
    # --------- #

    @property
    def active_workspace(self) -> "WorkspaceResponseModel":
        """Get the currently active workspace of the local client.

        If no active workspace is configured locally for the client, the
        active workspace in the global configuration is used instead.

        Returns:
            The active workspace.

        Raises:
            RuntimeError: If the active workspace is not set.
        """
        if ENV_ZENML_ACTIVE_WORKSPACE_ID in os.environ:
            workspace_id = os.environ[ENV_ZENML_ACTIVE_WORKSPACE_ID]
            return self.get_workspace(workspace_id)

        from zenml.zen_stores.base_zen_store import DEFAULT_WORKSPACE_NAME

        # If running in a ZenML server environment, the active workspace is
        # not relevant
        if ENV_ZENML_SERVER in os.environ:
            return self.get_workspace(DEFAULT_WORKSPACE_NAME)

        workspace = (
            self._config.active_workspace if self._config else None
        ) or GlobalConfiguration().get_active_workspace()
        if not workspace:
            raise RuntimeError(
                "No active workspace is configured. Run "
                "`zenml workspace set WORKSPACE_NAME` to set the active "
                "workspace."
            )

        if workspace.name != DEFAULT_WORKSPACE_NAME:
            logger.warning(
                f"You are running with a non-default workspace "
                f"'{workspace.name}'. Any stacks, components, "
                f"pipelines and pipeline runs produced in this "
                f"workspace will currently not be accessible through "
                f"the dashboard. However, this will be possible "
                f"in the near future."
            )
        return workspace

    def get_workspace(
        self,
        name_id_or_prefix: Optional[Union[UUID, str]],
        allow_name_prefix_match: bool = True,
    ) -> WorkspaceResponseModel:
        """Gets a workspace.

        Args:
            name_id_or_prefix: The name or ID of the workspace.
            allow_name_prefix_match: If True, allow matching by name prefix.

        Returns:
            The workspace
        """
        if not name_id_or_prefix:
            return self.active_workspace
        return self._get_entity_by_id_or_name_or_prefix(
            get_method=self.zen_store.get_workspace,
            list_method=self.list_workspaces,
            name_id_or_prefix=name_id_or_prefix,
            allow_name_prefix_match=allow_name_prefix_match,
        )

    def list_workspaces(
        self,
        sort_by: str = "created",
        page: int = PAGINATION_STARTING_PAGE,
        size: int = PAGE_SIZE_DEFAULT,
        logical_operator: LogicalOperators = LogicalOperators.AND,
        id: Optional[Union[UUID, str]] = None,
        created: Optional[Union[datetime, str]] = None,
        updated: Optional[Union[datetime, str]] = None,
        name: Optional[str] = None,
    ) -> Page[WorkspaceResponseModel]:
        """List all workspaces.

        Args:
            sort_by: The column to sort by
            page: The page of items
            size: The maximum size of all pages
            logical_operator: Which logical operator to use [and, or]
            id: Use the id of teams to filter by.
            created: Use to filter by time of creation
            updated: Use the last updated date for filtering
            name: Use the team name for filtering

        Returns:
            The Team
        """
        return self.zen_store.list_workspaces(
            WorkspaceFilterModel(
                sort_by=sort_by,
                page=page,
                size=size,
                logical_operator=logical_operator,
                id=id,
                created=created,
                updated=updated,
                name=name,
            )
        )

    def create_workspace(
        self, name: str, description: str
    ) -> "WorkspaceResponseModel":
        """Create a new workspace.

        Args:
            name: Name of the workspace.
            description: Description of the workspace.

        Returns:
            The created workspace.
        """
        return self.zen_store.create_workspace(
            WorkspaceRequestModel(name=name, description=description)
        )

    def update_workspace(
        self,
        name_id_or_prefix: Optional[Union[UUID, str]],
        new_name: Optional[str] = None,
        new_description: Optional[str] = None,
    ) -> "WorkspaceResponseModel":
        """Update a workspace.

        Args:
            name_id_or_prefix: Name, ID or prefix of the workspace to update.
            new_name: New name of the workspace.
            new_description: New description of the workspace.

        Returns:
            The updated workspace.
        """
        workspace = self.get_workspace(
            name_id_or_prefix=name_id_or_prefix, allow_name_prefix_match=False
        )
        workspace_update = WorkspaceUpdateModel(
            name=new_name or workspace.name
        )
        if new_description:
            workspace_update.description = new_description
        return self.zen_store.update_workspace(
            workspace_id=workspace.id,
            workspace_update=workspace_update,
        )

    def delete_workspace(self, name_id_or_prefix: str) -> None:
        """Delete a workspace.

        Args:
            name_id_or_prefix: The name or ID of the workspace to delete.

        Raises:
            IllegalOperationError: If the workspace to delete is the active
                workspace.
        """
        workspace = self.get_workspace(
            name_id_or_prefix, allow_name_prefix_match=False
        )
        if self.active_workspace.id == workspace.id:
            raise IllegalOperationError(
                f"Workspace '{name_id_or_prefix}' cannot be deleted since "
                "it is currently active. Please set another workspace as "
                "active first."
            )
        self.zen_store.delete_workspace(workspace_name_or_id=workspace.id)

    # ------ #
    # STACKS #
    # ------ #
    @property
    def active_stack_model(self) -> "StackResponseModel":
        """The model of the active stack for this client.

        If no active stack is configured locally for the client, the active
        stack in the global configuration is used instead.

        Returns:
            The model of the active stack for this client.

        Raises:
            RuntimeError: If the active stack is not set.
        """
        stack: Optional["StackResponseModel"] = None

        if ENV_ZENML_ACTIVE_STACK_ID in os.environ:
            stack_id = os.environ[ENV_ZENML_ACTIVE_STACK_ID]
            return self.get_stack(stack_id)

        if self._config:
            stack = self.get_stack(self._config.active_stack_id)

        if not stack:
            stack = self.get_stack(GlobalConfiguration().get_active_stack_id())

        if not stack:
            raise RuntimeError(
                "No active stack is configured. Run "
                "`zenml stack set STACK_NAME` to set the active stack."
            )

        return stack

    @property
    def active_stack(self) -> "Stack":
        """The active stack for this client.

        Returns:
            The active stack for this client.
        """
        from zenml.stack.stack import Stack

        return Stack.from_model(self.active_stack_model)

    def get_stack(
        self,
        name_id_or_prefix: Optional[Union[UUID, str]] = None,
        allow_name_prefix_match: bool = True,
    ) -> "StackResponseModel":
        """Get a stack by name, ID or prefix.

        If no name, ID or prefix is provided, the active stack is returned.

        Args:
            name_id_or_prefix: The name, ID or prefix of the stack.
            allow_name_prefix_match: If True, allow matching by name prefix.

        Returns:
            The stack.
        """
        if name_id_or_prefix is not None:
            return self._get_entity_by_id_or_name_or_prefix(
                get_method=self.zen_store.get_stack,
                list_method=self.list_stacks,
                name_id_or_prefix=name_id_or_prefix,
                allow_name_prefix_match=allow_name_prefix_match,
            )
        else:
            return self.active_stack_model

    def create_stack(
        self,
        name: str,
        components: Mapping[StackComponentType, Union[str, UUID]],
        stack_spec_file: Optional[str] = None,
    ) -> "StackResponseModel":
        """Registers a stack and its components.

        Args:
            name: The name of the stack to register.
            components: dictionary which maps component types to component names
            stack_spec_file: path to the stack spec file

        Returns:
            The model of the registered stack.
        """
        stack_components = {}

        for c_type, c_identifier in components.items():
            # Skip non-existent components.
            if not c_identifier:
                continue

            # Get the component.
            component = self.get_stack_component(
                name_id_or_prefix=c_identifier,
                component_type=c_type,
            )
            stack_components[c_type] = [component.id]

        stack = StackRequestModel(
            name=name,
            components=stack_components,
            stack_spec_path=stack_spec_file,
            workspace=self.active_workspace.id,
            user=self.active_user.id,
        )

        self._validate_stack_configuration(stack=stack)

        return self.zen_store.create_stack(stack=stack)

    def update_stack(
        self,
        name_id_or_prefix: Optional[Union[UUID, str]] = None,
        name: Optional[str] = None,
        stack_spec_file: Optional[str] = None,
        description: Optional[str] = None,
        component_updates: Optional[
            Dict[StackComponentType, List[Union[UUID, str]]]
        ] = None,
    ) -> "StackResponseModel":
        """Updates a stack and its components.

        Args:
            name_id_or_prefix: The name, id or prefix of the stack to update.
            name: the new name of the stack.
            stack_spec_file: path to the stack spec file
            description: the new description of the stack.
            component_updates: dictionary which maps stack component types to
                lists of new stack component names or ids.

        Returns:
            The model of the updated stack.

        Raises:
            EntityExistsError: If the stack name is already taken.
        """
        # First, get the stack
        stack = self.get_stack(
            name_id_or_prefix=name_id_or_prefix, allow_name_prefix_match=False
        )

        # Create the update model
        update_model = StackUpdateModel(  # type: ignore[call-arg]
            workspace=self.active_workspace.id,
            user=self.active_user.id,
            stack_spec_path=stack_spec_file,
        )

        if name:
            if self.list_stacks(name=name):
                raise EntityExistsError(
                    "There are already existing stacks with the name "
                    f"'{name}'."
                )

            update_model.name = name

        if description:
            update_model.description = description

        # Get the current components
        if component_updates:
            components_dict = stack.components.copy()

            for component_type, component_id_list in component_updates.items():
                if component_id_list is not None:
                    components_dict[component_type] = [
                        self.get_stack_component(
                            name_id_or_prefix=component_id,
                            component_type=component_type,
                        )
                        for component_id in component_id_list
                    ]

            update_model.components = {
                c_type: [c.id for c in c_list]
                for c_type, c_list in components_dict.items()
            }

        return self.zen_store.update_stack(
            stack_id=stack.id,
            stack_update=update_model,
        )

    def delete_stack(
        self, name_id_or_prefix: Union[str, UUID], recursive: bool = False
    ) -> None:
        """Deregisters a stack.

        Args:
            name_id_or_prefix: The name, id or prefix id of the stack
                to deregister.
            recursive: If `True`, all components of the stack which are not
                associated with any other stack will also be deleted.

        Raises:
            ValueError: If the stack is the currently active stack for this
                client.
        """
        stack = self.get_stack(
            name_id_or_prefix=name_id_or_prefix, allow_name_prefix_match=False
        )

        if stack.id == self.active_stack_model.id:
            raise ValueError(
                f"Unable to deregister active stack '{stack.name}'. Make "
                f"sure to designate a new active stack before deleting this "
                f"one."
            )

        cfg = GlobalConfiguration()
        if stack.id == cfg.active_stack_id:
            raise ValueError(
                f"Unable to deregister '{stack.name}' as it is the active "
                f"stack within your global configuration. Make "
                f"sure to designate a new active stack before deleting this "
                f"one."
            )

        if recursive:
            stack_components_free_for_deletion = []

            # Get all stack components associated with this stack
            for component_type, component_model in stack.components.items():
                # Get stack associated with the stack component

                stacks = self.list_stacks(
                    component_id=component_model[0].id, size=2, page=1
                )

                # Check if the stack component is part of another stack
                if len(stacks) == 1 and stack.id == stacks[0].id:
                    stack_components_free_for_deletion.append(
                        (component_type, component_model)
                    )

            self.delete_stack(stack.id)

            for (
                stack_component_type,
                stack_component_model,
            ) in stack_components_free_for_deletion:
                self.delete_stack_component(
                    stack_component_model[0].name, stack_component_type
                )

            logger.info("Deregistered stack with name '%s'.", stack.name)
            return

        self.zen_store.delete_stack(stack_id=stack.id)
        logger.info("Deregistered stack with name '%s'.", stack.name)

    def list_stacks(
        self,
        sort_by: str = "created",
        page: int = PAGINATION_STARTING_PAGE,
        size: int = PAGE_SIZE_DEFAULT,
        logical_operator: LogicalOperators = LogicalOperators.AND,
        id: Optional[Union[UUID, str]] = None,
        created: Optional[datetime] = None,
        updated: Optional[datetime] = None,
        name: Optional[str] = None,
        description: Optional[str] = None,
        workspace_id: Optional[Union[str, UUID]] = None,
        user_id: Optional[Union[str, UUID]] = None,
        component_id: Optional[Union[str, UUID]] = None,
    ) -> Page[StackResponseModel]:
        """Lists all stacks.

        Args:
            sort_by: The column to sort by
            page: The page of items
            size: The maximum size of all pages
            logical_operator: Which logical operator to use [and, or]
            id: Use the id of stacks to filter by.
            created: Use to filter by time of creation
            updated: Use the last updated date for filtering
            description: Use the stack description for filtering
            workspace_id: The id of the workspace to filter by.
            user_id: The  id of the user to filter by.
            component_id: The id of the component to filter by.
            name: The name of the stack to filter by.

        Returns:
            A page of stacks.
        """
        stack_filter_model = StackFilterModel(
            page=page,
            size=size,
            sort_by=sort_by,
            logical_operator=logical_operator,
            workspace_id=workspace_id,
            user_id=user_id,
            component_id=component_id,
            name=name,
            description=description,
            id=id,
            created=created,
            updated=updated,
        )
        stack_filter_model.set_scope_workspace(self.active_workspace.id)
        return self.zen_store.list_stacks(stack_filter_model)

    def activate_stack(
        self, stack_name_id_or_prefix: Union[str, UUID]
    ) -> None:
        """Sets the stack as active.

        Args:
            stack_name_id_or_prefix: Model of the stack to activate.

        Raises:
            KeyError: If the stack is not registered.
        """
        # Make sure the stack is registered
        try:
            stack = self.get_stack(name_id_or_prefix=stack_name_id_or_prefix)
        except KeyError as e:
            raise KeyError(
                f"Stack '{stack_name_id_or_prefix}' cannot be activated since "
                f"it is not registered yet. Please register it first."
            ) from e

        if self._config:
            self._config.set_active_stack(stack=stack)

        else:
            # set the active stack globally only if the client doesn't use
            # a local configuration
            GlobalConfiguration().set_active_stack(stack=stack)

    def _validate_stack_configuration(
        self, stack: "StackRequestModel"
    ) -> None:
        """Validates the configuration of a stack.

        Args:
            stack: The stack to validate.

        Raises:
            KeyError: If the stack references missing components.
            ValidationError: If the stack configuration is invalid.
        """
        local_components: List[str] = []
        remote_components: List[str] = []
        assert stack.components is not None
        for component_type, component_ids in stack.components.items():
            for component_id in component_ids:
                try:
                    component = self.get_stack_component(
                        name_id_or_prefix=component_id,
                        component_type=component_type,
                    )
                except KeyError as e:
                    raise KeyError(
                        f"Cannot register stack '{stack.name}' since it has an "
                        f"unregistered {component_type} with id "
                        f"'{component_id}'."
                    ) from e

                # Create and validate the configuration
                from zenml.stack.utils import (
                    validate_stack_component_config,
                    warn_if_config_server_mismatch,
                )

                configuration = validate_stack_component_config(
                    configuration_dict=component.configuration,
                    flavor_name=component.flavor,
                    component_type=component.type,
                    # Always enforce validation of custom flavors
                    validate_custom_flavors=True,
                )
                # Guaranteed to not be None by setting
                # `validate_custom_flavors=True` above
                assert configuration is not None
                warn_if_config_server_mismatch(configuration)
                if configuration.is_local:
                    local_components.append(
                        f"{component.type.value}: {component.name}"
                    )
                elif configuration.is_remote:
                    remote_components.append(
                        f"{component.type.value}: {component.name}"
                    )

        if local_components and remote_components:
            logger.warning(
                f"You are configuring a stack that is composed of components "
                f"that are relying on local resources "
                f"({', '.join(local_components)}) as well as "
                f"components that are running remotely "
                f"({', '.join(remote_components)}). This is not recommended as "
                f"it can lead to unexpected behavior, especially if the remote "
                f"components need to access the local resources. Please make "
                f"sure that your stack is configured correctly, or try to use "
                f"component flavors or configurations that do not require "
                f"local resources."
            )

        if not stack.is_valid:
            raise ValidationError(
                "Stack configuration is invalid. A valid"
                "stack must contain an Artifact Store and "
                "an Orchestrator."
            )

    # .------------.
    # | COMPONENTS |
    # '------------'
    def get_stack_component(
        self,
        component_type: StackComponentType,
        name_id_or_prefix: Optional[Union[str, UUID]] = None,
        allow_name_prefix_match: bool = True,
    ) -> "ComponentResponseModel":
        """Fetches a registered stack component.

        If the name_id_or_prefix is provided, it will try to fetch the component
        with the corresponding identifier. If not, it will try to fetch the
        active component of the given type.

        Args:
            component_type: The type of the component to fetch
            name_id_or_prefix: The id of the component to fetch.
            allow_name_prefix_match: If True, allow matching by name prefix.

        Returns:
            The registered stack component.

        Raises:
            KeyError: If no name_id_or_prefix is provided and no such component
                is part of the active stack.
        """
        # If no `name_id_or_prefix` provided, try to get the active component.
        if not name_id_or_prefix:
            components = self.active_stack_model.components.get(
                component_type, None
            )
            if components:
                return components[0]
            raise KeyError(
                "No name_id_or_prefix provided and there is no active "
                f"{component_type} in the current active stack."
            )

        # Else, try to fetch the component with an explicit type filter
        def type_scoped_list_method(
            **kwargs: Any,
        ) -> Page[ComponentResponseModel]:
            """Call `zen_store.list_stack_components` with type scoping.

            Args:
                **kwargs: Keyword arguments to pass to `ComponentFilterModel`.

            Returns:
                The type-scoped list of components.
            """
            component_filter_model = ComponentFilterModel(**kwargs)
            component_filter_model.set_scope_type(
                component_type=component_type
            )
            component_filter_model.set_scope_workspace(
                self.active_workspace.id
            )
            return self.zen_store.list_stack_components(
                component_filter_model=component_filter_model,
            )

        return self._get_entity_by_id_or_name_or_prefix(
            get_method=self.zen_store.get_stack_component,
            list_method=type_scoped_list_method,
            name_id_or_prefix=name_id_or_prefix,
            allow_name_prefix_match=allow_name_prefix_match,
        )

    def list_stack_components(
        self,
        sort_by: str = "created",
        page: int = PAGINATION_STARTING_PAGE,
        size: int = PAGE_SIZE_DEFAULT,
        logical_operator: LogicalOperators = LogicalOperators.AND,
        id: Optional[Union[UUID, str]] = None,
        created: Optional[datetime] = None,
        updated: Optional[datetime] = None,
        name: Optional[str] = None,
        flavor: Optional[str] = None,
        type: Optional[str] = None,
        workspace_id: Optional[Union[str, UUID]] = None,
        user_id: Optional[Union[str, UUID]] = None,
        connector_id: Optional[Union[str, UUID]] = None,
    ) -> Page[ComponentResponseModel]:
        """Lists all registered stack components.

        Args:
            sort_by: The column to sort by
            page: The page of items
            size: The maximum size of all pages
            logical_operator: Which logical operator to use [and, or]
            id: Use the id of component to filter by.
            created: Use to component by time of creation
            updated: Use the last updated date for filtering
            flavor: Use the component flavor for filtering
            type: Use the component type for filtering
            workspace_id: The id of the workspace to filter by.
            user_id: The id of the user to filter by.
            connector_id: The id of the connector to filter by.
            name: The name of the component to filter by.

        Returns:
            A page of stack components.
        """
        component_filter_model = ComponentFilterModel(
            page=page,
            size=size,
            sort_by=sort_by,
            logical_operator=logical_operator,
            workspace_id=workspace_id or self.active_workspace.id,
            user_id=user_id,
            connector_id=connector_id,
            name=name,
            flavor=flavor,
            type=type,
            id=id,
            created=created,
            updated=updated,
        )
        component_filter_model.set_scope_workspace(self.active_workspace.id)

        return self.zen_store.list_stack_components(
            component_filter_model=component_filter_model
        )

    def create_stack_component(
        self,
        name: str,
        flavor: str,
        component_type: StackComponentType,
        configuration: Dict[str, str],
        component_spec_path: Optional[str] = None,
        labels: Optional[Dict[str, Any]] = None,
    ) -> "ComponentResponseModel":
        """Registers a stack component.

        Args:
            name: The name of the stack component.
            flavor: The flavor of the stack component.
            component_spec_path: The path to the stack spec file.
            component_type: The type of the stack component.
            configuration: The configuration of the stack component.
            labels: The labels of the stack component.

        Returns:
            The model of the registered component.
        """
        from zenml.stack.utils import (
            validate_stack_component_config,
            warn_if_config_server_mismatch,
        )

        validated_config = validate_stack_component_config(
            configuration_dict=configuration,
            flavor_name=flavor,
            component_type=component_type,
            # Always enforce validation of custom flavors
            validate_custom_flavors=True,
        )
        # Guaranteed to not be None by setting
        # `validate_custom_flavors=True` above
        assert validated_config is not None
        warn_if_config_server_mismatch(validated_config)

        create_component_model = ComponentRequestModel(
            name=name,
            type=component_type,
            flavor=flavor,
            component_spec_path=component_spec_path,
            configuration=configuration,
            user=self.active_user.id,
            workspace=self.active_workspace.id,
            labels=labels,
        )

        # Register the new model
        return self.zen_store.create_stack_component(
            component=create_component_model
        )

    def update_stack_component(
        self,
        name_id_or_prefix: Optional[Union[UUID, str]],
        component_type: StackComponentType,
        name: Optional[str] = None,
        component_spec_path: Optional[str] = None,
        configuration: Optional[Dict[str, Any]] = None,
        labels: Optional[Dict[str, Any]] = None,
<<<<<<< HEAD
=======
        is_shared: Optional[bool] = None,
        disconnect: Optional[bool] = None,
>>>>>>> a231dab7
        connector_id: Optional[UUID] = None,
        connector_resource_id: Optional[str] = None,
    ) -> "ComponentResponseModel":
        """Updates a stack component.

        Args:
            name_id_or_prefix: The name, id or prefix of the stack component to
                update.
            component_type: The type of the stack component to update.
            name: The new name of the stack component.
            component_spec_path: The new path to the stack spec file.
            configuration: The new configuration of the stack component.
            labels: The new labels of the stack component.
<<<<<<< HEAD
=======
            is_shared: The new shared status of the stack component.
            disconnect: Whether to disconnect the stack component from its
                service connector.
>>>>>>> a231dab7
            connector_id: The new connector id of the stack component.
            connector_resource_id: The new connector resource id of the
                stack component.

        Returns:
            The updated stack component.

        Raises:
            EntityExistsError: If the new name is already taken.
        """
        # Get the existing component model
        component = self.get_stack_component(
            name_id_or_prefix=name_id_or_prefix,
            component_type=component_type,
            allow_name_prefix_match=False,
        )

        update_model = ComponentUpdateModel(  # type: ignore[call-arg]
            workspace=self.active_workspace.id,
            user=self.active_user.id,
            component_spec_path=component_spec_path,
        )

        if name is not None:
            existing_components = self.list_stack_components(
                name=name,
                type=component_type,
            )
            if existing_components.total > 0:
                raise EntityExistsError(
                    f"There are already existing components with the "
                    f"name '{name}'."
                )
            update_model.name = name

        if configuration is not None:
            existing_configuration = component.configuration
            existing_configuration.update(configuration)
            existing_configuration = {
                k: v
                for k, v in existing_configuration.items()
                if v is not None
            }

            from zenml.stack.utils import (
                validate_stack_component_config,
                warn_if_config_server_mismatch,
            )

            validated_config = validate_stack_component_config(
                configuration_dict=existing_configuration,
                flavor_name=component.flavor,
                component_type=component.type,
                # Always enforce validation of custom flavors
                validate_custom_flavors=True,
            )
            # Guaranteed to not be None by setting
            # `validate_custom_flavors=True` above
            assert validated_config is not None
            warn_if_config_server_mismatch(validated_config)

            update_model.configuration = existing_configuration

        if labels is not None:
            existing_labels = component.labels or {}
            existing_labels.update(labels)

            existing_labels = {
                k: v for k, v in existing_labels.items() if v is not None
            }
            update_model.labels = existing_labels

        if disconnect:
            update_model.connector = None
            update_model.connector_resource_id = None
        else:
            existing_component = self.get_stack_component(
                name_id_or_prefix=name_id_or_prefix,
                component_type=component_type,
                allow_name_prefix_match=False,
            )
            update_model.connector = connector_id
            update_model.connector_resource_id = connector_resource_id
            if connector_id is None and existing_component.connector:
                update_model.connector = existing_component.connector.id
                update_model.connector_resource_id = (
                    existing_component.connector_resource_id
                )

        # Send the updated component to the ZenStore
        return self.zen_store.update_stack_component(
            component_id=component.id,
            component_update=update_model,
        )

    def delete_stack_component(
        self,
        name_id_or_prefix: Union[str, UUID],
        component_type: StackComponentType,
    ) -> None:
        """Deletes a registered stack component.

        Args:
            name_id_or_prefix: The model of the component to delete.
            component_type: The type of the component to delete.
        """
        component = self.get_stack_component(
            name_id_or_prefix=name_id_or_prefix,
            component_type=component_type,
            allow_name_prefix_match=False,
        )

        self.zen_store.delete_stack_component(component_id=component.id)
        logger.info(
            "Deregistered stack component (type: %s) with name '%s'.",
            component.type,
            component.name,
        )

    # .---------.
    # | FLAVORS |
    # '---------'

    def create_flavor(
        self,
        source: str,
        component_type: StackComponentType,
    ) -> "FlavorResponseModel":
        """Creates a new flavor.

        Args:
            source: The flavor to create.
            component_type: The type of the flavor.

        Returns:
            The created flavor (in model form).

        Raises:
            ValueError: in case the config_schema of the flavor is too large.
        """
        from zenml.stack.flavor import validate_flavor_source

        flavor = validate_flavor_source(
            source=source, component_type=component_type
        )()

        if len(flavor.config_schema) > TEXT_FIELD_MAX_LENGTH:
            raise ValueError(
                "Json representation of configuration schema"
                "exceeds max length. This could be caused by an"
                "overly long docstring on the flavors "
                "configuration class' docstring."
            )

        create_flavor_request = FlavorRequestModel(
            source=source,
            type=flavor.type,
            name=flavor.name,
            config_schema=flavor.config_schema,
            integration="custom",
            user=self.active_user.id,
            workspace=self.active_workspace.id,
        )

        return self.zen_store.create_flavor(flavor=create_flavor_request)

    def get_flavor(
        self,
        name_id_or_prefix: str,
        allow_name_prefix_match: bool = True,
    ) -> "FlavorResponseModel":
        """Get a stack component flavor.

        Args:
            name_id_or_prefix: The name, ID or prefix to the id of the flavor
                to get.
            allow_name_prefix_match: If True, allow matching by name prefix.

        Returns:
            The stack component flavor.
        """
        return self._get_entity_by_id_or_name_or_prefix(
            get_method=self.zen_store.get_flavor,
            list_method=self.list_flavors,
            name_id_or_prefix=name_id_or_prefix,
            allow_name_prefix_match=allow_name_prefix_match,
        )

    def delete_flavor(self, name_id_or_prefix: str) -> None:
        """Deletes a flavor.

        Args:
            name_id_or_prefix: The name, id or prefix of the id for the
                flavor to delete.
        """
        flavor = self.get_flavor(
            name_id_or_prefix, allow_name_prefix_match=False
        )
        self.zen_store.delete_flavor(flavor_id=flavor.id)

        logger.info(f"Deleted flavor '{flavor.name}' of type '{flavor.type}'.")

    def list_flavors(
        self,
        sort_by: str = "created",
        page: int = PAGINATION_STARTING_PAGE,
        size: int = PAGE_SIZE_DEFAULT,
        logical_operator: LogicalOperators = LogicalOperators.AND,
        id: Optional[Union[UUID, str]] = None,
        created: Optional[datetime] = None,
        updated: Optional[datetime] = None,
        name: Optional[str] = None,
        type: Optional[str] = None,
        integration: Optional[str] = None,
        user_id: Optional[Union[str, UUID]] = None,
    ) -> Page[FlavorResponseModel]:
        """Fetches all the flavor models.

        Args:
            sort_by: The column to sort by
            page: The page of items
            size: The maximum size of all pages
            logical_operator: Which logical operator to use [and, or]
            id: Use the id of flavors to filter by.
            created: Use to flavors by time of creation
            updated: Use the last updated date for filtering
            user_id: The  id of the user to filter by.
            name: The name of the flavor to filter by.
            type: The type of the flavor to filter by.
            integration: The integration of the flavor to filter by.

        Returns:
            A list of all the flavor models.
        """
        flavor_filter_model = FlavorFilterModel(
            page=page,
            size=size,
            sort_by=sort_by,
            logical_operator=logical_operator,
            user_id=user_id,
            name=name,
            type=type,
            integration=integration,
            id=id,
            created=created,
            updated=updated,
        )
        flavor_filter_model.set_scope_workspace(self.active_workspace.id)
        return self.zen_store.list_flavors(
            flavor_filter_model=flavor_filter_model
        )

    def get_flavors_by_type(
        self, component_type: "StackComponentType"
    ) -> Page[FlavorResponseModel]:
        """Fetches the list of flavor for a stack component type.

        Args:
            component_type: The type of the component to fetch.

        Returns:
            The list of flavors.
        """
        logger.debug(f"Fetching the flavors of type {component_type}.")

        return self.list_flavors(
            type=component_type,
        )

    def get_flavor_by_name_and_type(
        self, name: str, component_type: "StackComponentType"
    ) -> "FlavorResponseModel":
        """Fetches a registered flavor.

        Args:
            component_type: The type of the component to fetch.
            name: The name of the flavor to fetch.

        Returns:
            The registered flavor.

        Raises:
            KeyError: If no flavor exists for the given type and name.
        """
        logger.debug(
            f"Fetching the flavor of type {component_type} with name {name}."
        )

        if not (
            flavors := self.list_flavors(
                type=component_type,
                name=name,
            ).items
        ):
            raise KeyError(
                f"No flavor with name '{name}' and type '{component_type}' "
                "exists."
            )
        if len(flavors) > 1:
            raise KeyError(
                f"More than one flavor with name {name} and type "
                f"{component_type} exists."
            )

        return flavors[0]

    # -------------
    # - PIPELINES -
    # -------------

    def list_pipelines(
        self,
        sort_by: str = "created",
        page: int = PAGINATION_STARTING_PAGE,
        size: int = PAGE_SIZE_DEFAULT,
        logical_operator: LogicalOperators = LogicalOperators.AND,
        id: Optional[Union[UUID, str]] = None,
        created: Optional[Union[datetime, str]] = None,
        updated: Optional[Union[datetime, str]] = None,
        name: Optional[str] = None,
        version: Optional[str] = None,
        version_hash: Optional[str] = None,
        docstring: Optional[str] = None,
        workspace_id: Optional[Union[str, UUID]] = None,
        user_id: Optional[Union[str, UUID]] = None,
    ) -> Page[PipelineResponseModel]:
        """List all pipelines.

        Args:
            sort_by: The column to sort by
            page: The page of items
            size: The maximum size of all pages
            logical_operator: Which logical operator to use [and, or]
            id: Use the id of pipeline to filter by.
            created: Use to filter by time of creation
            updated: Use the last updated date for filtering
            name: The name of the pipeline to filter by.
            version: The version of the pipeline to filter by.
            version_hash: The version hash of the pipeline to filter by.
            docstring: The docstring of the pipeline to filter by.
            workspace_id: The id of the workspace to filter by.
            user_id: The id of the user to filter by.

        Returns:
            A page with Pipeline fitting the filter description
        """
        pipeline_filter_model = PipelineFilterModel(
            sort_by=sort_by,
            page=page,
            size=size,
            logical_operator=logical_operator,
            id=id,
            created=created,
            updated=updated,
            name=name,
            version=version,
            version_hash=version_hash,
            docstring=docstring,
            workspace_id=workspace_id,
            user_id=user_id,
        )
        pipeline_filter_model.set_scope_workspace(self.active_workspace.id)
        return self.zen_store.list_pipelines(
            pipeline_filter_model=pipeline_filter_model
        )

    def get_pipeline(
        self,
        name_id_or_prefix: Union[str, UUID],
        version: Optional[str] = None,
    ) -> PipelineResponseModel:
        """Get a pipeline by name, id or prefix.

        Args:
            name_id_or_prefix: The name, ID or ID prefix of the pipeline.
            version: The pipeline version. If not specified, the latest
                version is returned.

        Returns:
            The pipeline.

        Raises:
            KeyError: If no pipelines were found for the given ID/name and
                version.
            ZenKeyError: If multiple pipelines match the ID prefix.
        """
        from zenml.utils.uuid_utils import is_valid_uuid

        if is_valid_uuid(name_id_or_prefix):
            if version:
                logger.warning(
                    "You specified both an ID as well as a version of the "
                    "pipeline. Ignoring the version and fetching the "
                    "pipeline by ID."
                )
            if not isinstance(name_id_or_prefix, UUID):
                name_id_or_prefix = UUID(name_id_or_prefix, version=4)

            return self.zen_store.get_pipeline(name_id_or_prefix)

        assert not isinstance(name_id_or_prefix, UUID)
        exact_name_matches = self.list_pipelines(
            size=1,
            sort_by="desc:created",
            name=f"equals:{name_id_or_prefix}",
            version=version,
        )

        if len(exact_name_matches) == 1:
            # If the name matches exactly, use the explicitly specified version
            # or fallback to the latest if not given
            return exact_name_matches.items[0]

        partial_id_matches = self.list_pipelines(
            id=f"startswith:{name_id_or_prefix}"
        )
        if partial_id_matches.total == 1:
            if version:
                logger.warning(
                    "You specified both an ID as well as a version of the "
                    "pipeline. Ignoring the version and fetching the "
                    "pipeline by ID."
                )
            return partial_id_matches[0]
        elif partial_id_matches.total == 0:
            raise KeyError(
                f"No pipelines found for name, ID or prefix "
                f"{name_id_or_prefix}."
            )
        else:
            raise ZenKeyError(
                f"{partial_id_matches.total} pipelines have been found that "
                "have an id prefix that matches the provided string "
                f"'{name_id_or_prefix}':\n"
                f"{partial_id_matches.items}.\n"
                f"Please provide more characters to uniquely identify "
                f"only one of the pipelines."
            )

    def delete_pipeline(
        self,
        name_id_or_prefix: Union[str, UUID],
        version: Optional[str] = None,
    ) -> None:
        """Delete a pipeline.

        Args:
            name_id_or_prefix: The name, ID or ID prefix of the pipeline.
            version: The pipeline version. If left empty, will delete
                the latest version.
        """
        pipeline = self.get_pipeline(
            name_id_or_prefix=name_id_or_prefix, version=version
        )
        self.zen_store.delete_pipeline(pipeline_id=pipeline.id)

    # ----------
    # - BUILDS -
    # ----------

    def list_builds(
        self,
        sort_by: str = "created",
        page: int = PAGINATION_STARTING_PAGE,
        size: int = PAGE_SIZE_DEFAULT,
        logical_operator: LogicalOperators = LogicalOperators.AND,
        id: Optional[Union[UUID, str]] = None,
        created: Optional[Union[datetime, str]] = None,
        updated: Optional[Union[datetime, str]] = None,
        workspace_id: Optional[Union[str, UUID]] = None,
        user_id: Optional[Union[str, UUID]] = None,
        pipeline_id: Optional[Union[str, UUID]] = None,
        stack_id: Optional[Union[str, UUID]] = None,
        is_local: Optional[bool] = None,
        contains_code: Optional[bool] = None,
        zenml_version: Optional[str] = None,
        python_version: Optional[str] = None,
        checksum: Optional[str] = None,
    ) -> Page[PipelineBuildResponseModel]:
        """List all builds.

        Args:
            sort_by: The column to sort by
            page: The page of items
            size: The maximum size of all pages
            logical_operator: Which logical operator to use [and, or]
            id: Use the id of build to filter by.
            created: Use to filter by time of creation
            updated: Use the last updated date for filtering
            workspace_id: The id of the workspace to filter by.
            user_id: The  id of the user to filter by.
            pipeline_id: The id of the pipeline to filter by.
            stack_id: The id of the stack to filter by.
            is_local: Use to filter local builds.
            contains_code: Use to filter builds that contain code.
            zenml_version: The version of ZenML to filter by.
            python_version: The Python version to filter by.
            checksum: The build checksum to filter by.

        Returns:
            A page with builds fitting the filter description
        """
        build_filter_model = PipelineBuildFilterModel(
            sort_by=sort_by,
            page=page,
            size=size,
            logical_operator=logical_operator,
            id=id,
            created=created,
            updated=updated,
            workspace_id=workspace_id,
            user_id=user_id,
            pipeline_id=pipeline_id,
            stack_id=stack_id,
            is_local=is_local,
            contains_code=contains_code,
            zenml_version=zenml_version,
            python_version=python_version,
            checksum=checksum,
        )
        build_filter_model.set_scope_workspace(self.active_workspace.id)
        return self.zen_store.list_builds(
            build_filter_model=build_filter_model
        )

    def get_build(self, id_or_prefix: str) -> PipelineBuildResponseModel:
        """Get a build by id or prefix.

        Args:
            id_or_prefix: The id or id prefix of the build.

        Returns:
            The build.

        Raises:
            KeyError: If no build was found for the given id or prefix.
            ZenKeyError: If multiple builds were found that match the given
                id or prefix.
        """
        from zenml.utils.uuid_utils import is_valid_uuid

        # First interpret as full UUID
        if is_valid_uuid(id_or_prefix):
            return self.zen_store.get_build(UUID(id_or_prefix))

        entity = self.list_builds(
            id=f"startswith:{id_or_prefix}",
        )

        # If only a single entity is found, return it.
        if entity.total == 1:
            return entity.items[0]

        # If no entity is found, raise an error.
        if entity.total == 0:
            raise KeyError(
                f"No builds have been found that have either an id or prefix "
                f"that matches the provided string '{id_or_prefix}'."
            )

        raise ZenKeyError(
            f"{entity.total} builds have been found that have "
            f"an ID that matches the provided "
            f"string '{id_or_prefix}':\n"
            f"{[entity.items]}.\n"
            f"Please use the id to uniquely identify "
            f"only one of the builds."
        )

    def delete_build(self, id_or_prefix: str) -> None:
        """Delete a build.

        Args:
            id_or_prefix: The id or id prefix of the build.
        """
        build = self.get_build(id_or_prefix=id_or_prefix)
        self.zen_store.delete_build(build_id=build.id)

    # ---------------
    # - DEPLOYMENTS -
    # ---------------

    def list_deployments(
        self,
        sort_by: str = "created",
        page: int = PAGINATION_STARTING_PAGE,
        size: int = PAGE_SIZE_DEFAULT,
        logical_operator: LogicalOperators = LogicalOperators.AND,
        id: Optional[Union[UUID, str]] = None,
        created: Optional[Union[datetime, str]] = None,
        updated: Optional[Union[datetime, str]] = None,
        workspace_id: Optional[Union[str, UUID]] = None,
        user_id: Optional[Union[str, UUID]] = None,
        pipeline_id: Optional[Union[str, UUID]] = None,
        stack_id: Optional[Union[str, UUID]] = None,
        build_id: Optional[Union[str, UUID]] = None,
    ) -> Page[PipelineDeploymentResponseModel]:
        """List all deployments.

        Args:
            sort_by: The column to sort by
            page: The page of items
            size: The maximum size of all pages
            logical_operator: Which logical operator to use [and, or]
            id: Use the id of build to filter by.
            created: Use to filter by time of creation
            updated: Use the last updated date for filtering
            workspace_id: The id of the workspace to filter by.
            user_id: The  id of the user to filter by.
            pipeline_id: The id of the pipeline to filter by.
            stack_id: The id of the stack to filter by.
            build_id: The id of the build to filter by.

        Returns:
            A page with deployments fitting the filter description
        """
        deployment_filter_model = PipelineDeploymentFilterModel(
            sort_by=sort_by,
            page=page,
            size=size,
            logical_operator=logical_operator,
            id=id,
            created=created,
            updated=updated,
            workspace_id=workspace_id,
            user_id=user_id,
            pipeline_id=pipeline_id,
            stack_id=stack_id,
            build_id=build_id,
        )
        deployment_filter_model.set_scope_workspace(self.active_workspace.id)
        return self.zen_store.list_deployments(
            deployment_filter_model=deployment_filter_model
        )

    def get_deployment(
        self, id_or_prefix: str
    ) -> PipelineDeploymentResponseModel:
        """Get a deployment by id or prefix.

        Args:
            id_or_prefix: The id or id prefix of the build.

        Returns:
            The deployment.

        Raises:
            KeyError: If no deployment was found for the given id or prefix.
            ZenKeyError: If multiple deployments were found that match the given
                id or prefix.
        """
        from zenml.utils.uuid_utils import is_valid_uuid

        # First interpret as full UUID
        if is_valid_uuid(id_or_prefix):
            return self.zen_store.get_deployment(UUID(id_or_prefix))

        entity = self.list_deployments(
            id=f"startswith:{id_or_prefix}",
        )

        # If only a single entity is found, return it.
        if entity.total == 1:
            return entity.items[0]

        # If no entity is found, raise an error.
        if entity.total == 0:
            raise KeyError(
                f"No deployment have been found that have either an id or "
                f"prefix that matches the provided string '{id_or_prefix}'."
            )

        raise ZenKeyError(
            f"{entity.total} deployments have been found that have "
            f"an ID that matches the provided "
            f"string '{id_or_prefix}':\n"
            f"{[entity.items]}.\n"
            f"Please use the id to uniquely identify "
            f"only one of the deployments."
        )

    def delete_deployment(self, id_or_prefix: str) -> None:
        """Delete a deployment.

        Args:
            id_or_prefix: The id or id prefix of the deployment.
        """
        deployment = self.get_deployment(id_or_prefix=id_or_prefix)
        self.zen_store.delete_deployment(deployment_id=deployment.id)

    # -------------
    # - SCHEDULES -
    # -------------

    def list_schedules(
        self,
        sort_by: str = "created",
        page: int = PAGINATION_STARTING_PAGE,
        size: int = PAGE_SIZE_DEFAULT,
        logical_operator: LogicalOperators = LogicalOperators.AND,
        id: Optional[Union[UUID, str]] = None,
        created: Optional[Union[datetime, str]] = None,
        updated: Optional[Union[datetime, str]] = None,
        name: Optional[str] = None,
        workspace_id: Optional[Union[str, UUID]] = None,
        user_id: Optional[Union[str, UUID]] = None,
        pipeline_id: Optional[Union[str, UUID]] = None,
        orchestrator_id: Optional[Union[str, UUID]] = None,
        active: Optional[Union[str, bool]] = None,
        cron_expression: Optional[str] = None,
        start_time: Optional[Union[datetime, str]] = None,
        end_time: Optional[Union[datetime, str]] = None,
        interval_second: Optional[int] = None,
        catchup: Optional[Union[str, bool]] = None,
    ) -> Page[ScheduleResponseModel]:
        """List schedules.

        Args:
            sort_by: The column to sort by
            page: The page of items
            size: The maximum size of all pages
            logical_operator: Which logical operator to use [and, or]
            id: Use the id of stacks to filter by.
            created: Use to filter by time of creation
            updated: Use the last updated date for filtering
            name: The name of the stack to filter by.
            workspace_id: The id of the workspace to filter by.
            user_id: The  id of the user to filter by.
            pipeline_id: The id of the pipeline to filter by.
            orchestrator_id: The id of the orchestrator to filter by.
            active: Use to filter by active status.
            cron_expression: Use to filter by cron expression.
            start_time: Use to filter by start time.
            end_time: Use to filter by end time.
            interval_second: Use to filter by interval second.
            catchup: Use to filter by catchup.

        Returns:
            A list of schedules.
        """
        schedule_filter_model = ScheduleFilterModel(
            sort_by=sort_by,
            page=page,
            size=size,
            logical_operator=logical_operator,
            id=id,
            created=created,
            updated=updated,
            name=name,
            workspace_id=workspace_id,
            user_id=user_id,
            pipeline_id=pipeline_id,
            orchestrator_id=orchestrator_id,
            active=active,
            cron_expression=cron_expression,
            start_time=start_time,
            end_time=end_time,
            interval_second=interval_second,
            catchup=catchup,
        )
        schedule_filter_model.set_scope_workspace(self.active_workspace.id)
        return self.zen_store.list_schedules(
            schedule_filter_model=schedule_filter_model
        )

    def get_schedule(
        self,
        name_id_or_prefix: Union[str, UUID],
        allow_name_prefix_match: bool = True,
    ) -> ScheduleResponseModel:
        """Get a schedule by name, id or prefix.

        Args:
            name_id_or_prefix: The name, id or prefix of the schedule.
            allow_name_prefix_match: If True, allow matching by name prefix.

        Returns:
            The schedule.
        """
        return self._get_entity_by_id_or_name_or_prefix(
            get_method=self.zen_store.get_schedule,
            list_method=self.list_schedules,
            name_id_or_prefix=name_id_or_prefix,
            allow_name_prefix_match=allow_name_prefix_match,
        )

    def delete_schedule(self, name_id_or_prefix: Union[str, UUID]) -> None:
        """Delete a schedule.

        Args:
            name_id_or_prefix: The name, id or prefix id of the schedule
                to delete.
        """
        schedule = self.get_schedule(
            name_id_or_prefix=name_id_or_prefix, allow_name_prefix_match=False
        )
        logger.warning(
            f"Deleting schedule '{name_id_or_prefix}'... This will only delete "
            "the reference of the schedule from ZenML. Please make sure to "
            "manually stop/delete this schedule in your orchestrator as well!"
        )
        self.zen_store.delete_schedule(schedule_id=schedule.id)

    # -----------------
    # - PIPELINE RUNS -
    # -----------------

    def list_pipeline_runs(
        self,
        sort_by: str = "desc:created",
        page: int = PAGINATION_STARTING_PAGE,
        size: int = PAGE_SIZE_DEFAULT,
        logical_operator: LogicalOperators = LogicalOperators.AND,
        id: Optional[Union[UUID, str]] = None,
        created: Optional[Union[datetime, str]] = None,
        updated: Optional[Union[datetime, str]] = None,
        name: Optional[str] = None,
        workspace_id: Optional[Union[str, UUID]] = None,
        pipeline_id: Optional[Union[str, UUID]] = None,
        user_id: Optional[Union[str, UUID]] = None,
        stack_id: Optional[Union[str, UUID]] = None,
        schedule_id: Optional[Union[str, UUID]] = None,
        build_id: Optional[Union[str, UUID]] = None,
        deployment_id: Optional[Union[str, UUID]] = None,
        code_repository_id: Optional[Union[str, UUID]] = None,
        orchestrator_run_id: Optional[str] = None,
        status: Optional[str] = None,
        start_time: Optional[Union[datetime, str]] = None,
        end_time: Optional[Union[datetime, str]] = None,
        num_steps: Optional[Union[int, str]] = None,
        unlisted: Optional[bool] = None,
    ) -> Page[PipelineRunResponseModel]:
        """List all pipeline runs.

        Args:
            sort_by: The column to sort by
            page: The page of items
            size: The maximum size of all pages
            logical_operator: Which logical operator to use [and, or]
            id: The id of the runs to filter by.
            created: Use to filter by time of creation
            updated: Use the last updated date for filtering
            workspace_id: The id of the workspace to filter by.
            pipeline_id: The id of the pipeline to filter by.
            user_id: The id of the user to filter by.
            stack_id: The id of the stack to filter by.
            schedule_id: The id of the schedule to filter by.
            build_id: The id of the build to filter by.
            deployment_id: The id of the deployment to filter by.
            code_repository_id: The id of the code repository to filter by.
            orchestrator_run_id: The run id of the orchestrator to filter by.
            name: The name of the run to filter by.
            status: The status of the pipeline run
            start_time: The start_time for the pipeline run
            end_time: The end_time for the pipeline run
            num_steps: The number of steps for the pipeline run
            unlisted: If the runs should be unlisted or not.

        Returns:
            A page with Pipeline Runs fitting the filter description
        """
        runs_filter_model = PipelineRunFilterModel(
            sort_by=sort_by,
            page=page,
            size=size,
            logical_operator=logical_operator,
            id=id,
            created=created,
            updated=updated,
            name=name,
            workspace_id=workspace_id,
            pipeline_id=pipeline_id,
            schedule_id=schedule_id,
            build_id=build_id,
            deployment_id=deployment_id,
            code_repository_id=code_repository_id,
            orchestrator_run_id=orchestrator_run_id,
            user_id=user_id,
            stack_id=stack_id,
            status=status,
            start_time=start_time,
            end_time=end_time,
            num_steps=num_steps,
            unlisted=unlisted,
        )
        runs_filter_model.set_scope_workspace(self.active_workspace.id)
        return self.zen_store.list_runs(runs_filter_model=runs_filter_model)

    def list_runs(self, **kwargs: Any) -> Page[PipelineRunResponseModel]:
        """(Deprecated) List all pipeline runs.

        Args:
            **kwargs: The filter arguments passed to `list_pipeline_runs`.

        Returns:
            A page with Pipeline Runs fitting the filter description
        """
        logger.warning(
            "`Client.list_runs()` is deprecated and will be removed in a "
            "future release. Please use `Client.list_pipeline_runs()` instead."
        )
        return self.list_pipeline_runs(**kwargs)

    def get_pipeline_run(
        self,
        name_id_or_prefix: Union[str, UUID],
        allow_name_prefix_match: bool = True,
    ) -> PipelineRunResponseModel:
        """Gets a pipeline run by name, ID, or prefix.

        Args:
            name_id_or_prefix: Name, ID, or prefix of the pipeline run.
            allow_name_prefix_match: If True, allow matching by name prefix.

        Returns:
            The pipeline run.
        """
        return self._get_entity_by_id_or_name_or_prefix(
            get_method=self.zen_store.get_run,
            list_method=self.list_pipeline_runs,
            name_id_or_prefix=name_id_or_prefix,
            allow_name_prefix_match=allow_name_prefix_match,
        )

    def delete_pipeline_run(
        self,
        name_id_or_prefix: Union[str, UUID],
    ) -> None:
        """Deletes a pipeline run.

        Args:
            name_id_or_prefix: Name, ID, or prefix of the pipeline run.
        """
        run = self.get_pipeline_run(
            name_id_or_prefix=name_id_or_prefix, allow_name_prefix_match=False
        )
        self.zen_store.delete_run(run_id=run.id)

    # -------------
    # - STEP RUNS -
    # -------------

    def list_run_steps(
        self,
        sort_by: str = "created",
        page: int = PAGINATION_STARTING_PAGE,
        size: int = PAGE_SIZE_DEFAULT,
        logical_operator: LogicalOperators = LogicalOperators.AND,
        id: Optional[Union[UUID, str]] = None,
        created: Optional[Union[datetime, str]] = None,
        updated: Optional[Union[datetime, str]] = None,
        name: Optional[str] = None,
        entrypoint_name: Optional[str] = None,
        code_hash: Optional[str] = None,
        cache_key: Optional[str] = None,
        status: Optional[str] = None,
        start_time: Optional[Union[datetime, str]] = None,
        end_time: Optional[Union[datetime, str]] = None,
        pipeline_run_id: Optional[Union[str, UUID]] = None,
        original_step_run_id: Optional[Union[str, UUID]] = None,
        workspace_id: Optional[Union[str, UUID]] = None,
        user_id: Optional[Union[str, UUID]] = None,
        num_outputs: Optional[Union[int, str]] = None,
    ) -> Page[StepRunResponseModel]:
        """List all pipelines.

        Args:
            sort_by: The column to sort by
            page: The page of items
            size: The maximum size of all pages
            logical_operator: Which logical operator to use [and, or]
            id: Use the id of runs to filter by.
            created: Use to filter by time of creation
            updated: Use the last updated date for filtering
            start_time: Use to filter by the time when the step started running
            end_time: Use to filter by the time when the step finished running
            workspace_id: The id of the workspace to filter by.
            user_id: The  id of the user to filter by.
            pipeline_run_id: The  id of the pipeline run to filter by.
            original_step_run_id: The  id of the pipeline run to filter by.
            name: The name of the run to filter by.
            entrypoint_name: The entrypoint_name of the run to filter by.
            code_hash: The code_hash of the run to filter by.
            cache_key: The cache_key of the run to filter by.
            status: The name of the run to filter by.
            num_outputs: The number of outputs for the step run

        Returns:
            A page with Pipeline fitting the filter description
        """
        step_run_filter_model = StepRunFilterModel(
            sort_by=sort_by,
            page=page,
            size=size,
            logical_operator=logical_operator,
            id=id,
            entrypoint_name=entrypoint_name,
            code_hash=code_hash,
            cache_key=cache_key,
            pipeline_run_id=pipeline_run_id,
            original_step_run_id=original_step_run_id,
            status=status,
            created=created,
            updated=updated,
            start_time=start_time,
            end_time=end_time,
            name=name,
            workspace_id=workspace_id,
            user_id=user_id,
            num_outputs=num_outputs,
        )
        step_run_filter_model.set_scope_workspace(self.active_workspace.id)
        return self.zen_store.list_run_steps(
            step_run_filter_model=step_run_filter_model
        )

    def get_run_step(self, step_run_id: UUID) -> StepRunResponseModel:
        """Get a step run by ID.

        Args:
            step_run_id: The ID of the step run to get.

        Returns:
            The step run.
        """
        return self.zen_store.get_run_step(step_run_id)

    # -------------
    # - Artifacts -
    # -------------

    def list_artifacts(
        self,
        sort_by: str = "created",
        page: int = PAGINATION_STARTING_PAGE,
        size: int = PAGE_SIZE_DEFAULT,
        logical_operator: LogicalOperators = LogicalOperators.AND,
        id: Optional[Union[UUID, str]] = None,
        created: Optional[Union[datetime, str]] = None,
        updated: Optional[Union[datetime, str]] = None,
        name: Optional[str] = None,
        artifact_store_id: Optional[Union[str, UUID]] = None,
        type: Optional[ArtifactType] = None,
        data_type: Optional[str] = None,
        uri: Optional[str] = None,
        materializer: Optional[str] = None,
        workspace_id: Optional[Union[str, UUID]] = None,
        user_id: Optional[Union[str, UUID]] = None,
        only_unused: Optional[bool] = False,
    ) -> Page[ArtifactResponseModel]:
        """Get all artifacts.

        Args:
            sort_by: The column to sort by
            page: The page of items
            size: The maximum size of all pages
            logical_operator: Which logical operator to use [and, or]
            id: Use the id of runs to filter by.
            created: Use to filter by time of creation
            updated: Use the last updated date for filtering
            name: The name of the run to filter by.
            artifact_store_id: The id of the artifact store to filter by.
            type: The type of the artifact to filter by.
            data_type: The data type of the artifact to filter by.
            uri: The uri of the artifact to filter by.
            materializer: The materializer of the artifact to filter by.
            workspace_id: The id of the workspace to filter by.
            user_id: The  id of the user to filter by.
            only_unused: Only return artifacts that are not used in any runs.

        Returns:
            A list of artifacts.
        """
        artifact_filter_model = ArtifactFilterModel(
            sort_by=sort_by,
            page=page,
            size=size,
            logical_operator=logical_operator,
            id=id,
            created=created,
            updated=updated,
            name=name,
            artifact_store_id=artifact_store_id,
            type=type,
            data_type=data_type,
            uri=uri,
            materializer=materializer,
            workspace_id=workspace_id,
            user_id=user_id,
            only_unused=only_unused,
        )
        artifact_filter_model.set_scope_workspace(self.active_workspace.id)
        return self.zen_store.list_artifacts(artifact_filter_model)

    def get_artifact(self, artifact_id: UUID) -> ArtifactResponseModel:
        """Get an artifact by ID.

        Args:
            artifact_id: The ID of the artifact to get.

        Returns:
            The artifact.
        """
        return self.zen_store.get_artifact(artifact_id)

    def delete_artifact(
        self,
        artifact_id: UUID,
        delete_metadata: bool = True,
        delete_from_artifact_store: bool = False,
    ) -> None:
        """Delete an artifact.

        By default, this will delete only the metadata of the artifact from the
        database, not the artifact itself.

        Args:
            artifact_id: The ID of the artifact to delete.
            delete_metadata: If True, delete the metadata of the artifact from
                the database.
            delete_from_artifact_store: If True, delete the artifact itself from
                the artifact store.
        """
        artifact = self.get_artifact(artifact_id=artifact_id)
        if delete_from_artifact_store:
            self._delete_artifact_from_artifact_store(artifact=artifact)
        if delete_metadata:
            self._delete_artifact_metadata(artifact=artifact)

    def _delete_artifact_from_artifact_store(
        self, artifact: ArtifactResponseModel
    ) -> None:
        """Delete an artifact from the artifact store.

        Args:
            artifact: The artifact to delete.

        Raises:
            Exception: If the artifact store is inaccessible.
        """
        from zenml.artifact_stores.base_artifact_store import BaseArtifactStore
        from zenml.stack.stack_component import StackComponent

        if not artifact.artifact_store_id:
            logger.warning(
                f"Artifact '{artifact.uri}' does not have an artifact store "
                "associated with it. Skipping deletion from artifact store."
            )
            return
        try:
            artifact_store_model = self.get_stack_component(
                component_type=StackComponentType.ARTIFACT_STORE,
                name_id_or_prefix=artifact.artifact_store_id,
            )
            artifact_store = StackComponent.from_model(artifact_store_model)
            assert isinstance(artifact_store, BaseArtifactStore)
            artifact_store.rmtree(artifact.uri)
        except Exception as e:
            logger.error(
                f"Failed to delete artifact '{artifact.uri}' from the "
                "artifact store. This might happen if your local client "
                "does not have access to the artifact store or does not "
                "have the required integrations installed. Full error: "
                f"{e}"
            )
            raise e
        else:
            logger.info(
                f"Deleted artifact '{artifact.uri}' from the artifact store."
            )

    def _delete_artifact_metadata(
        self, artifact: ArtifactResponseModel
    ) -> None:
        """Delete the metadata of an artifact from the database.

        Args:
            artifact: The artifact to delete.

        Raises:
            ValueError: If the artifact is still used in any runs.
        """
        if artifact not in depaginate(
            partial(self.list_artifacts, only_unused=True)
        ):
            raise ValueError(
                "The metadata of artifacts that are used in runs cannot be "
                "deleted. Please delete all runs that use this artifact "
                "first."
            )
        self.zen_store.delete_artifact(artifact.id)
        logger.info(f"Deleted metadata of artifact '{artifact.uri}'.")

    # ----------------
    # - Run Metadata -
    # ----------------

    def create_run_metadata(
        self,
        metadata: Dict[str, "MetadataType"],
        pipeline_run_id: Optional[UUID] = None,
        step_run_id: Optional[UUID] = None,
        artifact_id: Optional[UUID] = None,
        stack_component_id: Optional[UUID] = None,
    ) -> List[RunMetadataResponseModel]:
        """Create run metadata.

        Args:
            metadata: The metadata to create as a dictionary of key-value pairs.
            pipeline_run_id: The ID of the pipeline run during which the
                metadata was produced. If provided, `step_run_id` and
                `artifact_id` must be None.
            step_run_id: The ID of the step run during which the metadata was
                produced. If provided, `pipeline_run_id` and `artifact_id` must
                be None.
            artifact_id: The ID of the artifact for which the metadata was
                produced. If provided, `pipeline_run_id` and `step_run_id` must
                be None.
            stack_component_id: The ID of the stack component that produced
                the metadata.

        Returns:
            The created metadata, as string to model dictionary.

        Raises:
            ValueError: If not exactly one of either `pipeline_run_id`,
                `step_run_id`, or `artifact_id` is provided.
        """
        from zenml.metadata.metadata_types import get_metadata_type

        if not (pipeline_run_id or step_run_id or artifact_id):
            raise ValueError(
                "Cannot create run metadata without linking it to any entity. "
                "Please provide either a `pipeline_run_id`, `step_run_id`, or "
                "`artifact_id`."
            )
        if (
            (pipeline_run_id and step_run_id)
            or (pipeline_run_id and artifact_id)
            or (step_run_id and artifact_id)
        ):
            raise ValueError(
                "Cannot create run metadata linked to multiple entities. "
                "Please provide only a `pipeline_run_id` or only a "
                "`step_run_id` or only an `artifact_id`."
            )

        values: Dict[str, "MetadataType"] = {}
        types: Dict[str, "MetadataTypeEnum"] = {}
        for key, value in metadata.items():
            # Skip metadata that is too large to be stored in the database.
            if len(json.dumps(value)) > TEXT_FIELD_MAX_LENGTH:
                logger.warning(
                    f"Metadata value for key '{key}' is too large to be "
                    "stored in the database. Skipping."
                )
                continue
            # Skip metadata that is not of a supported type.
            try:
                metadata_type = get_metadata_type(value)
            except ValueError as e:
                logger.warning(
                    f"Metadata value for key '{key}' is not of a supported "
                    f"type. Skipping. Full error: {e}"
                )
                continue
            values[key] = value
            types[key] = metadata_type

        run_metadata = RunMetadataRequestModel(
            workspace=self.active_workspace.id,
            user=self.active_user.id,
            pipeline_run_id=pipeline_run_id,
            step_run_id=step_run_id,
            artifact_id=artifact_id,
            stack_component_id=stack_component_id,
            values=values,
            types=types,
        )
        return self.zen_store.create_run_metadata(run_metadata)

    def list_run_metadata(
        self,
        sort_by: str = "created",
        page: int = PAGINATION_STARTING_PAGE,
        size: int = PAGE_SIZE_DEFAULT,
        logical_operator: LogicalOperators = LogicalOperators.AND,
        id: Optional[Union[UUID, str]] = None,
        created: Optional[Union[datetime, str]] = None,
        updated: Optional[Union[datetime, str]] = None,
        workspace_id: Optional[UUID] = None,
        user_id: Optional[UUID] = None,
        pipeline_run_id: Optional[UUID] = None,
        step_run_id: Optional[UUID] = None,
        artifact_id: Optional[UUID] = None,
        stack_component_id: Optional[UUID] = None,
        key: Optional[str] = None,
        value: Optional["MetadataType"] = None,
        type: Optional[str] = None,
    ) -> Page[RunMetadataResponseModel]:
        """List run metadata.

        Args:
            sort_by: The field to sort the results by.
            page: The page number to return.
            size: The number of results to return per page.
            logical_operator: The logical operator to use for filtering.
            id: The ID of the metadata.
            created: The creation time of the metadata.
            updated: The last update time of the metadata.
            workspace_id: The ID of the workspace the metadata belongs to.
            user_id: The ID of the user that created the metadata.
            pipeline_run_id: The ID of the pipeline run the metadata belongs to.
            step_run_id: The ID of the step run the metadata belongs to.
            artifact_id: The ID of the artifact the metadata belongs to.
            stack_component_id: The ID of the stack component that produced
                the metadata.
            key: The key of the metadata.
            value: The value of the metadata.
            type: The type of the metadata.

        Returns:
            The run metadata.
        """
        metadata_filter_model = RunMetadataFilterModel(
            sort_by=sort_by,
            page=page,
            size=size,
            logical_operator=logical_operator,
            id=id,
            created=created,
            updated=updated,
            workspace_id=workspace_id,
            user_id=user_id,
            pipeline_run_id=pipeline_run_id,
            step_run_id=step_run_id,
            artifact_id=artifact_id,
            stack_component_id=stack_component_id,
            key=key,
            value=value,
            type=type,
        )
        metadata_filter_model.set_scope_workspace(self.active_workspace.id)
        return self.zen_store.list_run_metadata(metadata_filter_model)

    # .---------.
    # | SECRETS |
    # '---------'

    def create_secret(
        self,
        name: str,
        values: Dict[str, str],
        scope: SecretScope = SecretScope.WORKSPACE,
    ) -> "SecretResponseModel":
        """Creates a new secret.

        Args:
            name: The name of the secret.
            values: The values of the secret.
            scope: The scope of the secret.

        Returns:
            The created secret (in model form).

        Raises:
            NotImplementedError: If centralized secrets management is not
                enabled.
        """
        create_secret_request = SecretRequestModel(
            name=name,
            values=values,
            scope=scope,
            user=self.active_user.id,
            workspace=self.active_workspace.id,
        )
        try:
            return self.zen_store.create_secret(secret=create_secret_request)
        except NotImplementedError:
            raise NotImplementedError(
                "centralized secrets management is not supported or explicitly "
                "disabled in the target ZenML deployment."
            )

    def get_secret(
        self,
        name_id_or_prefix: Union[str, UUID],
        scope: Optional[SecretScope] = None,
        allow_partial_name_match: bool = True,
        allow_partial_id_match: bool = True,
    ) -> "SecretResponseModel":
        """Get a secret.

        Get a secret identified by a name, ID or prefix of the name or ID and
        optionally a scope.

        If a scope is not provided, the secret will be searched for in all
        scopes starting with the innermost scope (user) to the outermost scope
        (workspace). When a name or prefix is used instead of a UUID value, each
        scope is first searched for an exact match, then for a ID prefix or
        name substring match before moving on to the next scope.

        Args:
            name_id_or_prefix: The name, ID or prefix to the id of the secret
                to get.
            scope: The scope of the secret. If not set, all scopes will be
                searched starting with the innermost scope (user) to the
                outermost scope (global) until a secret is found.
            allow_partial_name_match: If True, allow partial name matches.
            allow_partial_id_match: If True, allow partial ID matches.

        Returns:
            The secret.

        Raises:
            KeyError: If no secret is found.
            ZenKeyError: If multiple secrets are found.
            NotImplementedError: If centralized secrets management is not
                enabled.
        """
        from zenml.utils.uuid_utils import is_valid_uuid

        try:
            # First interpret as full UUID
            if is_valid_uuid(name_id_or_prefix):
                # Fetch by ID; filter by scope if provided
                secret = self.zen_store.get_secret(
                    secret_id=UUID(name_id_or_prefix)
                    if isinstance(name_id_or_prefix, str)
                    else name_id_or_prefix
                )
                if scope is not None and secret.scope != scope:
                    raise KeyError(
                        f"No secret found with ID {str(name_id_or_prefix)}"
                    )

                return secret
        except NotImplementedError:
            raise NotImplementedError(
                "centralized secrets management is not supported or explicitly "
                "disabled in the target ZenML deployment."
            )

        # If not a UUID, try to find by name and then by prefix
        assert not isinstance(name_id_or_prefix, UUID)

        # Scopes to search in order of priority
        search_scopes = (
            [SecretScope.USER, SecretScope.WORKSPACE]
            if scope is None
            else [scope]
        )

        secrets = self.list_secrets(
            logical_operator=LogicalOperators.OR,
            name=f"contains:{name_id_or_prefix}"
            if allow_partial_name_match
            else f"equals:{name_id_or_prefix}",
            id=f"startswith:{name_id_or_prefix}"
            if allow_partial_id_match
            else None,
        )

        for search_scope in search_scopes:
            partial_matches: List[SecretResponseModel] = []
            for secret in secrets.items:
                if secret.scope != search_scope:
                    continue
                # Exact match
                if secret.name == name_id_or_prefix:
                    # Need to fetch the secret again to get the secret values
                    return self.zen_store.get_secret(secret_id=secret.id)
                # Partial match
                partial_matches.append(secret)

            if len(partial_matches) > 1:
                match_summary = "\n".join(
                    [
                        f"[{secret.id}]: name = {secret.name}"
                        for secret in partial_matches
                    ]
                )
                raise ZenKeyError(
                    f"{len(partial_matches)} secrets have been found that have "
                    f"a name or ID that matches the provided "
                    f"string '{name_id_or_prefix}':\n"
                    f"{match_summary}.\n"
                    f"Please use the id to uniquely identify "
                    f"only one of the secrets."
                )

            # If only a single secret is found, return it
            if len(partial_matches) == 1:
                # Need to fetch the secret again to get the secret values
                return self.zen_store.get_secret(
                    secret_id=partial_matches[0].id
                )

        msg = (
            f"No secret found with name, ID or prefix "
            f"'{name_id_or_prefix}'"
        )
        if scope is not None:
            msg += f" in scope '{scope}'"

        raise KeyError(msg)

    def get_secret_by_name_and_scope(
        self, name: str, scope: Optional[SecretScope] = None
    ) -> "SecretResponseModel":
        """Fetches a registered secret with a given name and optional scope.

        This is a version of get_secret that restricts the search to a given
        name and an optional scope, without doing any prefix or UUID matching.

        If no scope is provided, the search will be done first in the user
        scope, then in the workspace scope.

        Args:
            name: The name of the secret to get.
            scope: The scope of the secret to get.

        Returns:
            The registered secret.

        Raises:
            KeyError: If no secret exists for the given name in the given scope.
        """
        logger.debug(
            f"Fetching the secret with name '{name}' and scope '{scope}'."
        )

        # Scopes to search in order of priority
        search_scopes = (
            [SecretScope.USER, SecretScope.WORKSPACE]
            if scope is None
            else [scope]
        )

        for search_scope in search_scopes:
            secrets = self.list_secrets(
                logical_operator=LogicalOperators.AND,
                name=f"equals:{name}",
                scope=search_scope,
            )

            if len(secrets.items) >= 1:
                # Need to fetch the secret again to get the secret values
                return self.zen_store.get_secret(secret_id=secrets.items[0].id)

        msg = f"No secret with name '{name}' was found"
        if scope is not None:
            msg += f" in scope '{scope.value}'"

        raise KeyError(msg)

    def list_secrets(
        self,
        sort_by: str = "created",
        page: int = PAGINATION_STARTING_PAGE,
        size: int = PAGE_SIZE_DEFAULT,
        logical_operator: LogicalOperators = LogicalOperators.AND,
        id: Optional[Union[UUID, str]] = None,
        created: Optional[datetime] = None,
        updated: Optional[datetime] = None,
        name: Optional[str] = None,
        scope: Optional[SecretScope] = None,
        workspace_id: Optional[Union[str, UUID]] = None,
        user_id: Optional[Union[str, UUID]] = None,
    ) -> Page[SecretResponseModel]:
        """Fetches all the secret models.

        The returned secrets do not contain the secret values. To get the
        secret values, use `get_secret` individually for each secret.

        Args:
            sort_by: The column to sort by
            page: The page of items
            size: The maximum size of all pages
            logical_operator: Which logical operator to use [and, or]
            id: Use the id of secrets to filter by.
            created: Use to secrets by time of creation
            updated: Use the last updated date for filtering
            name: The name of the secret to filter by.
            scope: The scope of the secret to filter by.
            workspace_id: The id of the workspace to filter by.
            user_id: The  id of the user to filter by.

        Returns:
            A list of all the secret models without the secret values.

        Raises:
            NotImplementedError: If centralized secrets management is not
                enabled.
        """
        secret_filter_model = SecretFilterModel(
            page=page,
            size=size,
            sort_by=sort_by,
            logical_operator=logical_operator,
            user_id=user_id,
            workspace_id=workspace_id,
            name=name,
            scope=scope,
            id=id,
            created=created,
            updated=updated,
        )
        secret_filter_model.set_scope_workspace(self.active_workspace.id)
        try:
            return self.zen_store.list_secrets(
                secret_filter_model=secret_filter_model
            )
        except NotImplementedError:
            raise NotImplementedError(
                "centralized secrets management is not supported or explicitly "
                "disabled in the target ZenML deployment."
            )

    def list_secrets_in_scope(
        self,
        scope: SecretScope,
    ) -> Page[SecretResponseModel]:
        """Fetches the list of secret in a given scope.

        The returned secrets do not contain the secret values. To get the
        secret values, use `get_secret` individually for each secret.

        Args:
            scope: The secrets scope to search for.

        Returns:
            The list of secrets in the given scope without the secret values.
        """
        logger.debug(f"Fetching the secrets in scope {scope.value}.")

        return self.list_secrets(
            scope=scope,
        )

    def update_secret(
        self,
        name_id_or_prefix: Union[str, UUID],
        scope: Optional[SecretScope] = None,
        new_name: Optional[str] = None,
        new_scope: Optional[SecretScope] = None,
        add_or_update_values: Optional[Dict[str, str]] = None,
        remove_values: Optional[List[str]] = None,
    ) -> SecretResponseModel:
        """Updates a secret.

        Args:
            name_id_or_prefix: The name, id or prefix of the id for the
                secret to update.
            scope: The scope of the secret to update.
            new_name: The new name of the secret.
            new_scope: The new scope of the secret.
            add_or_update_values: The values to add or update.
            remove_values: The values to remove.

        Returns:
            The updated secret.

        Raises:
            KeyError: If trying to remove a value that doesn't exist.
            ValueError: If a key is provided in both add_or_update_values and
                remove_values.
        """
        secret = self.get_secret(
            name_id_or_prefix=name_id_or_prefix,
            scope=scope,
            # Don't allow partial name matches, but allow partial ID matches
            allow_partial_name_match=False,
            allow_partial_id_match=True,
        )

        secret_update = SecretUpdateModel(name=new_name or secret.name)  # type: ignore[call-arg]

        if new_scope:
            secret_update.scope = new_scope
        values: Dict[str, Optional[SecretStr]] = {}
        if add_or_update_values:
            values.update(
                {
                    key: SecretStr(value)
                    for key, value in add_or_update_values.items()
                }
            )
        if remove_values:
            for key in remove_values:
                if key not in secret.values:
                    raise KeyError(
                        f"Cannot remove value '{key}' from secret "
                        f"'{secret.name}' because it does not exist."
                    )
                if key in values:
                    raise ValueError(
                        f"Key '{key}' is supplied both in the values to add or "
                        f"update and the values to be removed."
                    )
                values[key] = None
        if values:
            secret_update.values = values

        return Client().zen_store.update_secret(
            secret_id=secret.id, secret_update=secret_update
        )

    def delete_secret(
        self, name_id_or_prefix: str, scope: Optional[SecretScope] = None
    ) -> None:
        """Deletes a secret.

        Args:
            name_id_or_prefix: The name or ID of the secret.
            scope: The scope of the secret to delete.
        """
        secret = self.get_secret(
            name_id_or_prefix=name_id_or_prefix,
            scope=scope,
            # Don't allow partial name matches, but allow partial ID matches
            allow_partial_name_match=False,
            allow_partial_id_match=True,
        )

        self.zen_store.delete_secret(secret_id=secret.id)

    # .-------------------.
    # | CODE REPOSITORIES |
    # '-------------------'

    def create_code_repository(
        self,
        name: str,
        config: Dict[str, Any],
        source: Source,
        description: Optional[str] = None,
        logo_url: Optional[str] = None,
    ) -> CodeRepositoryResponseModel:
        """Create a new code repository.

        Args:
            name: Name of the code repository.
            config: The configuration for the code repository.
            source: The code repository implementation source.
            description: The code repository description.
            logo_url: URL of a logo (png, jpg or svg) for the code repository.

        Returns:
            The created code repository.

        Raises:
            RuntimeError: If the provided config is invalid.
        """
        from zenml.code_repositories import BaseCodeRepository

        code_repo_class: Type[
            BaseCodeRepository
        ] = source_utils.load_and_validate_class(
            source=source, expected_class=BaseCodeRepository
        )
        try:
            # Validate the repo config
            code_repo_class(id=uuid4(), config=config)
        except Exception as e:
            raise RuntimeError(
                "Failed to validate code repository config."
            ) from e

        repo_request = CodeRepositoryRequestModel(
            user=self.active_user.id,
            workspace=self.active_workspace.id,
            name=name,
            config=config,
            source=source,
            description=description,
            logo_url=logo_url,
        )
        return self.zen_store.create_code_repository(
            code_repository=repo_request
        )

    def list_code_repositories(
        self,
        sort_by: str = "created",
        page: int = PAGINATION_STARTING_PAGE,
        size: int = PAGE_SIZE_DEFAULT,
        logical_operator: LogicalOperators = LogicalOperators.AND,
        id: Optional[Union[UUID, str]] = None,
        created: Optional[Union[datetime, str]] = None,
        updated: Optional[Union[datetime, str]] = None,
        name: Optional[str] = None,
        workspace_id: Optional[Union[str, UUID]] = None,
        user_id: Optional[Union[str, UUID]] = None,
    ) -> Page[CodeRepositoryResponseModel]:
        """List all code repositories.

        Args:
            sort_by: The column to sort by.
            page: The page of items.
            size: The maximum size of all pages.
            logical_operator: Which logical operator to use [and, or].
            id: Use the id of the code repository to filter by.
            created: Use to filter by time of creation.
            updated: Use the last updated date for filtering.
            name: The name of the code repository to filter by.
            workspace_id: The id of the workspace to filter by.
            user_id: The id of the user to filter by.

        Returns:
            A page of code repositories matching the filter description.
        """
        filter_model = CodeRepositoryFilterModel(
            sort_by=sort_by,
            page=page,
            size=size,
            logical_operator=logical_operator,
            id=id,
            created=created,
            updated=updated,
            name=name,
            workspace_id=workspace_id,
            user_id=user_id,
        )
        filter_model.set_scope_workspace(self.active_workspace.id)
        return self.zen_store.list_code_repositories(filter_model=filter_model)

    def get_code_repository(
        self,
        name_id_or_prefix: Union[str, UUID],
        allow_name_prefix_match: bool = True,
    ) -> CodeRepositoryResponseModel:
        """Get a code repository by name, id or prefix.

        Args:
            name_id_or_prefix: The name, ID or ID prefix of the code repository.
            allow_name_prefix_match: If True, allow matching by name prefix.

        Returns:
            The code repository.
        """
        return self._get_entity_by_id_or_name_or_prefix(
            get_method=self.zen_store.get_code_repository,
            list_method=self.list_code_repositories,
            name_id_or_prefix=name_id_or_prefix,
            allow_name_prefix_match=allow_name_prefix_match,
        )

    def update_code_repository(
        self,
        name_id_or_prefix: Union[UUID, str],
        name: Optional[str] = None,
        description: Optional[str] = None,
        logo_url: Optional[str] = None,
    ) -> CodeRepositoryResponseModel:
        """Update a code repository.

        Args:
            name_id_or_prefix: Name, ID or prefix of the code repository to
                update.
            name: New name of the code repository.
            description: New description of the code repository.
            logo_url: New logo URL of the code repository.

        Returns:
            The updated code repository.
        """
        repo = self.get_code_repository(
            name_id_or_prefix=name_id_or_prefix, allow_name_prefix_match=False
        )
        update = CodeRepositoryUpdateModel(  # type: ignore[call-arg]
            name=name, description=description, logo_url=logo_url
        )
        return self.zen_store.update_code_repository(
            code_repository_id=repo.id, update=update
        )

    def delete_code_repository(
        self,
        name_id_or_prefix: Union[str, UUID],
    ) -> None:
        """Delete a code repository.

        Args:
            name_id_or_prefix: The name, ID or prefix of the code repository.
        """
        repo = self.get_code_repository(
            name_id_or_prefix=name_id_or_prefix, allow_name_prefix_match=False
        )
        self.zen_store.delete_code_repository(code_repository_id=repo.id)

    # .--------------------.
    # | SERVICE CONNECTORS |
    # '--------------------'

    def get_service_connector(
        self,
        name_id_or_prefix: Union[str, UUID],
        allow_name_prefix_match: bool = True,
        load_secrets: bool = False,
    ) -> "ServiceConnectorResponseModel":
        """Fetches a registered service connector.

        Args:
            name_id_or_prefix: The id of the service connector to fetch.
            allow_name_prefix_match: If True, allow matching by name prefix.
            load_secrets: If True, load the secrets for the service connector.

        Returns:
            The registered service connector.
        """

        def scoped_list_method(
            **kwargs: Any,
        ) -> Page[ServiceConnectorResponseModel]:
            """Call `zen_store.list_service_connectors` with workspace scoping.

            Args:
                **kwargs: Keyword arguments to pass to
                    `ServiceConnectorFilterModel`.

            Returns:
                The list of service connectors.
            """
            filter_model = ServiceConnectorFilterModel(**kwargs)
            filter_model.set_scope_workspace(self.active_workspace.id)
            return self.zen_store.list_service_connectors(
                filter_model=filter_model,
            )

        connector = self._get_entity_by_id_or_name_or_prefix(
            get_method=self.zen_store.get_service_connector,
            list_method=scoped_list_method,
            name_id_or_prefix=name_id_or_prefix,
            allow_name_prefix_match=allow_name_prefix_match,
        )

        if load_secrets and connector.secret_id:
            client = Client()
            try:
                secret = client.get_secret(
                    name_id_or_prefix=connector.secret_id,
                    allow_partial_id_match=False,
                    allow_partial_name_match=False,
                )
            except KeyError as err:
                logger.error(
                    "Unable to retrieve secret values associated with "
                    f"service connector '{connector.name}': {err}"
                )
            else:
                # Add secret values to connector configuration
                connector.secrets.update(secret.values)

        return connector

    def list_service_connectors(
        self,
        sort_by: str = "created",
        page: int = PAGINATION_STARTING_PAGE,
        size: int = PAGE_SIZE_DEFAULT,
        logical_operator: LogicalOperators = LogicalOperators.AND,
        id: Optional[Union[UUID, str]] = None,
        created: Optional[datetime] = None,
        updated: Optional[datetime] = None,
        name: Optional[str] = None,
        connector_type: Optional[str] = None,
        auth_method: Optional[str] = None,
        resource_type: Optional[str] = None,
        resource_id: Optional[str] = None,
        workspace_id: Optional[Union[str, UUID]] = None,
        user_id: Optional[Union[str, UUID]] = None,
        labels: Optional[Dict[str, Optional[str]]] = None,
        secret_id: Optional[Union[str, UUID]] = None,
    ) -> Page[ServiceConnectorResponseModel]:
        """Lists all registered service connectors.

        Args:
            sort_by: The column to sort by
            page: The page of items
            size: The maximum size of all pages
            logical_operator: Which logical operator to use [and, or]
            id: The id of the service connector to filter by.
            created: Filter service connectors by time of creation
            updated: Use the last updated date for filtering
            connector_type: Use the service connector type for filtering
            auth_method: Use the service connector auth method for filtering
            resource_type: Filter service connectors by the resource type that
                they can give access to.
            resource_id: Filter service connectors by the resource id that
                they can give access to.
            workspace_id: The id of the workspace to filter by.
            user_id: The id of the user to filter by.
            name: The name of the service connector to filter by.
            labels: The labels of the service connector to filter by.
            secret_id: Filter by the id of the secret that is referenced by the
                service connector.

        Returns:
            A page of service connectors.
        """
        connector_filter_model = ServiceConnectorFilterModel(
            page=page,
            size=size,
            sort_by=sort_by,
            logical_operator=logical_operator,
            workspace_id=workspace_id or self.active_workspace.id,
            user_id=user_id,
            name=name,
            connector_type=connector_type,
            auth_method=auth_method,
            resource_type=resource_type,
            resource_id=resource_id,
            id=id,
            created=created,
            updated=updated,
            labels=labels,
            secret_id=secret_id,
        )
        connector_filter_model.set_scope_workspace(self.active_workspace.id)
        return self.zen_store.list_service_connectors(
            filter_model=connector_filter_model
        )

    def create_service_connector(
        self,
        name: str,
        connector_type: str,
        resource_type: Optional[str] = None,
        auth_method: Optional[str] = None,
        configuration: Optional[Dict[str, str]] = None,
        resource_id: Optional[str] = None,
        description: str = "",
        expiration_seconds: Optional[int] = None,
        expires_at: Optional[datetime] = None,
        labels: Optional[Dict[str, str]] = None,
        auto_configure: bool = False,
        verify: bool = True,
        list_resources: bool = True,
        register: bool = True,
    ) -> Tuple[
        Optional[
            Union[
                "ServiceConnectorResponseModel",
                "ServiceConnectorRequestModel",
            ]
        ],
        Optional[ServiceConnectorResourcesModel],
    ]:
        """Create, validate and/or register a service connector.

        Args:
            name: The name of the service connector.
            connector_type: The service connector type.
            auth_method: The authentication method of the service connector.
                May be omitted if auto-configuration is used.
            resource_type: The resource type for the service connector.
            configuration: The configuration of the service connector.
            resource_id: The resource id of the service connector.
            description: The description of the service connector.
            expiration_seconds: The expiration time of the service connector.
            expires_at: The expiration time of the service connector
                credentials.
            labels: The labels of the service connector.
            auto_configure: Whether to automatically configure the service
                connector from the local environment.
            verify: Whether to verify that the service connector configuration
                and credentials can be used to gain access to the resource.
            list_resources: Whether to also list the resources that the service
                connector can give access to (if verify is True).
            register: Whether to register the service connector or not.

        Returns:
            The model of the registered service connector and the resources
            that the service connector can give access to (if verify is True).

        Raises:
            ValueError: If the arguments are invalid.
            KeyError: If the service connector type is not found.
            NotImplementedError: If auto-configuration is not supported or
                not implemented for the service connector type.
            AuthorizationException: If the connector verification failed due
                to authorization issues.
        """
        from zenml.service_connectors.service_connector_registry import (
            service_connector_registry,
        )

        connector_instance: Optional[ServiceConnector] = None
        connector_resources: Optional[ServiceConnectorResourcesModel] = None

        # Get the service connector type class
        try:
            connector = self.zen_store.get_service_connector_type(
                connector_type=connector_type,
            )
        except KeyError:
            raise KeyError(
                f"Service connector type {connector_type} not found."
                "Please check that you have installed all required "
                "Python packages and ZenML integrations and try again."
            )

        if not resource_type and len(connector.resource_types) == 1:
            resource_type = connector.resource_types[0].resource_type

        # If auto_configure is set, we will try to automatically configure the
        # service connector from the local environment
        if auto_configure:
            if not connector.supports_auto_configuration:
                raise NotImplementedError(
                    f"The {connector.name} service connector type "
                    "does not support auto-configuration."
                )
            if not connector.local:
                raise NotImplementedError(
                    f"The {connector.name} service connector type "
                    "implementation is not available locally. Please "
                    "check that you have installed all required Python "
                    "packages and ZenML integrations and try again, or "
                    "skip auto-configuration."
                )

            assert connector.connector_class is not None

            connector_instance = connector.connector_class.auto_configure(
                resource_type=resource_type,
                auth_method=auth_method,
                resource_id=resource_id,
            )
            assert connector_instance is not None
            connector_request = connector_instance.to_model(
                name=name,
                user=self.active_user.id,
                workspace=self.active_workspace.id,
                description=description or "",
                labels=labels,
            )

            if verify:
                # Prefer to verify the connector config server-side if the
                # implementation if available there, because it ensures
                # that the connector can be shared with other users or used
                # from other machines and because some auth methods rely on the
                # server-side authentication environment
                if connector.remote:
                    connector_resources = (
                        self.zen_store.verify_service_connector_config(
                            connector_request,
                            list_resources=list_resources,
                        )
                    )
                else:
                    connector_resources = connector_instance.verify(
                        list_resources=list_resources,
                    )

                if connector_resources.error:
                    # Raise an exception if the connector verification failed
                    raise AuthorizationException(connector_resources.error)

        else:
            if not auth_method:
                if len(connector.auth_methods) == 1:
                    auth_method = connector.auth_methods[0].auth_method
                else:
                    raise ValueError(
                        f"Multiple authentication methods are available for "
                        f"the {connector.name} service connector type. Please "
                        f"specify one of the following: "
                        f"{list(connector.auth_method_dict.keys())}."
                    )

            connector_request = ServiceConnectorRequestModel(
                name=name,
                connector_type=connector_type,
                description=description,
                auth_method=auth_method,
                expiration_seconds=expiration_seconds,
                expires_at=expires_at,
                user=self.active_user.id,
                workspace=self.active_workspace.id,
                labels=labels or {},
            )
            # Validate and configure the resources
            connector_request.validate_and_configure_resources(
                connector_type=connector,
                resource_types=resource_type,
                resource_id=resource_id,
                configuration=configuration,
            )
            if verify:
                # Prefer to verify the connector config server-side if the
                # implementation if available there, because it ensures
                # that the connector can be shared with other users or used
                # from other machines and because some auth methods rely on the
                # server-side authentication environment
                if connector.remote:
                    connector_resources = (
                        self.zen_store.verify_service_connector_config(
                            connector_request,
                            list_resources=list_resources,
                        )
                    )
                else:
                    connector_instance = (
                        service_connector_registry.instantiate_connector(
                            model=connector_request
                        )
                    )
                    connector_resources = connector_instance.verify(
                        list_resources=list_resources,
                    )

                if connector_resources.error:
                    # Raise an exception if the connector verification failed
                    raise AuthorizationException(connector_resources.error)

                # For resource types that don't support multi-instances, it's
                # better to save the default resource ID in the connector, if
                # available. Otherwise, we'll need to instantiate the connector
                # again to get the default resource ID.
                connector_request.resource_id = (
                    connector_request.resource_id
                    or connector_resources.get_default_resource_id()
                )

        if not register:
            return connector_request, connector_resources

        # Register the new model
        connector_response = self.zen_store.create_service_connector(
            service_connector=connector_request
        )

        if connector_resources:
            connector_resources.id = connector_response.id
            connector_resources.name = connector_response.name
            connector_resources.connector_type = (
                connector_response.connector_type
            )

        return connector_response, connector_resources

    def update_service_connector(
        self,
        name_id_or_prefix: Union[UUID, str],
        name: Optional[str] = None,
        auth_method: Optional[str] = None,
        resource_type: Optional[str] = None,
        configuration: Optional[Dict[str, str]] = None,
        resource_id: Optional[str] = None,
        description: Optional[str] = None,
        expiration_seconds: Optional[int] = None,
        labels: Optional[Dict[str, Optional[str]]] = None,
        verify: bool = True,
        list_resources: bool = True,
        update: bool = True,
    ) -> Tuple[
        Optional[
            Union[
                "ServiceConnectorResponseModel",
                "ServiceConnectorUpdateModel",
            ]
        ],
        Optional[ServiceConnectorResourcesModel],
    ]:
        """Validate and/or register an updated service connector.

        If the `resource_type`, `resource_id` and `expiration_seconds`
        parameters are set to their "empty" values (empty string for resource
        type and resource ID, 0 for expiration seconds), the existing values
        will be removed from the service connector. Setting them to None or
        omitting them will not affect the existing values.

        If supplied, the `configuration` parameter is a full replacement of the
        existing configuration rather than a partial update.

        Labels can be updated or removed by setting the label value to None.

        Args:
            name_id_or_prefix: The name, id or prefix of the service connector
                to update.
            name: The new name of the service connector.
            auth_method: The new authentication method of the service connector.
            resource_type: The new resource type for the service connector.
                If set to the empty string, the existing resource type will be
                removed.
            configuration: The new configuration of the service connector. If
                set, this needs to be a full replacement of the existing
                configuration rather than a partial update.
            resource_id: The new resource id of the service connector.
                If set to the empty string, the existing resource ID will be
                removed.
            description: The description of the service connector.
            expiration_seconds: The expiration time of the service connector.
                If set to 0, the existing expiration time will be removed.
            labels: The service connector to update or remove. If a label value
                is set to None, the label will be removed.
            verify: Whether to verify that the service connector configuration
                and credentials can be used to gain access to the resource.
            list_resources: Whether to also list the resources that the service
                connector can give access to (if verify is True).
            update: Whether to update the service connector or not.

        Returns:
            The model of the registered service connector and the resources
            that the service connector can give access to (if verify is True).

        Raises:
            AuthorizationException: If the service connector verification
                fails due to invalid credentials or insufficient permissions.
        """
        from zenml.service_connectors.service_connector_registry import (
            service_connector_registry,
        )

        connector_model = self.get_service_connector(
            name_id_or_prefix,
            allow_name_prefix_match=False,
            load_secrets=True,
        )

        connector_instance: Optional[ServiceConnector] = None
        connector_resources: Optional[ServiceConnectorResourcesModel] = None

        if isinstance(connector_model.connector_type, str):
            connector = self.get_service_connector_type(
                connector_model.connector_type
            )
        else:
            connector = connector_model.connector_type

        resource_types: Optional[Union[str, List[str]]] = None
        if resource_type == "":
            resource_types = None
        elif resource_type is None:
            resource_types = connector_model.resource_types
        else:
            resource_types = resource_type

        if not resource_type and len(connector.resource_types) == 1:
            resource_types = connector.resource_types[0].resource_type

        if resource_id == "":
            resource_id = None
        elif resource_id is None:
            resource_id = connector_model.resource_id

        if expiration_seconds == 0:
            expiration_seconds = None
        elif expiration_seconds is None:
            expiration_seconds = connector_model.expiration_seconds

        connector_update = ServiceConnectorUpdateModel(
            name=name or connector_model.name,
            connector_type=connector.connector_type,
            description=description or connector_model.description,
            auth_method=auth_method or connector_model.auth_method,
            expiration_seconds=expiration_seconds,
            user=self.active_user.id,
            workspace=self.active_workspace.id,
        )
        # Validate and configure the resources
        if configuration is not None:
            # The supplied configuration is a drop-in replacement for the
            # existing configuration and secrets
            connector_update.validate_and_configure_resources(
                connector_type=connector,
                resource_types=resource_types,
                resource_id=resource_id,
                configuration=configuration,
            )
        else:
            connector_update.validate_and_configure_resources(
                connector_type=connector,
                resource_types=resource_types,
                resource_id=resource_id,
                configuration=connector_model.configuration,
                secrets=connector_model.secrets,
            )

        # Add the labels
        if labels is not None:
            # Apply the new label values, but don't keep any labels that
            # have been set to None in the update
            connector_update.labels = {
                **{
                    label: value
                    for label, value in connector_model.labels.items()
                    if label not in labels
                },
                **{
                    label: value
                    for label, value in labels.items()
                    if value is not None
                },
            }
        else:
            connector_update.labels = connector_model.labels

        if verify:
            # Prefer to verify the connector config server-side if the
            # implementation if available there, because it ensures
            # that the connector can be shared with other users or used
            # from other machines and because some auth methods rely on the
            # server-side authentication environment
            if connector.remote:
                connector_resources = (
                    self.zen_store.verify_service_connector_config(
                        connector_update,
                        list_resources=list_resources,
                    )
                )
            else:
                connector_instance = (
                    service_connector_registry.instantiate_connector(
                        model=connector_update
                    )
                )
                connector_resources = connector_instance.verify(
                    list_resources=list_resources
                )

            if connector_resources.error:
                raise AuthorizationException(connector_resources.error)

            # For resource types that don't support multi-instances, it's
            # better to save the default resource ID in the connector, if
            # available. Otherwise, we'll need to instantiate the connector
            # again to get the default resource ID.
            connector_update.resource_id = (
                connector_update.resource_id
                or connector_resources.get_default_resource_id()
            )

        if not update:
            return connector_update, connector_resources

        # Update the model
        connector_response = self.zen_store.update_service_connector(
            service_connector_id=connector_model.id,
            update=connector_update,
        )

        if connector_resources:
            connector_resources.id = connector_response.id
            connector_resources.name = connector_response.name
            connector_resources.connector_type = (
                connector_response.connector_type
            )

        return connector_response, connector_resources

    def delete_service_connector(
        self,
        name_id_or_prefix: Union[str, UUID],
    ) -> None:
        """Deletes a registered service connector.

        Args:
            name_id_or_prefix: The ID or name of the service connector to delete.
        """
        service_connector = self.get_service_connector(
            name_id_or_prefix=name_id_or_prefix,
            allow_name_prefix_match=False,
        )

        self.zen_store.delete_service_connector(
            service_connector_id=service_connector.id
        )
        logger.info(
            "Removed service connector (type: %s) with name '%s'.",
            service_connector.type,
            service_connector.name,
        )

    def verify_service_connector(
        self,
        name_id_or_prefix: Union[UUID, str],
        resource_type: Optional[str] = None,
        resource_id: Optional[str] = None,
        list_resources: bool = True,
    ) -> "ServiceConnectorResourcesModel":
        """Verifies if a service connector has access to one or more resources.

        Args:
            name_id_or_prefix: The name, id or prefix of the service connector
                to verify.
            resource_type: The type of the resource for which to verify access.
                If not provided, the resource type from the service connector
                configuration will be used.
            resource_id: The ID of the resource for which to verify access. If
                not provided, the resource ID from the service connector
                configuration will be used.
            list_resources: Whether to list the resources that the service
                connector has access to.

        Returns:
            The list of resources that the service connector has access to,
            scoped to the supplied resource type and ID, if provided.

        Raises:
            AuthorizationException: If the service connector does not have
                access to the resources.
        """
        from zenml.service_connectors.service_connector_registry import (
            service_connector_registry,
        )

        # Get the service connector model
        service_connector = self.get_service_connector(
            name_id_or_prefix=name_id_or_prefix,
            allow_name_prefix_match=False,
        )

        connector_type = self.get_service_connector_type(
            service_connector.type
        )

        # Prefer to verify the connector config server-side if the
        # implementation if available there, because it ensures
        # that the connector can be shared with other users or used
        # from other machines and because some auth methods rely on the
        # server-side authentication environment
        if connector_type.remote:
            connector_resources = self.zen_store.verify_service_connector(
                service_connector_id=service_connector.id,
                resource_type=resource_type,
                resource_id=resource_id,
                list_resources=list_resources,
            )
        else:
            connector_instance = (
                service_connector_registry.instantiate_connector(
                    model=service_connector
                )
            )
            connector_resources = connector_instance.verify(
                resource_type=resource_type,
                resource_id=resource_id,
                list_resources=list_resources,
            )

        if connector_resources.error:
            raise AuthorizationException(connector_resources.error)

        return connector_resources

    def login_service_connector(
        self,
        name_id_or_prefix: Union[UUID, str],
        resource_type: Optional[str] = None,
        resource_id: Optional[str] = None,
        **kwargs: Any,
    ) -> "ServiceConnector":
        """Use a service connector to authenticate a local client/SDK.

        Args:
            name_id_or_prefix: The name, id or prefix of the service connector
                to use.
            resource_type: The type of the resource to connect to. If not
                provided, the resource type from the service connector
                configuration will be used.
            resource_id: The ID of a particular resource instance to configure
                the local client to connect to. If the connector instance is
                already configured with a resource ID that is not the same or
                equivalent to the one requested, a `ValueError` exception is
                raised. May be omitted for connectors and resource types that do
                not support multiple resource instances.
            kwargs: Additional implementation specific keyword arguments to use
                to configure the client.

        Returns:
            The service connector client instance that was used to configure the
            local client.
        """
        connector_client = self.get_service_connector_client(
            name_id_or_prefix=name_id_or_prefix,
            resource_type=resource_type,
            resource_id=resource_id,
        )

        connector_client.configure_local_client(
            **kwargs,
        )

        return connector_client

    def get_service_connector_client(
        self,
        name_id_or_prefix: Union[UUID, str],
        resource_type: Optional[str] = None,
        resource_id: Optional[str] = None,
    ) -> "ServiceConnector":
        """Get the client side of a service connector instance to use with a local client.

        Args:
            name_id_or_prefix: The name, id or prefix of the service connector
                to use.
            resource_type: The type of the resource to connect to. If not
                provided, the resource type from the service connector
                configuration will be used.
            resource_id: The ID of a particular resource instance to configure
                the local client to connect to. If the connector instance is
                already configured with a resource ID that is not the same or
                equivalent to the one requested, a `ValueError` exception is
                raised. May be omitted for connectors and resource types that do
                not support multiple resource instances.

        Returns:
            The client side of the indicated service connector instance that can
            be used to connect to the resource locally.
        """
        from zenml.service_connectors.service_connector_registry import (
            service_connector_registry,
        )

        # Get the service connector model
        service_connector = self.get_service_connector(
            name_id_or_prefix=name_id_or_prefix,
            allow_name_prefix_match=False,
        )

        connector_type = self.get_service_connector_type(
            service_connector.type
        )

        # Prefer to fetch the connector client from the server if the
        # implementation if available there, because some auth methods rely on
        # the server-side authentication environment
        if connector_type.remote:
            connector_client_model = (
                self.zen_store.get_service_connector_client(
                    service_connector_id=service_connector.id,
                    resource_type=resource_type,
                    resource_id=resource_id,
                )
            )

            connector_client = (
                service_connector_registry.instantiate_connector(
                    model=connector_client_model
                )
            )

            # Verify the connector client on the local machine, because the
            # server-side implementation may not be able to do so
            connector_client.verify()
        else:
            connector_instance = (
                service_connector_registry.instantiate_connector(
                    model=service_connector
                )
            )

            # Fetch the connector client
            connector_client = connector_instance.get_connector_client(
                resource_type=resource_type,
                resource_id=resource_id,
            )

        return connector_client

    def list_service_connector_resources(
        self,
        connector_type: Optional[str] = None,
        resource_type: Optional[str] = None,
        resource_id: Optional[str] = None,
    ) -> List[ServiceConnectorResourcesModel]:
        """List resources that can be accessed by service connectors.

        Args:
            connector_type: The type of service connector to filter by.
            resource_type: The type of resource to filter by.
            resource_id: The ID of a particular resource instance to filter by.

        Returns:
            The matching list of resources that available service
            connectors have access to.
        """
        return self.zen_store.list_service_connector_resources(
            user_name_or_id=self.active_user.id,
            workspace_name_or_id=self.active_workspace.id,
            connector_type=connector_type,
            resource_type=resource_type,
            resource_id=resource_id,
        )

    def list_service_connector_types(
        self,
        connector_type: Optional[str] = None,
        resource_type: Optional[str] = None,
        auth_method: Optional[str] = None,
    ) -> List[ServiceConnectorTypeModel]:
        """Get a list of service connector types.

        Args:
            connector_type: Filter by connector type.
            resource_type: Filter by resource type.
            auth_method: Filter by authentication method.

        Returns:
            List of service connector types.
        """
        return self.zen_store.list_service_connector_types(
            connector_type=connector_type,
            resource_type=resource_type,
            auth_method=auth_method,
        )

    def get_service_connector_type(
        self,
        connector_type: str,
    ) -> ServiceConnectorTypeModel:
        """Returns the requested service connector type.

        Args:
            connector_type: the service connector type identifier.

        Returns:
            The requested service connector type.
        """
        return self.zen_store.get_service_connector_type(
            connector_type=connector_type,
        )

    #########
    # Model
    #########

    def create_model(self, model: ModelRequestModel) -> ModelResponseModel:
        """Creates a new model in Model Control Plane.

        Args:
            model: the Model to be created.

        Returns:
            The newly created model.
        """
        return self.zen_store.create_model(model=model)

    def delete_model(self, model_name_or_id: Union[str, UUID]) -> None:
        """Deletes a model from Model Control Plane.

        Args:
            model_name_or_id: name or id of the model to be deleted.
        """
        self.zen_store.delete_model(model_name_or_id=model_name_or_id)

    def update_model(
        self,
        model_id: UUID,
        model_update: ModelUpdateModel,
    ) -> ModelResponseModel:
        """Updates an existing model in Model Control Plane.

        Args:
            model_id: UUID of the model to be updated.
            model_update: the Model to be updated.

        Returns:
            The updated model.
        """
        return self.zen_store.update_model(
            model_id=model_id, model_update=model_update
        )

    def get_model(
        self, model_name_or_id: Union[str, UUID]
    ) -> ModelResponseModel:
        """Get an existing model from Model Control Plane.

        Args:
            model_name_or_id: name or id of the model to be retrieved.

        Returns:
            The model of interest.
        """
        return self.zen_store.get_model(model_name_or_id=model_name_or_id)

    def list_models(
        self,
        model_filter_model: ModelFilterModel,
    ) -> Page[ModelResponseModel]:
        """Get models by filter from Model Control Plane.

        Args:
            model_filter_model: All filter parameters including pagination
                params.

        Returns:
            A page of all models.
        """
        return self.zen_store.list_models(
            model_filter_model=model_filter_model
        )

    #################
    # Model Versions
    #################

    def create_model_version(
        self, model_version: ModelVersionRequestModel
    ) -> ModelVersionResponseModel:
        """Creates a new model version in Model Control Plane.

        Args:
            model_version: the Model Version to be created.

        Returns:
            The newly created model version.
        """
        return self.zen_store.create_model_version(model_version=model_version)

    def delete_model_version(
        self,
        model_name_or_id: Union[str, UUID],
        model_version_name_or_id: Union[str, UUID],
    ) -> None:
        """Deletes a model version from Model Control Plane.

        Args:
            model_name_or_id: name or id of the model containing the model version.
            model_version_name_or_id: name or id of the model version to be deleted.
        """
        self.zen_store.delete_model_version(
            model_name_or_id=model_name_or_id,
            model_version_name_or_id=model_version_name_or_id,
        )

    def get_model_version(
        self,
        model_name_or_id: Union[str, UUID],
        model_version_name_or_number_or_id: Optional[
            Union[str, int, UUID, ModelStages]
        ] = None,
    ) -> ModelVersionResponseModel:
        """Get an existing model version from Model Control Plane.

        Args:
            model_name_or_id: name or id of the model containing the model version.
            model_version_name_or_number_or_id: name, id, stage or number of the model version to be retrieved.
                If skipped latest version will be retrieved.

        Returns:
            The model version of interest.
        """
        return self.zen_store.get_model_version(
            model_name_or_id=model_name_or_id,
            model_version_name_or_number_or_id=model_version_name_or_number_or_id,
        )

    def list_model_versions(
        self,
        model_name_or_id: Union[str, UUID],
        model_version_filter_model: ModelVersionFilterModel,
    ) -> Page[ModelVersionResponseModel]:
        """Get model versions by filter from Model Control Plane.

        Args:
            model_name_or_id: name or id of the model containing the model version.
            model_version_filter_model: All filter parameters including pagination
                params.

        Returns:
            A page of all model versions.
        """
        return self.zen_store.list_model_versions(
            model_name_or_id=model_name_or_id,
            model_version_filter_model=model_version_filter_model,
        )

    def update_model_version(
        self,
        model_version_id: UUID,
        model_version_update_model: ModelVersionUpdateModel,
    ) -> ModelVersionResponseModel:
        """Get all model versions by filter.

        Args:
            model_version_id: The ID of model version to be updated.
            model_version_update_model: The model version to be updated.

        Returns:
            An updated model version.
        """
        return self.zen_store.update_model_version(
            model_version_id=model_version_id,
            model_version_update_model=model_version_update_model,
        )

    #################################################
    # Model Versions Artifacts
    #
    # Only view capabilities are exposed via client.
    #################################################

    def list_model_version_artifact_links(
        self,
        model_name_or_id: Union[str, UUID],
        model_version_artifact_link_filter_model: ModelVersionArtifactFilterModel,
        model_version_name_or_number_or_id: Optional[
            Union[str, int, UUID, ModelStages]
        ] = None,
    ) -> Page[ModelVersionArtifactResponseModel]:
        """Get model version to artifact links by filter in Model Control Plane.

        Args:
            model_name_or_id: name or id of the model containing the model version.
            model_version_name_or_number_or_id: name, id, stage or number of the model version to be retrieved.
                If skipped latest version will be retrieved.
            model_version_artifact_link_filter_model: All filter parameters including pagination
                params.

        Returns:
            A page of all model version to artifact links.
        """
        mv = self.zen_store.get_model_version(
            model_name_or_id=model_name_or_id,
            model_version_name_or_number_or_id=model_version_name_or_number_or_id,
        )
        return self.zen_store.list_model_version_artifact_links(
            model_name_or_id=mv.model.id,
            model_version_name_or_id=mv.id,
            model_version_artifact_link_filter_model=model_version_artifact_link_filter_model,
        )

    #################################################
    # Model Versions Pipeline Runs
    #
    # Only view capabilities are exposed via client.
    #################################################

    def list_model_version_pipeline_run_links(
        self,
        model_name_or_id: Union[str, UUID],
        model_version_pipeline_run_link_filter_model: ModelVersionPipelineRunFilterModel,
        model_version_name_or_number_or_id: Optional[
            Union[str, int, UUID, ModelStages]
        ] = None,
    ) -> Page[ModelVersionPipelineRunResponseModel]:
        """Get all model version to pipeline run links by filter.

        Args:
            model_name_or_id: name or id of the model containing the model version.
            model_version_name_or_number_or_id: name, id, stage or number of the model version to be retrieved.
                If skipped latest version will be retrieved.
            model_version_pipeline_run_link_filter_model: All filter parameters including pagination
                params.

        Returns:
            A page of all model version to pipeline run links.
        """
        mv = self.zen_store.get_model_version(
            model_name_or_id=model_name_or_id,
            model_version_name_or_number_or_id=model_version_name_or_number_or_id,
        )
        return self.zen_store.list_model_version_pipeline_run_links(
            model_name_or_id=mv.model.id,
            model_version_name_or_id=mv.id,
            model_version_pipeline_run_link_filter_model=model_version_pipeline_run_link_filter_model,
        )

    # .--------------------.
    # | AUTHORIZED_DEVICES |
    # '--------------------'

    def list_authorized_devices(
        self,
        sort_by: str = "created",
        page: int = PAGINATION_STARTING_PAGE,
        size: int = PAGE_SIZE_DEFAULT,
        logical_operator: LogicalOperators = LogicalOperators.AND,
        id: Optional[Union[UUID, str]] = None,
        created: Optional[Union[datetime, str]] = None,
        updated: Optional[Union[datetime, str]] = None,
        expires: Optional[Union[datetime, str]] = None,
        client_id: Union[UUID, str, None] = None,
        status: Union[OAuthDeviceStatus, str, None] = None,
        trusted_device: Union[bool, str, None] = None,
        failed_auth_attempts: Union[int, str, None] = None,
        last_login: Optional[Union[datetime, str, None]] = None,
    ) -> Page[OAuthDeviceResponseModel]:
        """List all authorized devices.

        Args:
            sort_by: The column to sort by.
            page: The page of items.
            size: The maximum size of all pages.
            logical_operator: Which logical operator to use [and, or].
            id: Use the id of the code repository to filter by.
            created: Use to filter by time of creation.
            updated: Use the last updated date for filtering.
            expires: Use the expiration date for filtering.
            client_id: Use the client id for filtering.
            status: Use the status for filtering.
            trusted_device: Use the trusted device flag for filtering.
            failed_auth_attempts: Use the failed auth attempts for filtering.
            last_login: Use the last login date for filtering.

        Returns:
            A page of authorized devices matching the filter.
        """
        filter_model = OAuthDeviceFilterModel(
            sort_by=sort_by,
            page=page,
            size=size,
            logical_operator=logical_operator,
            id=id,
            created=created,
            updated=updated,
            expires=expires,
            client_id=client_id,
            status=status,
            trusted_device=trusted_device,
            failed_auth_attempts=failed_auth_attempts,
            last_login=last_login,
        )
        return self.zen_store.list_authorized_devices(
            filter_model=filter_model
        )

    def get_authorized_device(
        self,
        id_or_prefix: Union[UUID, str],
        allow_id_prefix_match: bool = True,
    ) -> OAuthDeviceResponseModel:
        """Get an authorized device by id or prefix.

        Args:
            id_or_prefix: The ID or ID prefix of the authorized device.
            allow_id_prefix_match: If True, allow matching by ID prefix.

        Returns:
            The requested authorized device.

        Raises:
            KeyError: If no authorized device is found with the given ID or
                prefix.
        """
        if isinstance(id_or_prefix, str):
            try:
                id_or_prefix = UUID(id_or_prefix)
            except ValueError:
                if not allow_id_prefix_match:
                    raise KeyError(
                        f"No authorized device found with id or prefix "
                        f"'{id_or_prefix}'."
                    )
        if isinstance(id_or_prefix, UUID):
            return self.zen_store.get_authorized_device(id_or_prefix)
        return self._get_entity_by_prefix(
            get_method=self.zen_store.get_authorized_device,
            list_method=self.list_authorized_devices,
            partial_id_or_name=id_or_prefix,
            allow_name_prefix_match=False,
        )

    def update_authorized_device(
        self,
        id_or_prefix: Union[UUID, str],
        locked: Optional[bool] = None,
    ) -> OAuthDeviceResponseModel:
        """Update an authorized device.

        Args:
            id_or_prefix: The ID or ID prefix of the authorized device.
            locked: Whether to lock or unlock the authorized device.

        Returns:
            The updated authorized device.
        """
        device = self.get_authorized_device(
            id_or_prefix=id_or_prefix, allow_id_prefix_match=False
        )
        return self.zen_store.update_authorized_device(
            device_id=device.id,
            update=OAuthDeviceUpdateModel(
                locked=locked,
            ),
        )

    def delete_authorized_device(
        self,
        id_or_prefix: Union[str, UUID],
    ) -> None:
        """Delete an authorized device.

        Args:
            id_or_prefix: The ID or ID prefix of the authorized device.
        """
        device = self.get_authorized_device(
            id_or_prefix=id_or_prefix,
            allow_id_prefix_match=False,
        )
        self.zen_store.delete_authorized_device(device.id)

    # ---- utility prefix matching get functions -----

    @staticmethod
    def _get_entity_by_id_or_name_or_prefix(
        get_method: Callable[..., AnyResponseModel],
        list_method: Callable[..., Page[AnyResponseModel]],
        name_id_or_prefix: Union[str, UUID],
        allow_name_prefix_match: bool = True,
    ) -> "AnyResponseModel":
        """Fetches an entity using the id, name, or partial id/name.

        Args:
            get_method: The method to use to fetch the entity by id.
            list_method: The method to use to fetch all entities.
            name_id_or_prefix: The id, name or partial id of the entity to
                fetch.
            allow_name_prefix_match: If True, allow matching by name prefix.

        Returns:
            The entity with the given name, id or partial id.

        Raises:
            ZenKeyError: If there is more than one entity with that name
                or id prefix.
        """
        from zenml.utils.uuid_utils import is_valid_uuid

        # First interpret as full UUID
        if is_valid_uuid(name_id_or_prefix):
            return get_method(name_id_or_prefix)

        # If not a UUID, try to find by name
        assert not isinstance(name_id_or_prefix, UUID)
        entity = list_method(name=f"equals:{name_id_or_prefix}")

        # If only a single entity is found, return it
        if entity.total == 1:
            return entity.items[0]

        # If still no match, try with prefix now
        if entity.total == 0:
            return Client._get_entity_by_prefix(
                get_method=get_method,
                list_method=list_method,
                partial_id_or_name=name_id_or_prefix,
                allow_name_prefix_match=allow_name_prefix_match,
            )

        # If more than one entity with the same name is found, raise an error.
        entity_label = get_method.__name__.replace("get_", "") + "s"
        raise ZenKeyError(
            f"{entity.total} {entity_label} have been found that have "
            f"a name that matches the provided "
            f"string '{name_id_or_prefix}':\n"
            f"{[entity.items]}.\n"
            f"Please use the id to uniquely identify "
            f"only one of the {entity_label}s."
        )

    @staticmethod
    def _get_entity_by_prefix(
        get_method: Callable[..., AnyResponseModel],
        list_method: Callable[..., Page[AnyResponseModel]],
        partial_id_or_name: str,
        allow_name_prefix_match: bool,
    ) -> "AnyResponseModel":
        """Fetches an entity using a partial ID or name.

        Args:
            get_method: The method to use to fetch the entity by id.
            list_method: The method to use to fetch all entities.
            partial_id_or_name: The partial ID or name of the entity to fetch.
            allow_name_prefix_match: If True, allow matching by name prefix.

        Returns:
            The entity with the given partial ID or name.

        Raises:
            KeyError: If no entity with the given partial ID or name is found.
            ZenKeyError: If there is more than one entity with that partial ID
                or name.
        """
        list_method_args: Dict[str, Any] = {
            "logical_operator": LogicalOperators.OR,
            "id": f"startswith:{partial_id_or_name}",
        }
        if allow_name_prefix_match:
            list_method_args["name"] = f"startswith:{partial_id_or_name}"

        entity = list_method(**list_method_args)

        # If only a single entity is found, return it.
        if entity.total == 1:
            return entity.items[0]

        irregular_plurals = {"code_repository": "code_repositories"}
        entity_label = irregular_plurals.get(
            get_method.__name__.replace("get_", ""),
            get_method.__name__.replace("get_", "") + "s",
        )

        prefix_description = (
            "a name/ID prefix" if allow_name_prefix_match else "an ID prefix"
        )
        # If no entity is found, raise an error.
        if entity.total == 0:
            raise KeyError(
                f"No {entity_label} have been found that have "
                f"{prefix_description} that matches the provided string "
                f"'{partial_id_or_name}'."
            )

        # If more than one entity is found, raise an error.
        ambiguous_entities: List[str] = []
        for model in entity.items:
            model_name = getattr(model, "name", None)
            if model_name:
                ambiguous_entities.append(f"{model_name}: {model.id}")
            else:
                ambiguous_entities.append(str(model.id))
        raise ZenKeyError(
            f"{entity.total} {entity_label} have been found that have "
            f"{prefix_description} that matches the provided "
            f"string '{partial_id_or_name}':\n"
            f"{ambiguous_entities}.\n"
            f"Please provide more characters to uniquely identify "
            f"only one of the {entity_label}s."
        )<|MERGE_RESOLUTION|>--- conflicted
+++ resolved
@@ -1569,11 +1569,7 @@
         component_spec_path: Optional[str] = None,
         configuration: Optional[Dict[str, Any]] = None,
         labels: Optional[Dict[str, Any]] = None,
-<<<<<<< HEAD
-=======
-        is_shared: Optional[bool] = None,
         disconnect: Optional[bool] = None,
->>>>>>> a231dab7
         connector_id: Optional[UUID] = None,
         connector_resource_id: Optional[str] = None,
     ) -> "ComponentResponseModel":
@@ -1587,12 +1583,8 @@
             component_spec_path: The new path to the stack spec file.
             configuration: The new configuration of the stack component.
             labels: The new labels of the stack component.
-<<<<<<< HEAD
-=======
-            is_shared: The new shared status of the stack component.
             disconnect: Whether to disconnect the stack component from its
                 service connector.
->>>>>>> a231dab7
             connector_id: The new connector id of the stack component.
             connector_resource_id: The new connector resource id of the
                 stack component.
