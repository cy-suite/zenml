--- conflicted
+++ resolved
@@ -4986,12 +4986,8 @@
         artifact_name: Optional[str] = None,
         only_data_artifacts: Optional[bool] = None,
         only_model_artifacts: Optional[bool] = None,
-<<<<<<< HEAD
-        only_endpoint_artifacts: Optional[bool] = None,
+        only_deployment_artifacts: Optional[bool] = None,
         hydrate: bool = False,
-=======
-        only_deployment_artifacts: Optional[bool] = None,
->>>>>>> 31cc9cb2
     ) -> Page[ModelVersionArtifactResponse]:
         """Get model version to artifact links by filter in Model Control Plane.
 
@@ -5010,13 +5006,9 @@
             artifact_name: Use the artifact name for filtering
             only_data_artifacts: Use to filter by data artifacts
             only_model_artifacts: Use to filter by model artifacts
-<<<<<<< HEAD
-            only_endpoint_artifacts: Use to filter by endpoint artifacts
+            only_deployment_artifacts: Use to filter by deployment artifacts
             hydrate: Flag deciding whether to hydrate the output model(s)
                 by including metadata fields in the response.
-=======
-            only_deployment_artifacts: Use to filter by deployment artifacts
->>>>>>> 31cc9cb2
 
         Returns:
             A page of all model version to artifact links.
@@ -5037,14 +5029,9 @@
                 artifact_name=artifact_name,
                 only_data_artifacts=only_data_artifacts,
                 only_model_artifacts=only_model_artifacts,
-<<<<<<< HEAD
-                only_endpoint_artifacts=only_endpoint_artifacts,
+                only_deployment_artifacts=only_deployment_artifacts,
             ),
             hydrate=hydrate,
-=======
-                only_deployment_artifacts=only_deployment_artifacts,
-            )
->>>>>>> 31cc9cb2
         )
 
     #################################################
