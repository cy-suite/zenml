#  Copyright (c) ZenML GmbH 2022. All Rights Reserved.
#
#  Licensed under the Apache License, Version 2.0 (the "License");
#  you may not use this file except in compliance with the License.
#  You may obtain a copy of the License at:
#
#       https://www.apache.org/licenses/LICENSE-2.0
#
#  Unless required by applicable law or agreed to in writing, software
#  distributed under the License is distributed on an "AS IS" BASIS,
#  WITHOUT WARRANTIES OR CONDITIONS OF ANY KIND, either express
#  or implied. See the License for the specific language governing
#  permissions and limitations under the License.
"""Client implementation."""

import json
import os
from abc import ABCMeta
from datetime import datetime
from functools import partial
from pathlib import Path
from typing import (
    TYPE_CHECKING,
    Any,
    Callable,
    Dict,
    List,
    Mapping,
    Optional,
    Set,
    Tuple,
    Type,
    TypeVar,
    Union,
    cast,
)
from uuid import UUID, uuid4

from pydantic import SecretStr

from zenml.config.global_config import GlobalConfiguration
from zenml.config.source import Source
from zenml.constants import (
    ENV_ZENML_ACTIVE_STACK_ID,
    ENV_ZENML_ACTIVE_WORKSPACE_ID,
    ENV_ZENML_ENABLE_REPO_INIT_WARNINGS,
    ENV_ZENML_REPOSITORY_PATH,
    ENV_ZENML_SERVER,
    PAGE_SIZE_DEFAULT,
    PAGINATION_STARTING_PAGE,
    REPOSITORY_DIRECTORY_NAME,
    TEXT_FIELD_MAX_LENGTH,
    handle_bool_env_var,
)
from zenml.enums import (
    ArtifactType,
    LogicalOperators,
    ModelStages,
    OAuthDeviceStatus,
    PermissionType,
    SecretScope,
    StackComponentType,
    StoreType,
)
from zenml.exceptions import (
    AuthorizationException,
    EntityExistsError,
    IllegalOperationError,
    InitializationException,
    ValidationError,
    ZenKeyError,
)
from zenml.io import fileio
from zenml.logger import get_logger
from zenml.models import (
    ArtifactFilter,
    ArtifactResponse,
    BaseResponse,
    BaseResponseModel,
    CodeRepositoryFilter,
    CodeRepositoryRequest,
    CodeRepositoryResponse,
    CodeRepositoryUpdate,
    ComponentFilter,
    ComponentRequest,
    ComponentResponse,
    ComponentUpdate,
    FlavorFilter,
    FlavorRequest,
    FlavorResponse,
    ModelFilterModel,
    ModelRequestModel,
    ModelResponseModel,
    ModelUpdateModel,
    ModelVersionArtifactFilterModel,
    ModelVersionArtifactResponseModel,
    ModelVersionFilterModel,
    ModelVersionPipelineRunFilterModel,
    ModelVersionPipelineRunResponseModel,
    ModelVersionRequestModel,
    ModelVersionResponseModel,
    ModelVersionUpdateModel,
    OAuthDeviceFilterModel,
    OAuthDeviceResponseModel,
    OAuthDeviceUpdateModel,
    Page,
    PipelineBuildFilter,
    PipelineBuildResponse,
    PipelineDeploymentFilter,
    PipelineDeploymentResponse,
    PipelineFilter,
    PipelineResponse,
    PipelineRunFilter,
    PipelineRunResponse,
    RoleFilter,
    RoleRequest,
    RoleResponse,
    RoleUpdate,
    RunMetadataFilter,
    RunMetadataRequest,
    RunMetadataResponse,
    ScheduleFilter,
    ScheduleResponse,
    SecretFilterModel,
    SecretRequestModel,
    SecretResponseModel,
    SecretUpdateModel,
    ServiceConnectorFilter,
    ServiceConnectorRequest,
    ServiceConnectorResourcesModel,
    ServiceConnectorResponse,
    ServiceConnectorTypeModel,
    ServiceConnectorUpdate,
    StackFilter,
    StackRequest,
    StackResponse,
    StackUpdate,
    StepRunFilter,
    StepRunResponse,
    TeamFilter,
    TeamRequest,
    TeamResponse,
    TeamRoleAssignmentFilter,
    TeamRoleAssignmentRequest,
    TeamRoleAssignmentResponse,
    TeamUpdate,
    UserFilter,
    UserRequest,
    UserResponse,
    UserRoleAssignmentFilter,
    UserRoleAssignmentRequest,
    UserRoleAssignmentResponse,
    UserUpdate,
    WorkspaceFilter,
    WorkspaceRequest,
    WorkspaceResponse,
    WorkspaceUpdate,
)
from zenml.utils import io_utils, source_utils
from zenml.utils.filesync_model import FileSyncModel
from zenml.utils.pagination_utils import depaginate

if TYPE_CHECKING:
    from zenml.metadata.metadata_types import MetadataType, MetadataTypeEnum
    from zenml.service_connectors.service_connector import ServiceConnector
    from zenml.stack import Stack
    from zenml.zen_stores.base_zen_store import BaseZenStore

logger = get_logger(__name__)

AnyResponse = TypeVar(
    "AnyResponse", bound=Union[BaseResponse[Any, Any], BaseResponseModel]
)


class ClientConfiguration(FileSyncModel):
    """Pydantic object used for serializing client configuration options."""

    _active_workspace: Optional["WorkspaceResponse"] = None
    active_workspace_id: Optional[UUID] = None
    active_stack_id: Optional[UUID] = None

    @property
    def active_workspace(self) -> "WorkspaceResponse":
        """Get the active workspace for the local client.

        Returns:
            The active workspace.

        Raises:
            RuntimeError: If no active workspace is set.
        """
        if self._active_workspace:
            return self._active_workspace
        else:
            raise RuntimeError(
                "No active workspace is configured. Run "
                "`zenml workspace set WORKSPACE_NAME` to set the active "
                "workspace."
            )

    def set_active_workspace(self, workspace: "WorkspaceResponse") -> None:
        """Set the workspace for the local client.

        Args:
            workspace: The workspace to set active.
        """
        self._active_workspace = workspace
        self.active_workspace_id = workspace.id

    def set_active_stack(self, stack: "StackResponse") -> None:
        """Set the stack for the local client.

        Args:
            stack: The stack to set active.
        """
        self.active_stack_id = stack.id

    class Config:
        """Pydantic configuration class."""

        # Validate attributes when assigning them. We need to set this in order
        # to have a mix of mutable and immutable attributes
        validate_assignment = True
        # Allow extra attributes from configs of previous ZenML versions to
        # permit downgrading
        extra = "allow"
        # all attributes with leading underscore are private and therefore
        # are mutable and not included in serialization
        underscore_attrs_are_private = True


class ClientMetaClass(ABCMeta):
    """Client singleton metaclass.

    This metaclass is used to enforce a singleton instance of the Client
    class with the following additional properties:

    * the singleton Client instance is created on first access to reflect
    the global configuration and local client configuration.
    * the Client shouldn't be accessed from within pipeline steps (a warning
    is logged if this is attempted).
    """

    def __init__(cls, *args: Any, **kwargs: Any) -> None:
        """Initialize the Client class.

        Args:
            *args: Positional arguments.
            **kwargs: Keyword arguments.
        """
        super().__init__(*args, **kwargs)
        cls._global_client: Optional["Client"] = None

    def __call__(cls, *args: Any, **kwargs: Any) -> "Client":
        """Create or return the global Client instance.

        If the Client constructor is called with custom arguments,
        the singleton functionality of the metaclass is bypassed: a new
        Client instance is created and returned immediately and without
        saving it as the global Client singleton.

        Args:
            *args: Positional arguments.
            **kwargs: Keyword arguments.

        Returns:
            Client: The global Client instance.
        """
        if args or kwargs:
            return cast("Client", super().__call__(*args, **kwargs))

        if not cls._global_client:
            cls._global_client = cast(
                "Client", super().__call__(*args, **kwargs)
            )

        return cls._global_client


class Client(metaclass=ClientMetaClass):
    """ZenML client class.

    The ZenML client manages configuration options for ZenML stacks as well
    as their components.
    """

    _active_user: Optional["UserResponse"] = None

    def __init__(
        self,
        root: Optional[Path] = None,
    ) -> None:
        """Initializes the global client instance.

        Client is a singleton class: only one instance can exist. Calling
        this constructor multiple times will always yield the same instance (see
        the exception below).

        The `root` argument is only meant for internal use and testing purposes.
        User code must never pass them to the constructor.
        When a custom `root` value is passed, an anonymous Client instance
        is created and returned independently of the Client singleton and
        that will have no effect as far as the rest of the ZenML core code is
        concerned.

        Instead of creating a new Client instance to reflect a different
        repository root, to change the active root in the global Client,
        call `Client().activate_root(<new-root>)`.

        Args:
            root: (internal use) custom root directory for the client. If
                no path is given, the repository root is determined using the
                environment variable `ZENML_REPOSITORY_PATH` (if set) and by
                recursively searching in the parent directories of the
                current working directory. Only used to initialize new
                clients internally.
        """
        self._root: Optional[Path] = None
        self._config: Optional[ClientConfiguration] = None

        self._set_active_root(root)

    @classmethod
    def get_instance(cls) -> Optional["Client"]:
        """Return the Client singleton instance.

        Returns:
            The Client singleton instance or None, if the Client hasn't
            been initialized yet.
        """
        return cls._global_client

    @classmethod
    def _reset_instance(cls, client: Optional["Client"] = None) -> None:
        """Reset the Client singleton instance.

        This method is only meant for internal use and testing purposes.

        Args:
            client: The Client instance to set as the global singleton.
                If None, the global Client singleton is reset to an empty
                value.
        """
        cls._global_client = client

    def _set_active_root(self, root: Optional[Path] = None) -> None:
        """Set the supplied path as the repository root.

        If a client configuration is found at the given path or the
        path, it is loaded and used to initialize the client.
        If no client configuration is found, the global configuration is
        used instead to manage the active stack, workspace etc.

        Args:
            root: The path to set as the active repository root. If not set,
                the repository root is determined using the environment
                variable `ZENML_REPOSITORY_PATH` (if set) and by recursively
                searching in the parent directories of the current working
                directory.
        """
        enable_warnings = handle_bool_env_var(
            ENV_ZENML_ENABLE_REPO_INIT_WARNINGS, False
        )
        self._root = self.find_repository(
            root, enable_warnings=enable_warnings
        )

        if not self._root:
            self._config = None
            if enable_warnings:
                logger.info("Running without an active repository root.")
        else:
            logger.debug("Using repository root %s.", self._root)
            self._config = self._load_config()

        # Sanitize the client configuration to reflect the current
        # settings
        self._sanitize_config()

    def _config_path(self) -> Optional[str]:
        """Path to the client configuration file.

        Returns:
            Path to the client configuration file or None if the client
            root has not been initialized yet.
        """
        if not self.config_directory:
            return None
        return str(self.config_directory / "config.yaml")

    def _sanitize_config(self) -> None:
        """Sanitize and save the client configuration.

        This method is called to ensure that the client configuration
        doesn't contain outdated information, such as an active stack or
        workspace that no longer exists.
        """
        if not self._config:
            return

        active_workspace, active_stack = self.zen_store.validate_active_config(
            self._config.active_workspace_id,
            self._config.active_stack_id,
            config_name="repo",
        )
        self._config.set_active_stack(active_stack)
        self._config.set_active_workspace(active_workspace)

    def _load_config(self) -> Optional[ClientConfiguration]:
        """Loads the client configuration from disk.

        This happens if the client has an active root and the configuration
        file exists. If the configuration file doesn't exist, an empty
        configuration is returned.

        Returns:
            Loaded client configuration or None if the client does not
            have an active root.
        """
        config_path = self._config_path()
        if not config_path:
            return None

        # load the client configuration file if it exists, otherwise use
        # an empty configuration as default
        if fileio.exists(config_path):
            logger.debug(f"Loading client configuration from {config_path}.")
        else:
            logger.debug(
                "No client configuration file found, creating default "
                "configuration."
            )

        return ClientConfiguration(config_file=config_path)

    @staticmethod
    def initialize(
        root: Optional[Path] = None,
    ) -> None:
        """Initializes a new ZenML repository at the given path.

        Args:
            root: The root directory where the repository should be created.
                If None, the current working directory is used.

        Raises:
            InitializationException: If the root directory already contains a
                ZenML repository.
        """
        root = root or Path.cwd()
        logger.debug("Initializing new repository at path %s.", root)
        if Client.is_repository_directory(root):
            raise InitializationException(
                f"Found existing ZenML repository at path '{root}'."
            )

        config_directory = str(root / REPOSITORY_DIRECTORY_NAME)
        io_utils.create_dir_recursive_if_not_exists(config_directory)
        # Initialize the repository configuration at the custom path
        Client(root=root)

    @property
    def uses_local_configuration(self) -> bool:
        """Check if the client is using a local configuration.

        Returns:
            True if the client is using a local configuration,
            False otherwise.
        """
        return self._config is not None

    @staticmethod
    def is_repository_directory(path: Path) -> bool:
        """Checks whether a ZenML client exists at the given path.

        Args:
            path: The path to check.

        Returns:
            True if a ZenML client exists at the given path,
            False otherwise.
        """
        config_dir = path / REPOSITORY_DIRECTORY_NAME
        return fileio.isdir(str(config_dir))

    @staticmethod
    def find_repository(
        path: Optional[Path] = None, enable_warnings: bool = False
    ) -> Optional[Path]:
        """Search for a ZenML repository directory.

        Args:
            path: Optional path to look for the repository. If no path is
                given, this function tries to find the repository using the
                environment variable `ZENML_REPOSITORY_PATH` (if set) and
                recursively searching in the parent directories of the current
                working directory.
            enable_warnings: If `True`, warnings are printed if the repository
                root cannot be found.

        Returns:
            Absolute path to a ZenML repository directory or None if no
            repository directory was found.
        """
        if not path:
            # try to get path from the environment variable
            env_var_path = os.getenv(ENV_ZENML_REPOSITORY_PATH)
            if env_var_path:
                path = Path(env_var_path)

        if path:
            # explicit path via parameter or environment variable, don't search
            # parent directories
            search_parent_directories = False
            warning_message = (
                f"Unable to find ZenML repository at path '{path}'. Make sure "
                f"to create a ZenML repository by calling `zenml init` when "
                f"specifying an explicit repository path in code or via the "
                f"environment variable '{ENV_ZENML_REPOSITORY_PATH}'."
            )
        else:
            # try to find the repository in the parent directories of the
            # current working directory
            path = Path.cwd()
            search_parent_directories = True
            warning_message = (
                f"Unable to find ZenML repository in your current working "
                f"directory ({path}) or any parent directories. If you "
                f"want to use an existing repository which is in a different "
                f"location, set the environment variable "
                f"'{ENV_ZENML_REPOSITORY_PATH}'. If you want to create a new "
                f"repository, run `zenml init`."
            )

        def _find_repository_helper(path_: Path) -> Optional[Path]:
            """Recursively search parent directories for a ZenML repository.

            Args:
                path_: The path to search.

            Returns:
                Absolute path to a ZenML repository directory or None if no
                repository directory was found.
            """
            if Client.is_repository_directory(path_):
                return path_

            if not search_parent_directories or io_utils.is_root(str(path_)):
                return None

            return _find_repository_helper(path_.parent)

        repository_path = _find_repository_helper(path)

        if repository_path:
            return repository_path.resolve()
        if enable_warnings:
            logger.warning(warning_message)
        return None

    @staticmethod
    def is_inside_repository(file_path: str) -> bool:
        """Returns whether a file is inside the active ZenML repository.

        Args:
            file_path: A file path.

        Returns:
            True if the file is inside the active ZenML repository, False
            otherwise.
        """
        if repo_path := Client.find_repository():
            return repo_path in Path(file_path).resolve().parents
        return False

    @property
    def zen_store(self) -> "BaseZenStore":
        """Shortcut to return the global zen store.

        Returns:
            The global zen store.
        """
        return GlobalConfiguration().zen_store

    @property
    def root(self) -> Optional[Path]:
        """The root directory of this client.

        Returns:
            The root directory of this client, or None, if the client
            has not been initialized.
        """
        return self._root

    @property
    def config_directory(self) -> Optional[Path]:
        """The configuration directory of this client.

        Returns:
            The configuration directory of this client, or None, if the
            client doesn't have an active root.
        """
        return self.root / REPOSITORY_DIRECTORY_NAME if self.root else None

    def activate_root(self, root: Optional[Path] = None) -> None:
        """Set the active repository root directory.

        Args:
            root: The path to set as the active repository root. If not set,
                the repository root is determined using the environment
                variable `ZENML_REPOSITORY_PATH` (if set) and by recursively
                searching in the parent directories of the current working
                directory.
        """
        self._set_active_root(root)

    def set_active_workspace(
        self, workspace_name_or_id: Union[str, UUID]
    ) -> "WorkspaceResponse":
        """Set the workspace for the local client.

        Args:
            workspace_name_or_id: The name or ID of the workspace to set active.

        Returns:
            The model of the active workspace.
        """
        workspace = self.zen_store.get_workspace(
            workspace_name_or_id=workspace_name_or_id
        )  # raises KeyError
        if self._config:
            self._config.set_active_workspace(workspace)
            # Sanitize the client configuration to reflect the current
            # settings
            self._sanitize_config()
        else:
            # set the active workspace globally only if the client doesn't use
            # a local configuration
            GlobalConfiguration().set_active_workspace(workspace)
        return workspace

    # ----------------------------- Users -----------------------------

    def create_user(
        self,
        name: str,
        initial_role: Optional[str] = None,
        password: Optional[str] = None,
    ) -> UserResponse:
        """Create a new user.

        Args:
            name: The name of the user.
            initial_role: Optionally, an initial role to assign to the user.
            password: The password of the user. If not provided, the user will
                be created with empty password.

        Returns:
            The model of the created user.
        """
        user = UserRequest(name=name, password=password or None)
        user.active = (
            password != "" if self.zen_store.type != StoreType.REST else True
        )
        created_user = self.zen_store.create_user(user=user)

        if initial_role:
            self.create_user_role_assignment(
                role_name_or_id=initial_role,
                user_name_or_id=created_user.id,
                workspace_name_or_id=None,
            )

        return created_user

    def get_user(
        self,
        name_id_or_prefix: Union[str, UUID],
        allow_name_prefix_match: bool = True,
    ) -> UserResponse:
        """Gets a user.

        Args:
            name_id_or_prefix: The name or ID of the user.
            allow_name_prefix_match: If True, allow matching by name prefix.

        Returns:
            The User
        """
        return self._get_entity_by_id_or_name_or_prefix(
            get_method=self.zen_store.get_user,
            list_method=self.list_users,
            name_id_or_prefix=name_id_or_prefix,
            allow_name_prefix_match=allow_name_prefix_match,
        )

    def list_users(
        self,
        sort_by: str = "created",
        page: int = PAGINATION_STARTING_PAGE,
        size: int = PAGE_SIZE_DEFAULT,
        logical_operator: LogicalOperators = LogicalOperators.AND,
        id: Optional[Union[UUID, str]] = None,
        external_user_id: Optional[str] = None,
        created: Optional[Union[datetime, str]] = None,
        updated: Optional[Union[datetime, str]] = None,
        name: Optional[str] = None,
        full_name: Optional[str] = None,
        email: Optional[str] = None,
        active: Optional[bool] = None,
        email_opted_in: Optional[bool] = None,
    ) -> Page[UserResponse]:
        """List all users.

        Args:
            sort_by: The column to sort by
            page: The page of items
            size: The maximum size of all pages
            logical_operator: Which logical operator to use [and, or]
            id: Use the id of stacks to filter by.
            external_user_id: Use the external user id for filtering.
            created: Use to filter by time of creation
            updated: Use the last updated date for filtering
            name: Use the username for filtering
            full_name: Use the user full name for filtering
            email: Use the user email for filtering
            active: User the user active status for filtering
            email_opted_in: Use the user opt in status for filtering

        Returns:
            The User
        """
        return self.zen_store.list_users(
            UserFilter(
                sort_by=sort_by,
                page=page,
                size=size,
                logical_operator=logical_operator,
                id=id,
                external_user_id=external_user_id,
                created=created,
                updated=updated,
                name=name,
                full_name=full_name,
                email=email,
                active=active,
                email_opted_in=email_opted_in,
            )
        )

    def update_user(
        self,
        name_id_or_prefix: Union[str, UUID],
        updated_name: Optional[str] = None,
        updated_full_name: Optional[str] = None,
        updated_email: Optional[str] = None,
        updated_email_opt_in: Optional[bool] = None,
        updated_hub_token: Optional[str] = None,
    ) -> UserResponse:
        """Update a user.

        Args:
            name_id_or_prefix: The name or ID of the user to update.
            updated_name: The new name of the user.
            updated_full_name: The new full name of the user.
            updated_email: The new email of the user.
            updated_email_opt_in: The new email opt-in status of the user.
            updated_hub_token: Update the hub token

        Returns:
            The updated user.
        """
        user = self.get_user(
            name_id_or_prefix=name_id_or_prefix, allow_name_prefix_match=False
        )
        user_update = UserUpdate(name=updated_name or user.name)
        if updated_full_name:
            user_update.full_name = updated_full_name
        if updated_email is not None:
            user_update.email = updated_email
            user_update.email_opted_in = (
                updated_email_opt_in or user.email_opted_in
            )
        if updated_email_opt_in is not None:
            user_update.email_opted_in = updated_email_opt_in
        if updated_hub_token is not None:
            user_update.hub_token = updated_hub_token

        return self.zen_store.update_user(
            user_id=user.id, user_update=user_update
        )

    def delete_user(self, name_id_or_prefix: str) -> None:
        """Delete a user.

        Args:
            name_id_or_prefix: The name or ID of the user to delete.
        """
        user = self.get_user(name_id_or_prefix, allow_name_prefix_match=False)
        self.zen_store.delete_user(user_name_or_id=user.name)

    @property
    def active_user(self) -> "UserResponse":
        """Get the user that is currently in use.

        Returns:
            The active user.
        """
        if self._active_user is None:
            self._active_user = self.zen_store.get_user(include_private=True)
        return self._active_user

    # ----------------------------- Teams -----------------------------

    def create_team(
        self, name: str, users: Optional[List[str]] = None
    ) -> TeamResponse:
        """Create a team.

        Args:
            name: Name of the team.
            users: Users to add to the team.

        Returns:
            The created team.
        """
        user_list: List[UUID] = []
        if users:
            user_list.extend(
                self.get_user(name_id_or_prefix=user_name_or_id).id
                for user_name_or_id in users
            )

        team = TeamRequest(name=name, users=user_list)

        return self.zen_store.create_team(team=team)

    def get_team(
        self,
        name_id_or_prefix: Union[str, UUID],
        allow_name_prefix_match: bool = True,
    ) -> TeamResponse:
        """Gets a team.

        Args:
            name_id_or_prefix: The name or ID of the team.
            allow_name_prefix_match: If True, allow matching by name prefix.

        Returns:
            The Team
        """
        return self._get_entity_by_id_or_name_or_prefix(
            get_method=self.zen_store.get_team,
            list_method=self.list_teams,
            name_id_or_prefix=name_id_or_prefix,
            allow_name_prefix_match=allow_name_prefix_match,
        )

    def list_teams(
        self,
        sort_by: str = "created",
        page: int = PAGINATION_STARTING_PAGE,
        size: int = PAGE_SIZE_DEFAULT,
        logical_operator: LogicalOperators = LogicalOperators.AND,
        id: Optional[Union[UUID, str]] = None,
        created: Optional[Union[datetime, str]] = None,
        updated: Optional[Union[datetime, str]] = None,
        name: Optional[str] = None,
    ) -> Page[TeamResponse]:
        """List all teams.

        Args:
            sort_by: The column to sort by
            page: The page of items
            size: The maximum size of all pages
            logical_operator: Which logical operator to use [and, or]
            id: Use the id of teams to filter by.
            created: Use to filter by time of creation
            updated: Use the last updated date for filtering
            name: Use the team name for filtering

        Returns:
            The Team
        """
        return self.zen_store.list_teams(
            TeamFilter(
                sort_by=sort_by,
                page=page,
                size=size,
                logical_operator=logical_operator,
                id=id,
                created=created,
                updated=updated,
                name=name,
            )
        )

    def update_team(
        self,
        name_id_or_prefix: str,
        new_name: Optional[str] = None,
        remove_users: Optional[List[str]] = None,
        add_users: Optional[List[str]] = None,
    ) -> TeamResponse:
        """Update a team.

        Args:
            name_id_or_prefix: The name or ID of the team to update.
            new_name: The new name of the team.
            remove_users: The users to remove from the team.
            add_users: The users to add to the team.

        Returns:
            The updated team.

        Raises:
            RuntimeError: If the same user is in both `remove_users` and
                `add_users`.
        """
        team = self.get_team(name_id_or_prefix, allow_name_prefix_match=False)

        team_update = TeamUpdate(name=new_name or team.name)
        if remove_users is not None and add_users is not None:
            if union_add_rm := set(remove_users) & set(add_users):
                raise RuntimeError(
                    f"The `remove_user` and `add_user` "
                    f"options both contain the same value(s): "
                    f"`{union_add_rm}`. Please rerun command and make sure "
                    f"that the same user does not show up for "
                    f"`remove_user` and `add_user`."
                )

        # Only if permissions are being added or removed will they need to be
        #  set for the update model
        team_users = (
            [u.id for u in team.users] if remove_users or add_users else []
        )
        if remove_users:
            for rm_p in remove_users:
                user = self.get_user(rm_p)
                try:
                    team_users.remove(user.id)
                except KeyError:
                    logger.warning(
                        f"Role {remove_users} was already not "
                        f"part of the '{team.name}' Team."
                    )
        if add_users:
            team_users.extend(self.get_user(add_u).id for add_u in add_users)
        if team_users:
            team_update.users = team_users

        return self.zen_store.update_team(
            team_id=team.id, team_update=team_update
        )

    def delete_team(self, name_id_or_prefix: str) -> None:
        """Delete a team.

        Args:
            name_id_or_prefix: The name or ID of the team to delete.
        """
        team = self.get_team(name_id_or_prefix, allow_name_prefix_match=False)
        self.zen_store.delete_team(team_name_or_id=team.id)

    # ----------------------------- Roles -----------------------------

    def create_role(
        self, name: str, permissions_list: List[str]
    ) -> RoleResponse:
        """Creates a role.

        Args:
            name: The name for the new role.
            permissions_list: The permissions to attach to this role.

        Returns:
            The newly created role.
        """
        permissions: Set[PermissionType] = {
            PermissionType(permission)
            for permission in permissions_list
            if permission in PermissionType.values()
        }
        new_role = RoleRequest(name=name, permissions=permissions)
        return self.zen_store.create_role(new_role)

    def get_role(
        self,
        name_id_or_prefix: Union[str, UUID],
        allow_name_prefix_match: bool = True,
    ) -> RoleResponse:
        """Gets a role.

        Args:
            name_id_or_prefix: The name or ID of the role.
            allow_name_prefix_match: If True, allow matching by name prefix.

        Returns:
            The fetched role.
        """
        return self._get_entity_by_id_or_name_or_prefix(
            get_method=self.zen_store.get_role,
            list_method=self.list_roles,
            name_id_or_prefix=name_id_or_prefix,
            allow_name_prefix_match=allow_name_prefix_match,
        )

    def list_roles(
        self,
        sort_by: str = "created",
        page: int = PAGINATION_STARTING_PAGE,
        size: int = PAGE_SIZE_DEFAULT,
        logical_operator: LogicalOperators = LogicalOperators.AND,
        id: Optional[Union[UUID, str]] = None,
        created: Optional[Union[datetime, str]] = None,
        updated: Optional[Union[datetime, str]] = None,
        name: Optional[str] = None,
    ) -> Page[RoleResponse]:
        """List all roles.

        Args:
            sort_by: The column to sort by
            page: The page of items
            size: The maximum size of all pages
            logical_operator: The logical operator to use between column filters
            id: Use the id of roles to filter by.
            created: Use to filter by time of creation
            updated: Use the last updated date for filtering
            name: Use the role name for filtering

        Returns:
            The Role
        """
        return self.zen_store.list_roles(
            RoleFilter(
                sort_by=sort_by,
                page=page,
                size=size,
                logical_operator=logical_operator,
                id=id,
                created=created,
                updated=updated,
                name=name,
            )
        )

    def update_role(
        self,
        name_id_or_prefix: str,
        new_name: Optional[str] = None,
        remove_permission: Optional[List[str]] = None,
        add_permission: Optional[List[str]] = None,
    ) -> RoleResponse:
        """Updates a role.

        Args:
            name_id_or_prefix: The name or ID of the role.
            new_name: The new name for the role
            remove_permission: Permissions to remove from this role.
            add_permission: Permissions to add to this role.

        Returns:
            The updated role.

        Raises:
            RuntimeError: If the same permission is in both the
                `remove_permission` and `add_permission` lists.
        """
        role = self.get_role(
            name_id_or_prefix=name_id_or_prefix, allow_name_prefix_match=False
        )

        role_update = RoleUpdate(name=new_name or role.name)  # type: ignore[call-arg]

        if remove_permission is not None and add_permission is not None:
            if union_add_rm := set(remove_permission) & set(add_permission):
                raise RuntimeError(
                    f"The `remove_permission` and `add_permission` "
                    f"options both contain the same value(s): "
                    f"`{union_add_rm}`. Please rerun command and make sure "
                    f"that the same role does not show up for "
                    f"`remove_permission` and `add_permission`."
                )

        # Only if permissions are being added or removed will they need to be
        #  set for the update model
        if remove_permission or add_permission:
            role_permissions = role.permissions

            if remove_permission:
                for rm_p in remove_permission:
                    if rm_p in PermissionType:
                        try:
                            role_permissions.remove(PermissionType(rm_p))
                        except KeyError:
                            logger.warning(
                                f"Role {remove_permission} was already not "
                                f"part of the {role} Role."
                            )
            if add_permission:
                for add_p in add_permission:
                    if add_p in PermissionType.values():
                        # Set won't throw an error if the item was already in it
                        role_permissions.add(PermissionType(add_p))

            if role_permissions is not None:
                role_update.permissions = set(role_permissions)

        return Client().zen_store.update_role(
            role_id=role.id, role_update=role_update
        )

    def delete_role(self, name_id_or_prefix: str) -> None:
        """Deletes a role.

        Args:
            name_id_or_prefix: The name or ID of the role.
        """
        role = self.get_role(
            name_id_or_prefix=name_id_or_prefix, allow_name_prefix_match=False
        )
        self.zen_store.delete_role(role_name_or_id=role.id)

    # ------------------------- User role assignments -------------------------

    def create_user_role_assignment(
        self,
        role_name_or_id: Union[str, UUID],
        user_name_or_id: Union[str, UUID],
        workspace_name_or_id: Optional[Union[str, UUID]] = None,
    ) -> UserRoleAssignmentResponse:
        """Create a role assignment.

        Args:
            role_name_or_id: Name or ID of the role to assign.
            user_name_or_id: Name or ID of the user or team to assign
                the role to.
            workspace_name_or_id: workspace scope within which to assign the role.

        Returns:
            The newly created role assignment.
        """
        role = self.get_role(name_id_or_prefix=role_name_or_id)
        workspace = None
        if workspace_name_or_id:
            workspace = self.get_workspace(
                name_id_or_prefix=workspace_name_or_id
            )
        user = self.get_user(name_id_or_prefix=user_name_or_id)
        role_assignment = UserRoleAssignmentRequest(
            role=role.id,
            user=user.id,
            workspace=workspace,
        )
        return self.zen_store.create_user_role_assignment(
            user_role_assignment=role_assignment
        )

    def get_user_role_assignment(
        self, role_assignment_id: UUID
    ) -> UserRoleAssignmentResponse:
        """Get a role assignment.

        Args:
            role_assignment_id: The id of the role assignments

        Returns:
            The role assignment.
        """
        return self.zen_store.get_user_role_assignment(
            user_role_assignment_id=role_assignment_id
        )

    def list_user_role_assignment(
        self,
        sort_by: str = "created",
        page: int = PAGINATION_STARTING_PAGE,
        size: int = PAGE_SIZE_DEFAULT,
        logical_operator: LogicalOperators = LogicalOperators.AND,
        id: Optional[Union[UUID, str]] = None,
        created: Optional[Union[datetime, str]] = None,
        updated: Optional[Union[datetime, str]] = None,
        workspace_id: Optional[Union[str, UUID]] = None,
        user_id: Optional[Union[str, UUID]] = None,
        role_id: Optional[Union[str, UUID]] = None,
    ) -> Page[UserRoleAssignmentResponse]:
        """List all user role assignments.

        Args:
            sort_by: The column to sort by
            page: The page of items
            size: The maximum size of all pages
            logical_operator: Which logical operator to use [and, or]
            id: Use the id of the user role assignment to filter by.
            created: Use to filter by time of creation
            updated: Use the last updated date for filtering
            workspace_id: The id of the workspace to filter by.
            user_id: The id of the user to filter by.
            role_id: The id of the role to filter by.

        Returns:
            The Team
        """
        return self.zen_store.list_user_role_assignments(
            UserRoleAssignmentFilter(
                sort_by=sort_by,
                page=page,
                size=size,
                logical_operator=logical_operator,
                id=id,
                created=created,
                updated=updated,
                workspace_id=workspace_id,
                user_id=user_id,
                role_id=role_id,
            )
        )

    def delete_user_role_assignment(self, role_assignment_id: UUID) -> None:
        """Delete a role assignment.

        Args:
            role_assignment_id: The id of the role assignments

        """
        self.zen_store.delete_user_role_assignment(role_assignment_id)

    # ------------------------- Team role assignments -------------------------

    def get_team_role_assignment(
        self, team_role_assignment_id: UUID
    ) -> TeamRoleAssignmentResponse:
        """Get a role assignment.

        Args:
            team_role_assignment_id: The id of the role assignments

        Returns:
            The role assignment.
        """
        return self.zen_store.get_team_role_assignment(
            team_role_assignment_id=team_role_assignment_id
        )

    def create_team_role_assignment(
        self,
        role_name_or_id: Union[str, UUID],
        team_name_or_id: Union[str, UUID],
        workspace_name_or_id: Optional[Union[str, UUID]] = None,
    ) -> TeamRoleAssignmentResponse:
        """Create a role assignment.

        Args:
            role_name_or_id: Name or ID of the role to assign.
            team_name_or_id: Name or ID of the team to assign
                the role to.
            workspace_name_or_id: workspace scope within which to assign the role.

        Returns:
            The newly created role assignment.
        """
        role = self.get_role(name_id_or_prefix=role_name_or_id)
        workspace = None
        if workspace_name_or_id:
            workspace = self.get_workspace(
                name_id_or_prefix=workspace_name_or_id
            )
        team = self.get_team(name_id_or_prefix=team_name_or_id)
        role_assignment = TeamRoleAssignmentRequest(
            role=role.id,
            team=team.id,
            workspace=workspace,
        )
        return self.zen_store.create_team_role_assignment(
            team_role_assignment=role_assignment
        )

    def list_team_role_assignment(
        self,
        sort_by: str = "created",
        page: int = PAGINATION_STARTING_PAGE,
        size: int = PAGE_SIZE_DEFAULT,
        logical_operator: LogicalOperators = LogicalOperators.AND,
        id: Optional[Union[UUID, str]] = None,
        created: Optional[Union[datetime, str]] = None,
        updated: Optional[Union[datetime, str]] = None,
        workspace_id: Optional[Union[str, UUID]] = None,
        team_id: Optional[Union[str, UUID]] = None,
        role_id: Optional[Union[str, UUID]] = None,
    ) -> Page[TeamRoleAssignmentResponse]:
        """List all team role assignments.

        Args:
            sort_by: The column to sort by
            page: The page of items
            size: The maximum size of all pages
            logical_operator: Which logical operator to use [and, or]
            id: Use the id of the team role assignment to filter by.
            created: Use to filter by time of creation
            updated: Use the last updated date for filtering
            workspace_id: The id of the workspace to filter by.
            team_id: The id of the team to filter by.
            role_id: The id of the role to filter by.

        Returns:
            The Team
        """
        return self.zen_store.list_team_role_assignments(
            TeamRoleAssignmentFilter(
                sort_by=sort_by,
                page=page,
                size=size,
                logical_operator=logical_operator,
                id=id,
                created=created,
                updated=updated,
                workspace_id=workspace_id,
                team_id=team_id,
                role_id=role_id,
            )
        )

    def delete_team_role_assignment(self, role_assignment_id: UUID) -> None:
        """Delete a role assignment.

        Args:
            role_assignment_id: The id of the role assignments

        """
        self.zen_store.delete_team_role_assignment(role_assignment_id)

    # ----------------------------- Workspaces -----------------------------

    def create_workspace(
        self, name: str, description: str
    ) -> WorkspaceResponse:
        """Create a new workspace.

        Args:
            name: Name of the workspace.
            description: Description of the workspace.

        Returns:
            The created workspace.
        """
        return self.zen_store.create_workspace(
            WorkspaceRequest(name=name, description=description)
        )

    def get_workspace(
        self,
        name_id_or_prefix: Optional[Union[UUID, str]],
        allow_name_prefix_match: bool = True,
    ) -> WorkspaceResponse:
        """Gets a workspace.

        Args:
            name_id_or_prefix: The name or ID of the workspace.
            allow_name_prefix_match: If True, allow matching by name prefix.

        Returns:
            The workspace
        """
        if not name_id_or_prefix:
            return self.active_workspace
        return self._get_entity_by_id_or_name_or_prefix(
            get_method=self.zen_store.get_workspace,
            list_method=self.list_workspaces,
            name_id_or_prefix=name_id_or_prefix,
            allow_name_prefix_match=allow_name_prefix_match,
        )

    def list_workspaces(
        self,
        sort_by: str = "created",
        page: int = PAGINATION_STARTING_PAGE,
        size: int = PAGE_SIZE_DEFAULT,
        logical_operator: LogicalOperators = LogicalOperators.AND,
        id: Optional[Union[UUID, str]] = None,
        created: Optional[Union[datetime, str]] = None,
        updated: Optional[Union[datetime, str]] = None,
        name: Optional[str] = None,
    ) -> Page[WorkspaceResponse]:
        """List all workspaces.

        Args:
            sort_by: The column to sort by
            page: The page of items
            size: The maximum size of all pages
            logical_operator: Which logical operator to use [and, or]
            id: Use the id of teams to filter by.
            created: Use to filter by time of creation
            updated: Use the last updated date for filtering
            name: Use the team name for filtering

        Returns:
            The Team
        """
        return self.zen_store.list_workspaces(
            WorkspaceFilter(
                sort_by=sort_by,
                page=page,
                size=size,
                logical_operator=logical_operator,
                id=id,
                created=created,
                updated=updated,
                name=name,
            )
        )

    def update_workspace(
        self,
        name_id_or_prefix: Optional[Union[UUID, str]],
        new_name: Optional[str] = None,
        new_description: Optional[str] = None,
    ) -> WorkspaceResponse:
        """Update a workspace.

        Args:
            name_id_or_prefix: Name, ID or prefix of the workspace to update.
            new_name: New name of the workspace.
            new_description: New description of the workspace.

        Returns:
            The updated workspace.
        """
        workspace = self.get_workspace(
            name_id_or_prefix=name_id_or_prefix, allow_name_prefix_match=False
        )
        workspace_update = WorkspaceUpdate(name=new_name or workspace.name)
        if new_description:
            workspace_update.description = new_description
        return self.zen_store.update_workspace(
            workspace_id=workspace.id,
            workspace_update=workspace_update,
        )

    def delete_workspace(self, name_id_or_prefix: str) -> None:
        """Delete a workspace.

        Args:
            name_id_or_prefix: The name or ID of the workspace to delete.

        Raises:
            IllegalOperationError: If the workspace to delete is the active
                workspace.
        """
        workspace = self.get_workspace(
            name_id_or_prefix, allow_name_prefix_match=False
        )
        if self.active_workspace.id == workspace.id:
            raise IllegalOperationError(
                f"Workspace '{name_id_or_prefix}' cannot be deleted since "
                "it is currently active. Please set another workspace as "
                "active first."
            )
        self.zen_store.delete_workspace(workspace_name_or_id=workspace.id)

    @property
    def active_workspace(self) -> WorkspaceResponse:
        """Get the currently active workspace of the local client.

        If no active workspace is configured locally for the client, the
        active workspace in the global configuration is used instead.

        Returns:
            The active workspace.

        Raises:
            RuntimeError: If the active workspace is not set.
        """
        if ENV_ZENML_ACTIVE_WORKSPACE_ID in os.environ:
            workspace_id = os.environ[ENV_ZENML_ACTIVE_WORKSPACE_ID]
            return self.get_workspace(workspace_id)

        from zenml.zen_stores.base_zen_store import DEFAULT_WORKSPACE_NAME

        # If running in a ZenML server environment, the active workspace is
        # not relevant
        if ENV_ZENML_SERVER in os.environ:
            return self.get_workspace(DEFAULT_WORKSPACE_NAME)

        workspace = (
            self._config.active_workspace if self._config else None
        ) or GlobalConfiguration().get_active_workspace()
        if not workspace:
            raise RuntimeError(
                "No active workspace is configured. Run "
                "`zenml workspace set WORKSPACE_NAME` to set the active "
                "workspace."
            )

        if workspace.name != DEFAULT_WORKSPACE_NAME:
            logger.warning(
                f"You are running with a non-default workspace "
                f"'{workspace.name}'. Any stacks, components, "
                f"pipelines and pipeline runs produced in this "
                f"workspace will currently not be accessible through "
                f"the dashboard. However, this will be possible "
                f"in the near future."
            )
        return workspace

    # ----------------------------- Stacks -----------------------------

    def create_stack(
        self,
        name: str,
        components: Mapping[StackComponentType, Union[str, UUID]],
        is_shared: bool = False,
        stack_spec_file: Optional[str] = None,
    ) -> StackResponse:
        """Registers a stack and its components.

        Args:
            name: The name of the stack to register.
            components: dictionary which maps component types to component names
            is_shared: boolean to decide whether the stack is shared
            stack_spec_file: path to the stack spec file

        Returns:
            The model of the registered stack.

        Raises:
            ValueError: If the stack contains private components and is
                attempted to be registered as shared.
        """
        stack_components = {}

        for c_type, c_identifier in components.items():
            # Skip non-existent components.
            if not c_identifier:
                continue

            # Get the component.
            component = self.get_stack_component(
                name_id_or_prefix=c_identifier,
                component_type=c_type,
            )
            stack_components[c_type] = [component.id]

            # Raise an error if private components are used in a shared stack.
            if is_shared and not component.is_shared:
                raise ValueError(
                    f"You attempted to include the private {c_type} "
                    f"'{component.name}' in a shared stack. This is not "
                    f"supported. You can either share the {c_type} with the "
                    f"following command:\n"
                    f"`zenml {c_type.replace('_', '-')} share`{component.id}`\n"
                    f"or create the stack privately and then share it and all "
                    f"of its components using:\n`zenml stack share {name} -r`"
                )

        stack = StackRequest(
            name=name,
            components=stack_components,
            is_shared=is_shared,
            stack_spec_path=stack_spec_file,
            workspace=self.active_workspace.id,
            user=self.active_user.id,
        )

        self._validate_stack_configuration(stack=stack)

        return self.zen_store.create_stack(stack=stack)

    def get_stack(
        self,
        name_id_or_prefix: Optional[Union[UUID, str]] = None,
        allow_name_prefix_match: bool = True,
    ) -> StackResponse:
        """Get a stack by name, ID or prefix.

        If no name, ID or prefix is provided, the active stack is returned.

        Args:
            name_id_or_prefix: The name, ID or prefix of the stack.
            allow_name_prefix_match: If True, allow matching by name prefix.

        Returns:
            The stack.
        """
        if name_id_or_prefix is not None:
            return self._get_entity_by_id_or_name_or_prefix(
                get_method=self.zen_store.get_stack,
                list_method=self.list_stacks,
                name_id_or_prefix=name_id_or_prefix,
                allow_name_prefix_match=allow_name_prefix_match,
            )
        else:
            return self.active_stack_model

    def list_stacks(
        self,
        sort_by: str = "created",
        page: int = PAGINATION_STARTING_PAGE,
        size: int = PAGE_SIZE_DEFAULT,
        logical_operator: LogicalOperators = LogicalOperators.AND,
        id: Optional[Union[UUID, str]] = None,
        created: Optional[datetime] = None,
        updated: Optional[datetime] = None,
        is_shared: Optional[bool] = None,
        name: Optional[str] = None,
        description: Optional[str] = None,
        workspace_id: Optional[Union[str, UUID]] = None,
        user_id: Optional[Union[str, UUID]] = None,
        component_id: Optional[Union[str, UUID]] = None,
    ) -> Page[StackResponse]:
        """Lists all stacks.

        Args:
            sort_by: The column to sort by
            page: The page of items
            size: The maximum size of all pages
            logical_operator: Which logical operator to use [and, or]
            id: Use the id of stacks to filter by.
            created: Use to filter by time of creation
            updated: Use the last updated date for filtering
            description: Use the stack description for filtering
            workspace_id: The id of the workspace to filter by.
            user_id: The  id of the user to filter by.
            component_id: The id of the component to filter by.
            name: The name of the stack to filter by.
            is_shared: The shared status of the stack to filter by.

        Returns:
            A page of stacks.
        """
        stack_filter_model = StackFilter(
            page=page,
            size=size,
            sort_by=sort_by,
            logical_operator=logical_operator,
            workspace_id=workspace_id,
            user_id=user_id,
            component_id=component_id,
            name=name,
            is_shared=is_shared,
            description=description,
            id=id,
            created=created,
            updated=updated,
        )
        stack_filter_model.set_scope_workspace(self.active_workspace.id)
        return self.zen_store.list_stacks(stack_filter_model)

    def update_stack(
        self,
        name_id_or_prefix: Optional[Union[UUID, str]] = None,
        name: Optional[str] = None,
        is_shared: Optional[bool] = None,
        stack_spec_file: Optional[str] = None,
        description: Optional[str] = None,
        component_updates: Optional[
            Dict[StackComponentType, List[Union[UUID, str]]]
        ] = None,
    ) -> StackResponse:
        """Updates a stack and its components.

        Args:
            name_id_or_prefix: The name, id or prefix of the stack to update.
            name: the new name of the stack.
            is_shared: the new shared status of the stack.
            stack_spec_file: path to the stack spec file
            description: the new description of the stack.
            component_updates: dictionary which maps stack component types to
                lists of new stack component names or ids.

        Returns:
            The model of the updated stack.

        Raises:
            ValueError: If the stack contains private components and is
                attempted to be shared.
            EntityExistsError: If the stack name is already taken.
        """
        # First, get the stack
        stack = self.get_stack(
            name_id_or_prefix=name_id_or_prefix, allow_name_prefix_match=False
        )

        # Create the update model
        update_model = StackUpdate(
            workspace=self.active_workspace.id,
            user=self.active_user.id,
            stack_spec_path=stack_spec_file,
        )

        shared_status = is_shared or stack.is_shared

        if name:
            if self.list_stacks(name=name, is_shared=shared_status):
                raise EntityExistsError(
                    "There are already existing stacks with the name "
                    f"'{name}'."
                )

            update_model.name = name

        if is_shared:
            current_name = update_model.name or stack.name
            if self.list_stacks(name=current_name, is_shared=True):
                raise EntityExistsError(
                    "There are already existing shared stacks with the name "
                    f"'{current_name}'."
                )

            for component_type, components in stack.components.items():
                for c in components:
                    if not c.is_shared:
                        raise ValueError(
                            f"A Stack can only be shared when all its "
                            f"components are also shared. Component "
                            f"'{component_type}:{c.name}' is not shared. Set "
                            f"the {component_type} to shared like this and "
                            f"then try re-sharing your stack:\n"
                            f"`zenml {component_type.replace('_', '-')} "
                            f"share {c.id}`\nAlternatively, you can rerun "
                            f"your command with `-r` to recursively "
                            f"share all components within the stack."
                        )

            update_model.is_shared = is_shared

        if description:
            update_model.description = description

        # Get the current components
        if component_updates:
            components_dict = stack.components.copy()

            for component_type, component_id_list in component_updates.items():
                if component_id_list is not None:
                    components_dict[component_type] = [
                        self.get_stack_component(
                            name_id_or_prefix=component_id,
                            component_type=component_type,
                        )
                        for component_id in component_id_list
                    ]

            # If the stack is shared, ensure all new components are also shared
            if shared_status:
                for component_list in components_dict.values():
                    for component in component_list:
                        if not component.is_shared:
                            raise ValueError(
                                "Private components cannot be added to a "
                                "shared stack. Component "
                                f"'{component.type}:{component.name}' is not "
                                "shared. Set the component to shared like "
                                "this and then try adding it to your stack "
                                "again:\n"
                                f"`zenml {component.type.replace('_', '-')} "
                                f"share {component.id}`."
                            )

            update_model.components = {
                c_type: [c.id for c in c_list]
                for c_type, c_list in components_dict.items()
            }

        return self.zen_store.update_stack(
            stack_id=stack.id,
            stack_update=update_model,
        )

    def delete_stack(
        self, name_id_or_prefix: Union[str, UUID], recursive: bool = False
    ) -> None:
        """Deregisters a stack.

        Args:
            name_id_or_prefix: The name, id or prefix id of the stack
                to deregister.
            recursive: If `True`, all components of the stack which are not
                associated with any other stack will also be deleted.

        Raises:
            ValueError: If the stack is the currently active stack for this
                client.
        """
        stack = self.get_stack(
            name_id_or_prefix=name_id_or_prefix, allow_name_prefix_match=False
        )

        if stack.id == self.active_stack_model.id:
            raise ValueError(
                f"Unable to deregister active stack '{stack.name}'. Make "
                f"sure to designate a new active stack before deleting this "
                f"one."
            )

        cfg = GlobalConfiguration()
        if stack.id == cfg.active_stack_id:
            raise ValueError(
                f"Unable to deregister '{stack.name}' as it is the active "
                f"stack within your global configuration. Make "
                f"sure to designate a new active stack before deleting this "
                f"one."
            )

        if recursive:
            stack_components_free_for_deletion = []

            # Get all stack components associated with this stack
            for component_type, component_model in stack.components.items():
                # Get stack associated with the stack component

                stacks = self.list_stacks(
                    component_id=component_model[0].id, size=2, page=1
                )

                # Check if the stack component is part of another stack
                if len(stacks) == 1 and stack.id == stacks[0].id:
                    stack_components_free_for_deletion.append(
                        (component_type, component_model)
                    )

            self.delete_stack(stack.id)

            for (
                stack_component_type,
                stack_component_model,
            ) in stack_components_free_for_deletion:
                self.delete_stack_component(
                    stack_component_model[0].name, stack_component_type
                )

            logger.info("Deregistered stack with name '%s'.", stack.name)
            return

        self.zen_store.delete_stack(stack_id=stack.id)
        logger.info("Deregistered stack with name '%s'.", stack.name)

    @property
    def active_stack(self) -> "Stack":
        """The active stack for this client.

        Returns:
            The active stack for this client.
        """
        from zenml.stack.stack import Stack

        return Stack.from_model(self.active_stack_model)

    @property
    def active_stack_model(self) -> StackResponse:
        """The model of the active stack for this client.

        If no active stack is configured locally for the client, the active
        stack in the global configuration is used instead.

        Returns:
            The model of the active stack for this client.

        Raises:
            RuntimeError: If the active stack is not set.
        """
        stack: Optional[StackResponse] = None

        if ENV_ZENML_ACTIVE_STACK_ID in os.environ:
            stack_id = os.environ[ENV_ZENML_ACTIVE_STACK_ID]
            return self.get_stack(stack_id)

        if self._config:
            stack = self.get_stack(self._config.active_stack_id)

        if not stack:
            stack = self.get_stack(GlobalConfiguration().get_active_stack_id())

        if not stack:
            raise RuntimeError(
                "No active stack is configured. Run "
                "`zenml stack set STACK_NAME` to set the active stack."
            )

        return stack

    def activate_stack(
        self, stack_name_id_or_prefix: Union[str, UUID]
    ) -> None:
        """Sets the stack as active.

        Args:
            stack_name_id_or_prefix: Model of the stack to activate.

        Raises:
            KeyError: If the stack is not registered.
        """
        # Make sure the stack is registered
        try:
            stack = self.get_stack(name_id_or_prefix=stack_name_id_or_prefix)
        except KeyError as e:
            raise KeyError(
                f"Stack '{stack_name_id_or_prefix}' cannot be activated since "
                f"it is not registered yet. Please register it first."
            ) from e

        if self._config:
            self._config.set_active_stack(stack=stack)

        else:
            # set the active stack globally only if the client doesn't use
            # a local configuration
            GlobalConfiguration().set_active_stack(stack=stack)

    def _validate_stack_configuration(self, stack: StackRequest) -> None:
        """Validates the configuration of a stack.

        Args:
            stack: The stack to validate.

        Raises:
            KeyError: If the stack references missing components.
            ValidationError: If the stack configuration is invalid.
        """
        local_components: List[str] = []
        remote_components: List[str] = []
        assert stack.components is not None
        for component_type, component_ids in stack.components.items():
            for component_id in component_ids:
                try:
                    component = self.get_stack_component(
                        name_id_or_prefix=component_id,
                        component_type=component_type,
                    )
                except KeyError as e:
                    raise KeyError(
                        f"Cannot register stack '{stack.name}' since it has an "
                        f"unregistered {component_type} with id "
                        f"'{component_id}'."
                    ) from e

                # Create and validate the configuration
                from zenml.stack.utils import (
                    validate_stack_component_config,
                    warn_if_config_server_mismatch,
                )

                configuration = validate_stack_component_config(
                    configuration_dict=component.configuration,
                    flavor_name=component.flavor,
                    component_type=component.type,
                    # Always enforce validation of custom flavors
                    validate_custom_flavors=True,
                )
                # Guaranteed to not be None by setting
                # `validate_custom_flavors=True` above
                assert configuration is not None
                warn_if_config_server_mismatch(configuration)
                if configuration.is_local:
                    local_components.append(
                        f"{component.type.value}: {component.name}"
                    )
                elif configuration.is_remote:
                    remote_components.append(
                        f"{component.type.value}: {component.name}"
                    )

        if local_components and remote_components:
            logger.warning(
                f"You are configuring a stack that is composed of components "
                f"that are relying on local resources "
                f"({', '.join(local_components)}) as well as "
                f"components that are running remotely "
                f"({', '.join(remote_components)}). This is not recommended as "
                f"it can lead to unexpected behavior, especially if the remote "
                f"components need to access the local resources. Please make "
                f"sure that your stack is configured correctly, or try to use "
                f"component flavors or configurations that do not require "
                f"local resources."
            )

        if not stack.is_valid:
            raise ValidationError(
                "Stack configuration is invalid. A valid"
                "stack must contain an Artifact Store and "
                "an Orchestrator."
            )

    # ----------------------------- Components -----------------------------

    def get_stack_component(
        self,
        component_type: StackComponentType,
        name_id_or_prefix: Optional[Union[str, UUID]] = None,
        allow_name_prefix_match: bool = True,
    ) -> ComponentResponse:
        """Fetches a registered stack component.

        If the name_id_or_prefix is provided, it will try to fetch the component
        with the corresponding identifier. If not, it will try to fetch the
        active component of the given type.

        Args:
            component_type: The type of the component to fetch
            name_id_or_prefix: The id of the component to fetch.
            allow_name_prefix_match: If True, allow matching by name prefix.

        Returns:
            The registered stack component.

        Raises:
            KeyError: If no name_id_or_prefix is provided and no such component
                is part of the active stack.
        """
        # If no `name_id_or_prefix` provided, try to get the active component.
        if not name_id_or_prefix:
            components = self.active_stack_model.components.get(
                component_type, None
            )
            if components:
                return components[0]
            raise KeyError(
                "No name_id_or_prefix provided and there is no active "
                f"{component_type} in the current active stack."
            )

        # Else, try to fetch the component with an explicit type filter
        def type_scoped_list_method(
            **kwargs: Any,
        ) -> Page[ComponentResponse]:
            """Call `zen_store.list_stack_components` with type scoping.

            Args:
                **kwargs: Keyword arguments to pass to `ComponentFilterModel`.

            Returns:
                The type-scoped list of components.
            """
            component_filter_model = ComponentFilter(**kwargs)
            component_filter_model.set_scope_type(
                component_type=component_type
            )
            component_filter_model.set_scope_workspace(
                self.active_workspace.id
            )
            return self.zen_store.list_stack_components(
                component_filter_model=component_filter_model,
            )

        return self._get_entity_by_id_or_name_or_prefix(
            get_method=self.zen_store.get_stack_component,
            list_method=type_scoped_list_method,
            name_id_or_prefix=name_id_or_prefix,
            allow_name_prefix_match=allow_name_prefix_match,
        )

    def list_stack_components(
        self,
        sort_by: str = "created",
        page: int = PAGINATION_STARTING_PAGE,
        size: int = PAGE_SIZE_DEFAULT,
        logical_operator: LogicalOperators = LogicalOperators.AND,
        id: Optional[Union[UUID, str]] = None,
        created: Optional[datetime] = None,
        updated: Optional[datetime] = None,
        is_shared: Optional[bool] = None,
        name: Optional[str] = None,
        flavor: Optional[str] = None,
        type: Optional[str] = None,
        workspace_id: Optional[Union[str, UUID]] = None,
        user_id: Optional[Union[str, UUID]] = None,
        connector_id: Optional[Union[str, UUID]] = None,
    ) -> Page[ComponentResponse]:
        """Lists all registered stack components.

        Args:
            sort_by: The column to sort by
            page: The page of items
            size: The maximum size of all pages
            logical_operator: Which logical operator to use [and, or]
            id: Use the id of component to filter by.
            created: Use to component by time of creation
            updated: Use the last updated date for filtering
            flavor: Use the component flavor for filtering
            type: Use the component type for filtering
            workspace_id: The id of the workspace to filter by.
            user_id: The id of the user to filter by.
            connector_id: The id of the connector to filter by.
            name: The name of the component to filter by.
            is_shared: The shared status of the component to filter by.

        Returns:
            A page of stack components.
        """
        component_filter_model = ComponentFilter(
            page=page,
            size=size,
            sort_by=sort_by,
            logical_operator=logical_operator,
            workspace_id=workspace_id or self.active_workspace.id,
            user_id=user_id,
            connector_id=connector_id,
            name=name,
            is_shared=is_shared,
            flavor=flavor,
            type=type,
            id=id,
            created=created,
            updated=updated,
        )
        component_filter_model.set_scope_workspace(self.active_workspace.id)

        return self.zen_store.list_stack_components(
            component_filter_model=component_filter_model
        )

    def create_stack_component(
        self,
        name: str,
        flavor: str,
        component_type: StackComponentType,
        configuration: Dict[str, str],
        component_spec_path: Optional[str] = None,
        labels: Optional[Dict[str, Any]] = None,
        is_shared: bool = False,
    ) -> "ComponentResponse":
        """Registers a stack component.

        Args:
            name: The name of the stack component.
            flavor: The flavor of the stack component.
            component_spec_path: The path to the stack spec file.
            component_type: The type of the stack component.
            configuration: The configuration of the stack component.
            labels: The labels of the stack component.
            is_shared: Whether the stack component is shared or not.

        Returns:
            The model of the registered component.
        """
        from zenml.stack.utils import (
            validate_stack_component_config,
            warn_if_config_server_mismatch,
        )

        validated_config = validate_stack_component_config(
            configuration_dict=configuration,
            flavor_name=flavor,
            component_type=component_type,
            # Always enforce validation of custom flavors
            validate_custom_flavors=True,
        )
        # Guaranteed to not be None by setting
        # `validate_custom_flavors=True` above
        assert validated_config is not None
        warn_if_config_server_mismatch(validated_config)

        create_component_model = ComponentRequest(
            name=name,
            type=component_type,
            flavor=flavor,
            component_spec_path=component_spec_path,
            configuration=configuration,
            is_shared=is_shared,
            user=self.active_user.id,
            workspace=self.active_workspace.id,
            labels=labels,
        )

        # Register the new model
        return self.zen_store.create_stack_component(
            component=create_component_model
        )

    def update_stack_component(
        self,
        name_id_or_prefix: Optional[Union[UUID, str]],
        component_type: StackComponentType,
        name: Optional[str] = None,
        component_spec_path: Optional[str] = None,
        configuration: Optional[Dict[str, Any]] = None,
        labels: Optional[Dict[str, Any]] = None,
        is_shared: Optional[bool] = None,
        disconnect: Optional[bool] = None,
        connector_id: Optional[UUID] = None,
        connector_resource_id: Optional[str] = None,
    ) -> ComponentResponse:
        """Updates a stack component.

        Args:
            name_id_or_prefix: The name, id or prefix of the stack component to
                update.
            component_type: The type of the stack component to update.
            name: The new name of the stack component.
            component_spec_path: The new path to the stack spec file.
            configuration: The new configuration of the stack component.
            labels: The new labels of the stack component.
            is_shared: The new shared status of the stack component.
            disconnect: Whether to disconnect the stack component from its
                service connector.
            connector_id: The new connector id of the stack component.
            connector_resource_id: The new connector resource id of the
                stack component.

        Returns:
            The updated stack component.

        Raises:
            EntityExistsError: If the new name is already taken.
        """
        # Get the existing component model
        component = self.get_stack_component(
            name_id_or_prefix=name_id_or_prefix,
            component_type=component_type,
            allow_name_prefix_match=False,
        )

        update_model = ComponentUpdate(  # type: ignore[call-arg]
            workspace=self.active_workspace.id,
            user=self.active_user.id,
            component_spec_path=component_spec_path,
        )

        if name is not None:
            shared_status = is_shared or component.is_shared

            existing_components = self.list_stack_components(
                name=name,
                is_shared=shared_status,
                type=component_type,
            )
            if existing_components.total > 0:
                raise EntityExistsError(
                    f"There are already existing "
                    f"{'shared' if shared_status else 'unshared'} components "
                    f"with the name '{name}'."
                )
            update_model.name = name

        if is_shared is not None:
            current_name = update_model.name or component.name
            existing_components = self.list_stack_components(
                name=current_name, is_shared=is_shared, type=component_type
            )
            if any(e.id != component.id for e in existing_components.items):
                raise EntityExistsError(
                    f"There are already existing shared components with "
                    f"the name '{current_name}'"
                )
            update_model.is_shared = is_shared

        if configuration is not None:
            existing_configuration = component.configuration
            existing_configuration.update(configuration)
            existing_configuration = {
                k: v
                for k, v in existing_configuration.items()
                if v is not None
            }

            from zenml.stack.utils import (
                validate_stack_component_config,
                warn_if_config_server_mismatch,
            )

            validated_config = validate_stack_component_config(
                configuration_dict=existing_configuration,
                flavor_name=component.flavor,
                component_type=component.type,
                # Always enforce validation of custom flavors
                validate_custom_flavors=True,
            )
            # Guaranteed to not be None by setting
            # `validate_custom_flavors=True` above
            assert validated_config is not None
            warn_if_config_server_mismatch(validated_config)

            update_model.configuration = existing_configuration

        if labels is not None:
            existing_labels = component.labels or {}
            existing_labels.update(labels)

            existing_labels = {
                k: v for k, v in existing_labels.items() if v is not None
            }
            update_model.labels = existing_labels

        if disconnect:
            update_model.connector = None
            update_model.connector_resource_id = None
        else:
            existing_component = self.get_stack_component(
                name_id_or_prefix=name_id_or_prefix,
                component_type=component_type,
                allow_name_prefix_match=False,
            )
            update_model.connector = connector_id
            update_model.connector_resource_id = connector_resource_id
            if connector_id is None and existing_component.connector:
                update_model.connector = existing_component.connector.id
                update_model.connector_resource_id = (
                    existing_component.connector_resource_id
                )

        # Send the updated component to the ZenStore
        return self.zen_store.update_stack_component(
            component_id=component.id,
            component_update=update_model,
        )

    def delete_stack_component(
        self,
        name_id_or_prefix: Union[str, UUID],
        component_type: StackComponentType,
    ) -> None:
        """Deletes a registered stack component.

        Args:
            name_id_or_prefix: The model of the component to delete.
            component_type: The type of the component to delete.
        """
        component = self.get_stack_component(
            name_id_or_prefix=name_id_or_prefix,
            component_type=component_type,
            allow_name_prefix_match=False,
        )

        self.zen_store.delete_stack_component(component_id=component.id)
        logger.info(
            "Deregistered stack component (type: %s) with name '%s'.",
            component.type,
            component.name,
        )

    # ----------------------------- Flavors -----------------------------

    def create_flavor(
        self,
        source: str,
        component_type: StackComponentType,
    ) -> FlavorResponse:
        """Creates a new flavor.

        Args:
            source: The flavor to create.
            component_type: The type of the flavor.

        Returns:
            The created flavor (in model form).

        Raises:
            ValueError: in case the config_schema of the flavor is too large.
        """
        from zenml.stack.flavor import validate_flavor_source

        flavor = validate_flavor_source(
            source=source, component_type=component_type
        )()

        if len(flavor.config_schema) > TEXT_FIELD_MAX_LENGTH:
            raise ValueError(
                "Json representation of configuration schema"
                "exceeds max length. This could be caused by an"
                "overly long docstring on the flavors "
                "configuration class' docstring."
            )

        create_flavor_request = FlavorRequest(
            source=source,
            type=flavor.type,
            name=flavor.name,
            config_schema=flavor.config_schema,
            integration="custom",
            user=self.active_user.id,
            workspace=self.active_workspace.id,
        )

        return self.zen_store.create_flavor(flavor=create_flavor_request)

    def get_flavor(
        self,
        name_id_or_prefix: str,
        allow_name_prefix_match: bool = True,
    ) -> FlavorResponse:
        """Get a stack component flavor.

        Args:
            name_id_or_prefix: The name, ID or prefix to the id of the flavor
                to get.
            allow_name_prefix_match: If True, allow matching by name prefix.

        Returns:
            The stack component flavor.
        """
        return self._get_entity_by_id_or_name_or_prefix(
            get_method=self.zen_store.get_flavor,
            list_method=self.list_flavors,
            name_id_or_prefix=name_id_or_prefix,
            allow_name_prefix_match=allow_name_prefix_match,
        )

    def list_flavors(
        self,
        sort_by: str = "created",
        page: int = PAGINATION_STARTING_PAGE,
        size: int = PAGE_SIZE_DEFAULT,
        logical_operator: LogicalOperators = LogicalOperators.AND,
        id: Optional[Union[UUID, str]] = None,
        created: Optional[datetime] = None,
        updated: Optional[datetime] = None,
        name: Optional[str] = None,
        type: Optional[str] = None,
        integration: Optional[str] = None,
        user_id: Optional[Union[str, UUID]] = None,
    ) -> Page[FlavorResponse]:
        """Fetches all the flavor models.

        Args:
            sort_by: The column to sort by
            page: The page of items
            size: The maximum size of all pages
            logical_operator: Which logical operator to use [and, or]
            id: Use the id of flavors to filter by.
            created: Use to flavors by time of creation
            updated: Use the last updated date for filtering
            user_id: The  id of the user to filter by.
            name: The name of the flavor to filter by.
            type: The type of the flavor to filter by.
            integration: The integration of the flavor to filter by.

        Returns:
            A list of all the flavor models.
        """
        flavor_filter_model = FlavorFilter(
            page=page,
            size=size,
            sort_by=sort_by,
            logical_operator=logical_operator,
            user_id=user_id,
            name=name,
            type=type,
            integration=integration,
            id=id,
            created=created,
            updated=updated,
        )
        flavor_filter_model.set_scope_workspace(self.active_workspace.id)
        return self.zen_store.list_flavors(
            flavor_filter_model=flavor_filter_model
        )

    def delete_flavor(self, name_id_or_prefix: str) -> None:
        """Deletes a flavor.

        Args:
            name_id_or_prefix: The name, id or prefix of the id for the
                flavor to delete.
        """
        flavor = self.get_flavor(
            name_id_or_prefix, allow_name_prefix_match=False
        )
        self.zen_store.delete_flavor(flavor_id=flavor.id)

        logger.info(f"Deleted flavor '{flavor.name}' of type '{flavor.type}'.")

    def get_flavors_by_type(
        self, component_type: "StackComponentType"
    ) -> Page[FlavorResponse]:
        """Fetches the list of flavor for a stack component type.

        Args:
            component_type: The type of the component to fetch.

        Returns:
            The list of flavors.
        """
        logger.debug(f"Fetching the flavors of type {component_type}.")

        return self.list_flavors(
            type=component_type,
        )

    def get_flavor_by_name_and_type(
        self, name: str, component_type: "StackComponentType"
    ) -> FlavorResponse:
        """Fetches a registered flavor.

        Args:
            component_type: The type of the component to fetch.
            name: The name of the flavor to fetch.

        Returns:
            The registered flavor.

        Raises:
            KeyError: If no flavor exists for the given type and name.
        """
        logger.debug(
            f"Fetching the flavor of type {component_type} with name {name}."
        )

        if not (
            flavors := self.list_flavors(
                type=component_type,
                name=name,
            ).items
        ):
            raise KeyError(
                f"No flavor with name '{name}' and type '{component_type}' "
                "exists."
            )
        if len(flavors) > 1:
            raise KeyError(
                f"More than one flavor with name {name} and type "
                f"{component_type} exists."
            )

        return flavors[0]

    # ----------------------------- Pipelines -----------------------------

    def list_pipelines(
        self,
        sort_by: str = "created",
        page: int = PAGINATION_STARTING_PAGE,
        size: int = PAGE_SIZE_DEFAULT,
        logical_operator: LogicalOperators = LogicalOperators.AND,
        id: Optional[Union[UUID, str]] = None,
        created: Optional[Union[datetime, str]] = None,
        updated: Optional[Union[datetime, str]] = None,
        name: Optional[str] = None,
        version: Optional[str] = None,
        version_hash: Optional[str] = None,
        docstring: Optional[str] = None,
        workspace_id: Optional[Union[str, UUID]] = None,
        user_id: Optional[Union[str, UUID]] = None,
    ) -> Page[PipelineResponse]:
        """List all pipelines.

        Args:
            sort_by: The column to sort by
            page: The page of items
            size: The maximum size of all pages
            logical_operator: Which logical operator to use [and, or]
            id: Use the id of pipeline to filter by.
            created: Use to filter by time of creation
            updated: Use the last updated date for filtering
            name: The name of the pipeline to filter by.
            version: The version of the pipeline to filter by.
            version_hash: The version hash of the pipeline to filter by.
            docstring: The docstring of the pipeline to filter by.
            workspace_id: The id of the workspace to filter by.
            user_id: The id of the user to filter by.

        Returns:
            A page with Pipeline fitting the filter description
        """
        pipeline_filter_model = PipelineFilter(
            sort_by=sort_by,
            page=page,
            size=size,
            logical_operator=logical_operator,
            id=id,
            created=created,
            updated=updated,
            name=name,
            version=version,
            version_hash=version_hash,
            docstring=docstring,
            workspace_id=workspace_id,
            user_id=user_id,
        )
        pipeline_filter_model.set_scope_workspace(self.active_workspace.id)
        return self.zen_store.list_pipelines(
            pipeline_filter_model=pipeline_filter_model
        )

    def get_pipeline(
        self,
        name_id_or_prefix: Union[str, UUID],
        version: Optional[str] = None,
    ) -> PipelineResponse:
        """Get a pipeline by name, id or prefix.

        Args:
            name_id_or_prefix: The name, ID or ID prefix of the pipeline.
            version: The pipeline version. If not specified, the latest
                version is returned.

        Returns:
            The pipeline.

        Raises:
            KeyError: If no pipelines were found for the given ID/name and
                version.
            ZenKeyError: If multiple pipelines match the ID prefix.
        """
        from zenml.utils.uuid_utils import is_valid_uuid

        if is_valid_uuid(name_id_or_prefix):
            if version:
                logger.warning(
                    "You specified both an ID as well as a version of the "
                    "pipeline. Ignoring the version and fetching the "
                    "pipeline by ID."
                )
            if not isinstance(name_id_or_prefix, UUID):
                name_id_or_prefix = UUID(name_id_or_prefix, version=4)

            return self.zen_store.get_pipeline(name_id_or_prefix)

        assert not isinstance(name_id_or_prefix, UUID)
        exact_name_matches = self.list_pipelines(
            size=1,
            sort_by="desc:created",
            name=f"equals:{name_id_or_prefix}",
            version=version,
        )

        if len(exact_name_matches) == 1:
            # If the name matches exactly, use the explicitly specified version
            # or fallback to the latest if not given
            return exact_name_matches.items[0]

        partial_id_matches = self.list_pipelines(
            id=f"startswith:{name_id_or_prefix}"
        )
        if partial_id_matches.total == 1:
            if version:
                logger.warning(
                    "You specified both an ID as well as a version of the "
                    "pipeline. Ignoring the version and fetching the "
                    "pipeline by ID."
                )
            return partial_id_matches[0]
        elif partial_id_matches.total == 0:
            raise KeyError(
                f"No pipelines found for name, ID or prefix "
                f"{name_id_or_prefix}."
            )
        else:
            raise ZenKeyError(
                f"{partial_id_matches.total} pipelines have been found that "
                "have an id prefix that matches the provided string "
                f"'{name_id_or_prefix}':\n"
                f"{partial_id_matches.items}.\n"
                f"Please provide more characters to uniquely identify "
                f"only one of the pipelines."
            )

    def delete_pipeline(
        self,
        name_id_or_prefix: Union[str, UUID],
        version: Optional[str] = None,
    ) -> None:
        """Delete a pipeline.

        Args:
            name_id_or_prefix: The name, ID or ID prefix of the pipeline.
            version: The pipeline version. If left empty, will delete
                the latest version.
        """
        pipeline = self.get_pipeline(
            name_id_or_prefix=name_id_or_prefix, version=version
        )
        self.zen_store.delete_pipeline(pipeline_id=pipeline.id)

    # ----------------------------- Builds -----------------------------

    def get_build(
        self, id_or_prefix: Union[str, UUID]
    ) -> PipelineBuildResponse:
        """Get a build by id or prefix.

        Args:
            id_or_prefix: The id or id prefix of the build.

        Returns:
            The build.

        Raises:
            KeyError: If no build was found for the given id or prefix.
            ZenKeyError: If multiple builds were found that match the given
                id or prefix.
        """
        from zenml.utils.uuid_utils import is_valid_uuid

        # First interpret as full UUID
        if is_valid_uuid(id_or_prefix):
            return self.zen_store.get_build(UUID(id_or_prefix))

        entity = self.list_builds(
            id=f"startswith:{id_or_prefix}",
        )

        # If only a single entity is found, return it.
        if entity.total == 1:
            return entity.items[0]

        # If no entity is found, raise an error.
        if entity.total == 0:
            raise KeyError(
                f"No builds have been found that have either an id or prefix "
                f"that matches the provided string '{id_or_prefix}'."
            )

        raise ZenKeyError(
            f"{entity.total} builds have been found that have "
            f"an ID that matches the provided "
            f"string '{id_or_prefix}':\n"
            f"{[entity.items]}.\n"
            f"Please use the id to uniquely identify "
            f"only one of the builds."
        )

    def list_builds(
        self,
        sort_by: str = "created",
        page: int = PAGINATION_STARTING_PAGE,
        size: int = PAGE_SIZE_DEFAULT,
        logical_operator: LogicalOperators = LogicalOperators.AND,
        id: Optional[Union[UUID, str]] = None,
        created: Optional[Union[datetime, str]] = None,
        updated: Optional[Union[datetime, str]] = None,
        workspace_id: Optional[Union[str, UUID]] = None,
        user_id: Optional[Union[str, UUID]] = None,
        pipeline_id: Optional[Union[str, UUID]] = None,
        stack_id: Optional[Union[str, UUID]] = None,
        is_local: Optional[bool] = None,
        contains_code: Optional[bool] = None,
        zenml_version: Optional[str] = None,
        python_version: Optional[str] = None,
        checksum: Optional[str] = None,
    ) -> Page[PipelineBuildResponse]:
        """List all builds.

        Args:
            sort_by: The column to sort by
            page: The page of items
            size: The maximum size of all pages
            logical_operator: Which logical operator to use [and, or]
            id: Use the id of build to filter by.
            created: Use to filter by time of creation
            updated: Use the last updated date for filtering
            workspace_id: The id of the workspace to filter by.
            user_id: The  id of the user to filter by.
            pipeline_id: The id of the pipeline to filter by.
            stack_id: The id of the stack to filter by.
            is_local: Use to filter local builds.
            contains_code: Use to filter builds that contain code.
            zenml_version: The version of ZenML to filter by.
            python_version: The Python version to filter by.
            checksum: The build checksum to filter by.

        Returns:
            A page with builds fitting the filter description
        """
        build_filter_model = PipelineBuildFilter(
            sort_by=sort_by,
            page=page,
            size=size,
            logical_operator=logical_operator,
            id=id,
            created=created,
            updated=updated,
            workspace_id=workspace_id,
            user_id=user_id,
            pipeline_id=pipeline_id,
            stack_id=stack_id,
            is_local=is_local,
            contains_code=contains_code,
            zenml_version=zenml_version,
            python_version=python_version,
            checksum=checksum,
        )
        build_filter_model.set_scope_workspace(self.active_workspace.id)
        return self.zen_store.list_builds(
            build_filter_model=build_filter_model
        )

    def delete_build(self, id_or_prefix: str) -> None:
        """Delete a build.

        Args:
            id_or_prefix: The id or id prefix of the build.
        """
        build = self.get_build(id_or_prefix=id_or_prefix)
        self.zen_store.delete_build(build_id=build.id)

    # ----------------------------- Deployments -----------------------------

    def get_deployment(self, id_or_prefix: str) -> PipelineDeploymentResponse:
        """Get a deployment by id or prefix.

        Args:
            id_or_prefix: The id or id prefix of the build.

        Returns:
            The deployment.

        Raises:
            KeyError: If no deployment was found for the given id or prefix.
            ZenKeyError: If multiple deployments were found that match the given
                id or prefix.
        """
        from zenml.utils.uuid_utils import is_valid_uuid

        # First interpret as full UUID
        if is_valid_uuid(id_or_prefix):
            return self.zen_store.get_deployment(UUID(id_or_prefix))

        entity = self.list_deployments(
            id=f"startswith:{id_or_prefix}",
        )

        # If only a single entity is found, return it.
        if entity.total == 1:
            return entity.items[0]

        # If no entity is found, raise an error.
        if entity.total == 0:
            raise KeyError(
                f"No deployment have been found that have either an id or "
                f"prefix that matches the provided string '{id_or_prefix}'."
            )

        raise ZenKeyError(
            f"{entity.total} deployments have been found that have "
            f"an ID that matches the provided "
            f"string '{id_or_prefix}':\n"
            f"{[entity.items]}.\n"
            f"Please use the id to uniquely identify "
            f"only one of the deployments."
        )

    def list_deployments(
        self,
        sort_by: str = "created",
        page: int = PAGINATION_STARTING_PAGE,
        size: int = PAGE_SIZE_DEFAULT,
        logical_operator: LogicalOperators = LogicalOperators.AND,
        id: Optional[Union[UUID, str]] = None,
        created: Optional[Union[datetime, str]] = None,
        updated: Optional[Union[datetime, str]] = None,
        workspace_id: Optional[Union[str, UUID]] = None,
        user_id: Optional[Union[str, UUID]] = None,
        pipeline_id: Optional[Union[str, UUID]] = None,
        stack_id: Optional[Union[str, UUID]] = None,
        build_id: Optional[Union[str, UUID]] = None,
    ) -> Page[PipelineDeploymentResponse]:
        """List all deployments.

        Args:
            sort_by: The column to sort by
            page: The page of items
            size: The maximum size of all pages
            logical_operator: Which logical operator to use [and, or]
            id: Use the id of build to filter by.
            created: Use to filter by time of creation
            updated: Use the last updated date for filtering
            workspace_id: The id of the workspace to filter by.
            user_id: The  id of the user to filter by.
            pipeline_id: The id of the pipeline to filter by.
            stack_id: The id of the stack to filter by.
            build_id: The id of the build to filter by.

        Returns:
            A page with deployments fitting the filter description
        """
        deployment_filter_model = PipelineDeploymentFilter(
            sort_by=sort_by,
            page=page,
            size=size,
            logical_operator=logical_operator,
            id=id,
            created=created,
            updated=updated,
            workspace_id=workspace_id,
            user_id=user_id,
            pipeline_id=pipeline_id,
            stack_id=stack_id,
            build_id=build_id,
        )
        deployment_filter_model.set_scope_workspace(self.active_workspace.id)
        return self.zen_store.list_deployments(
            deployment_filter_model=deployment_filter_model
        )

    def delete_deployment(self, id_or_prefix: str) -> None:
        """Delete a deployment.

        Args:
            id_or_prefix: The id or id prefix of the deployment.
        """
        deployment = self.get_deployment(id_or_prefix=id_or_prefix)
        self.zen_store.delete_deployment(deployment_id=deployment.id)

    # ----------------------------- Schedules -----------------------------

    def get_schedule(
        self,
        name_id_or_prefix: Union[str, UUID],
        allow_name_prefix_match: bool = True,
    ) -> ScheduleResponse:
        """Get a schedule by name, id or prefix.

        Args:
            name_id_or_prefix: The name, id or prefix of the schedule.
            allow_name_prefix_match: If True, allow matching by name prefix.

        Returns:
            The schedule.
        """
        return self._get_entity_by_id_or_name_or_prefix(
            get_method=self.zen_store.get_schedule,
            list_method=self.list_schedules,
            name_id_or_prefix=name_id_or_prefix,
            allow_name_prefix_match=allow_name_prefix_match,
        )

    def list_schedules(
        self,
        sort_by: str = "created",
        page: int = PAGINATION_STARTING_PAGE,
        size: int = PAGE_SIZE_DEFAULT,
        logical_operator: LogicalOperators = LogicalOperators.AND,
        id: Optional[Union[UUID, str]] = None,
        created: Optional[Union[datetime, str]] = None,
        updated: Optional[Union[datetime, str]] = None,
        name: Optional[str] = None,
        workspace_id: Optional[Union[str, UUID]] = None,
        user_id: Optional[Union[str, UUID]] = None,
        pipeline_id: Optional[Union[str, UUID]] = None,
        orchestrator_id: Optional[Union[str, UUID]] = None,
        active: Optional[Union[str, bool]] = None,
        cron_expression: Optional[str] = None,
        start_time: Optional[Union[datetime, str]] = None,
        end_time: Optional[Union[datetime, str]] = None,
        interval_second: Optional[int] = None,
        catchup: Optional[Union[str, bool]] = None,
    ) -> Page[ScheduleResponse]:
        """List schedules.

        Args:
            sort_by: The column to sort by
            page: The page of items
            size: The maximum size of all pages
            logical_operator: Which logical operator to use [and, or]
            id: Use the id of stacks to filter by.
            created: Use to filter by time of creation
            updated: Use the last updated date for filtering
            name: The name of the stack to filter by.
            workspace_id: The id of the workspace to filter by.
            user_id: The  id of the user to filter by.
            pipeline_id: The id of the pipeline to filter by.
            orchestrator_id: The id of the orchestrator to filter by.
            active: Use to filter by active status.
            cron_expression: Use to filter by cron expression.
            start_time: Use to filter by start time.
            end_time: Use to filter by end time.
            interval_second: Use to filter by interval second.
            catchup: Use to filter by catchup.

        Returns:
            A list of schedules.
        """
        schedule_filter_model = ScheduleFilter(
            sort_by=sort_by,
            page=page,
            size=size,
            logical_operator=logical_operator,
            id=id,
            created=created,
            updated=updated,
            name=name,
            workspace_id=workspace_id,
            user_id=user_id,
            pipeline_id=pipeline_id,
            orchestrator_id=orchestrator_id,
            active=active,
            cron_expression=cron_expression,
            start_time=start_time,
            end_time=end_time,
            interval_second=interval_second,
            catchup=catchup,
        )
        schedule_filter_model.set_scope_workspace(self.active_workspace.id)
        return self.zen_store.list_schedules(
            schedule_filter_model=schedule_filter_model
        )

    def delete_schedule(self, name_id_or_prefix: Union[str, UUID]) -> None:
        """Delete a schedule.

        Args:
            name_id_or_prefix: The name, id or prefix id of the schedule
                to delete.
        """
        schedule = self.get_schedule(
            name_id_or_prefix=name_id_or_prefix, allow_name_prefix_match=False
        )
        logger.warning(
            f"Deleting schedule '{name_id_or_prefix}'... This will only delete "
            "the reference of the schedule from ZenML. Please make sure to "
            "manually stop/delete this schedule in your orchestrator as well!"
        )
        self.zen_store.delete_schedule(schedule_id=schedule.id)

    # ----------------------------- Pipeline runs -----------------------------

    def get_pipeline_run(
        self,
        name_id_or_prefix: Union[str, UUID],
        allow_name_prefix_match: bool = True,
    ) -> PipelineRunResponse:
        """Gets a pipeline run by name, ID, or prefix.

        Args:
            name_id_or_prefix: Name, ID, or prefix of the pipeline run.
            allow_name_prefix_match: If True, allow matching by name prefix.

        Returns:
            The pipeline run.
        """
        return self._get_entity_by_id_or_name_or_prefix(
            get_method=self.zen_store.get_run,
            list_method=self.list_pipeline_runs,
            name_id_or_prefix=name_id_or_prefix,
            allow_name_prefix_match=allow_name_prefix_match,
        )

    def list_pipeline_runs(
        self,
        sort_by: str = "desc:created",
        page: int = PAGINATION_STARTING_PAGE,
        size: int = PAGE_SIZE_DEFAULT,
        logical_operator: LogicalOperators = LogicalOperators.AND,
        id: Optional[Union[UUID, str]] = None,
        created: Optional[Union[datetime, str]] = None,
        updated: Optional[Union[datetime, str]] = None,
        name: Optional[str] = None,
        workspace_id: Optional[Union[str, UUID]] = None,
        pipeline_id: Optional[Union[str, UUID]] = None,
        user_id: Optional[Union[str, UUID]] = None,
        stack_id: Optional[Union[str, UUID]] = None,
        schedule_id: Optional[Union[str, UUID]] = None,
        build_id: Optional[Union[str, UUID]] = None,
        deployment_id: Optional[Union[str, UUID]] = None,
        code_repository_id: Optional[Union[str, UUID]] = None,
        orchestrator_run_id: Optional[str] = None,
        status: Optional[str] = None,
        start_time: Optional[Union[datetime, str]] = None,
        end_time: Optional[Union[datetime, str]] = None,
        num_steps: Optional[Union[int, str]] = None,
        unlisted: Optional[bool] = None,
    ) -> Page[PipelineRunResponse]:
        """List all pipeline runs.

        Args:
            sort_by: The column to sort by
            page: The page of items
            size: The maximum size of all pages
            logical_operator: Which logical operator to use [and, or]
            id: The id of the runs to filter by.
            created: Use to filter by time of creation
            updated: Use the last updated date for filtering
            workspace_id: The id of the workspace to filter by.
            pipeline_id: The id of the pipeline to filter by.
            user_id: The id of the user to filter by.
            stack_id: The id of the stack to filter by.
            schedule_id: The id of the schedule to filter by.
            build_id: The id of the build to filter by.
            deployment_id: The id of the deployment to filter by.
            code_repository_id: The id of the code repository to filter by.
            orchestrator_run_id: The run id of the orchestrator to filter by.
            name: The name of the run to filter by.
            status: The status of the pipeline run
            start_time: The start_time for the pipeline run
            end_time: The end_time for the pipeline run
            num_steps: The number of steps for the pipeline run
            unlisted: If the runs should be unlisted or not.

        Returns:
            A page with Pipeline Runs fitting the filter description
        """
        runs_filter_model = PipelineRunFilter(
            sort_by=sort_by,
            page=page,
            size=size,
            logical_operator=logical_operator,
            id=id,
            created=created,
            updated=updated,
            name=name,
            workspace_id=workspace_id,
            pipeline_id=pipeline_id,
            schedule_id=schedule_id,
            build_id=build_id,
            deployment_id=deployment_id,
            code_repository_id=code_repository_id,
            orchestrator_run_id=orchestrator_run_id,
            user_id=user_id,
            stack_id=stack_id,
            status=status,
            start_time=start_time,
            end_time=end_time,
            num_steps=num_steps,
            unlisted=unlisted,
        )
        runs_filter_model.set_scope_workspace(self.active_workspace.id)
        return self.zen_store.list_runs(runs_filter_model=runs_filter_model)

    def list_runs(self, **kwargs: Any) -> Page[PipelineRunResponse]:
        """(Deprecated) List all pipeline runs.

        Args:
            **kwargs: The filter arguments passed to `list_pipeline_runs`.

        Returns:
            A page with Pipeline Runs fitting the filter description
        """
        logger.warning(
            "`Client.list_runs()` is deprecated and will be removed in a "
            "future release. Please use `Client.list_pipeline_runs()` instead."
        )
        return self.list_pipeline_runs(**kwargs)

    def delete_pipeline_run(
        self,
        name_id_or_prefix: Union[str, UUID],
    ) -> None:
        """Deletes a pipeline run.

        Args:
            name_id_or_prefix: Name, ID, or prefix of the pipeline run.
        """
        run = self.get_pipeline_run(
            name_id_or_prefix=name_id_or_prefix, allow_name_prefix_match=False
        )
        self.zen_store.delete_run(run_id=run.id)

    # ----------------------------- Step run -----------------------------

    def get_run_step(self, step_run_id: UUID) -> StepRunResponse:
        """Get a step run by ID.

        Args:
            step_run_id: The ID of the step run to get.

        Returns:
            The step run.
        """
        return self.zen_store.get_run_step(step_run_id)

    def list_run_steps(
        self,
        sort_by: str = "created",
        page: int = PAGINATION_STARTING_PAGE,
        size: int = PAGE_SIZE_DEFAULT,
        logical_operator: LogicalOperators = LogicalOperators.AND,
        id: Optional[Union[UUID, str]] = None,
        created: Optional[Union[datetime, str]] = None,
        updated: Optional[Union[datetime, str]] = None,
        name: Optional[str] = None,
        entrypoint_name: Optional[str] = None,
        code_hash: Optional[str] = None,
        cache_key: Optional[str] = None,
        status: Optional[str] = None,
        start_time: Optional[Union[datetime, str]] = None,
        end_time: Optional[Union[datetime, str]] = None,
        pipeline_run_id: Optional[Union[str, UUID]] = None,
        original_step_run_id: Optional[Union[str, UUID]] = None,
        workspace_id: Optional[Union[str, UUID]] = None,
        user_id: Optional[Union[str, UUID]] = None,
        num_outputs: Optional[Union[int, str]] = None,
    ) -> Page[StepRunResponse]:
        """List all pipelines.

        Args:
            sort_by: The column to sort by
            page: The page of items
            size: The maximum size of all pages
            logical_operator: Which logical operator to use [and, or]
            id: Use the id of runs to filter by.
            created: Use to filter by time of creation
            updated: Use the last updated date for filtering
            start_time: Use to filter by the time when the step started running
            end_time: Use to filter by the time when the step finished running
            workspace_id: The id of the workspace to filter by.
            user_id: The  id of the user to filter by.
            pipeline_run_id: The  id of the pipeline run to filter by.
            original_step_run_id: The  id of the pipeline run to filter by.
            name: The name of the run to filter by.
            entrypoint_name: The entrypoint_name of the run to filter by.
            code_hash: The code_hash of the run to filter by.
            cache_key: The cache_key of the run to filter by.
            status: The name of the run to filter by.
            num_outputs: The number of outputs for the step run

        Returns:
            A page with Pipeline fitting the filter description
        """
        step_run_filter_model = StepRunFilter(
            sort_by=sort_by,
            page=page,
            size=size,
            logical_operator=logical_operator,
            id=id,
            entrypoint_name=entrypoint_name,
            code_hash=code_hash,
            cache_key=cache_key,
            pipeline_run_id=pipeline_run_id,
            original_step_run_id=original_step_run_id,
            status=status,
            created=created,
            updated=updated,
            start_time=start_time,
            end_time=end_time,
            name=name,
            workspace_id=workspace_id,
            user_id=user_id,
            num_outputs=num_outputs,
        )
        step_run_filter_model.set_scope_workspace(self.active_workspace.id)
        return self.zen_store.list_run_steps(
            step_run_filter_model=step_run_filter_model
        )

    # ----------------------------- Artifacts -----------------------------

    def get_artifact(self, artifact_id: UUID) -> ArtifactResponse:
        """Get an artifact by ID.

        Args:
            artifact_id: The ID of the artifact to get.

        Returns:
            The artifact.
        """
        return self.zen_store.get_artifact(artifact_id)

    def list_artifacts(
        self,
        sort_by: str = "created",
        page: int = PAGINATION_STARTING_PAGE,
        size: int = PAGE_SIZE_DEFAULT,
        logical_operator: LogicalOperators = LogicalOperators.AND,
        id: Optional[Union[UUID, str]] = None,
        created: Optional[Union[datetime, str]] = None,
        updated: Optional[Union[datetime, str]] = None,
        name: Optional[str] = None,
        artifact_store_id: Optional[Union[str, UUID]] = None,
        type: Optional[ArtifactType] = None,
        data_type: Optional[str] = None,
        uri: Optional[str] = None,
        materializer: Optional[str] = None,
        workspace_id: Optional[Union[str, UUID]] = None,
        user_id: Optional[Union[str, UUID]] = None,
        only_unused: Optional[bool] = False,
    ) -> Page[ArtifactResponse]:
        """Get all artifacts.

        Args:
            sort_by: The column to sort by
            page: The page of items
            size: The maximum size of all pages
            logical_operator: Which logical operator to use [and, or]
            id: Use the id of runs to filter by.
            created: Use to filter by time of creation
            updated: Use the last updated date for filtering
            name: The name of the run to filter by.
            artifact_store_id: The id of the artifact store to filter by.
            type: The type of the artifact to filter by.
            data_type: The data type of the artifact to filter by.
            uri: The uri of the artifact to filter by.
            materializer: The materializer of the artifact to filter by.
            workspace_id: The id of the workspace to filter by.
            user_id: The  id of the user to filter by.
            only_unused: Only return artifacts that are not used in any runs.

        Returns:
            A list of artifacts.
        """
        artifact_filter_model = ArtifactFilter(
            sort_by=sort_by,
            page=page,
            size=size,
            logical_operator=logical_operator,
            id=id,
            created=created,
            updated=updated,
            name=name,
            artifact_store_id=artifact_store_id,
            type=type,
            data_type=data_type,
            uri=uri,
            materializer=materializer,
            workspace_id=workspace_id,
            user_id=user_id,
            only_unused=only_unused,
        )
        artifact_filter_model.set_scope_workspace(self.active_workspace.id)
        return self.zen_store.list_artifacts(artifact_filter_model)

    def delete_artifact(
        self,
        artifact_id: UUID,
        delete_metadata: bool = True,
        delete_from_artifact_store: bool = False,
    ) -> None:
        """Delete an artifact.

        By default, this will delete only the metadata of the artifact from the
        database, not the artifact itself.

        Args:
            artifact_id: The ID of the artifact to delete.
            delete_metadata: If True, delete the metadata of the artifact from
                the database.
            delete_from_artifact_store: If True, delete the artifact itself from
                the artifact store.
        """
        artifact = self.get_artifact(artifact_id=artifact_id)
        if delete_from_artifact_store:
            self._delete_artifact_from_artifact_store(artifact=artifact)
        if delete_metadata:
            self._delete_artifact_metadata(artifact=artifact)

    def _delete_artifact_from_artifact_store(
        self, artifact: ArtifactResponse
    ) -> None:
        """Delete an artifact from the artifact store.

        Args:
            artifact: The artifact to delete.

        Raises:
            Exception: If the artifact store is inaccessible.
        """
        from zenml.artifact_stores.base_artifact_store import BaseArtifactStore
        from zenml.stack.stack_component import StackComponent

        if not artifact.artifact_store_id:
            logger.warning(
                f"Artifact '{artifact.uri}' does not have an artifact store "
                "associated with it. Skipping deletion from artifact store."
            )
            return
        try:
            artifact_store_model = self.get_stack_component(
                component_type=StackComponentType.ARTIFACT_STORE,
                name_id_or_prefix=artifact.artifact_store_id,
            )
            artifact_store = StackComponent.from_model(artifact_store_model)
            assert isinstance(artifact_store, BaseArtifactStore)
            artifact_store.rmtree(artifact.uri)
        except Exception as e:
            logger.error(
                f"Failed to delete artifact '{artifact.uri}' from the "
                "artifact store. This might happen if your local client "
                "does not have access to the artifact store or does not "
                "have the required integrations installed. Full error: "
                f"{e}"
            )
            raise e
        else:
            logger.info(
                f"Deleted artifact '{artifact.uri}' from the artifact store."
            )

    def _delete_artifact_metadata(self, artifact: ArtifactResponse) -> None:
        """Delete the metadata of an artifact from the database.

        Args:
            artifact: The artifact to delete.

        Raises:
            ValueError: If the artifact is still used in any runs.
        """
        if artifact not in depaginate(
            partial(self.list_artifacts, only_unused=True)
        ):
            raise ValueError(
                "The metadata of artifacts that are used in runs cannot be "
                "deleted. Please delete all runs that use this artifact "
                "first."
            )
        self.zen_store.delete_artifact(artifact.id)
        logger.info(f"Deleted metadata of artifact '{artifact.uri}'.")

    # ----------------------------- Run Metadata -----------------------------

    def create_run_metadata(
        self,
        metadata: Dict[str, "MetadataType"],
        pipeline_run_id: Optional[UUID] = None,
        step_run_id: Optional[UUID] = None,
        artifact_id: Optional[UUID] = None,
        stack_component_id: Optional[UUID] = None,
    ) -> List[RunMetadataResponse]:
        """Create run metadata.

        Args:
            metadata: The metadata to create as a dictionary of key-value pairs.
            pipeline_run_id: The ID of the pipeline run during which the
                metadata was produced. If provided, `step_run_id` and
                `artifact_id` must be None.
            step_run_id: The ID of the step run during which the metadata was
                produced. If provided, `pipeline_run_id` and `artifact_id` must
                be None.
            artifact_id: The ID of the artifact for which the metadata was
                produced. If provided, `pipeline_run_id` and `step_run_id` must
                be None.
            stack_component_id: The ID of the stack component that produced
                the metadata.

        Returns:
            The created metadata, as string to model dictionary.

        Raises:
            ValueError: If not exactly one of either `pipeline_run_id`,
                `step_run_id`, or `artifact_id` is provided.
        """
        from zenml.metadata.metadata_types import get_metadata_type

        if not (pipeline_run_id or step_run_id or artifact_id):
            raise ValueError(
                "Cannot create run metadata without linking it to any entity. "
                "Please provide either a `pipeline_run_id`, `step_run_id`, or "
                "`artifact_id`."
            )
        if (
            (pipeline_run_id and step_run_id)
            or (pipeline_run_id and artifact_id)
            or (step_run_id and artifact_id)
        ):
            raise ValueError(
                "Cannot create run metadata linked to multiple entities. "
                "Please provide only a `pipeline_run_id` or only a "
                "`step_run_id` or only an `artifact_id`."
            )

        values: Dict[str, "MetadataType"] = {}
        types: Dict[str, "MetadataTypeEnum"] = {}
        for key, value in metadata.items():
            # Skip metadata that is too large to be stored in the database.
            if len(json.dumps(value)) > TEXT_FIELD_MAX_LENGTH:
                logger.warning(
                    f"Metadata value for key '{key}' is too large to be "
                    "stored in the database. Skipping."
                )
                continue
            # Skip metadata that is not of a supported type.
            try:
                metadata_type = get_metadata_type(value)
            except ValueError as e:
                logger.warning(
                    f"Metadata value for key '{key}' is not of a supported "
                    f"type. Skipping. Full error: {e}"
                )
                continue
            values[key] = value
            types[key] = metadata_type

        run_metadata = RunMetadataRequest(
            workspace=self.active_workspace.id,
            user=self.active_user.id,
            pipeline_run_id=pipeline_run_id,
            step_run_id=step_run_id,
            artifact_id=artifact_id,
            stack_component_id=stack_component_id,
            values=values,
            types=types,
        )
        return self.zen_store.create_run_metadata(run_metadata)

    def list_run_metadata(
        self,
        sort_by: str = "created",
        page: int = PAGINATION_STARTING_PAGE,
        size: int = PAGE_SIZE_DEFAULT,
        logical_operator: LogicalOperators = LogicalOperators.AND,
        id: Optional[Union[UUID, str]] = None,
        created: Optional[Union[datetime, str]] = None,
        updated: Optional[Union[datetime, str]] = None,
        workspace_id: Optional[UUID] = None,
        user_id: Optional[UUID] = None,
        pipeline_run_id: Optional[UUID] = None,
        step_run_id: Optional[UUID] = None,
        artifact_id: Optional[UUID] = None,
        stack_component_id: Optional[UUID] = None,
        key: Optional[str] = None,
        value: Optional["MetadataType"] = None,
        type: Optional[str] = None,
    ) -> Page[RunMetadataResponse]:
        """List run metadata.

        Args:
            sort_by: The field to sort the results by.
            page: The page number to return.
            size: The number of results to return per page.
            logical_operator: The logical operator to use for filtering.
            id: The ID of the metadata.
            created: The creation time of the metadata.
            updated: The last update time of the metadata.
            workspace_id: The ID of the workspace the metadata belongs to.
            user_id: The ID of the user that created the metadata.
            pipeline_run_id: The ID of the pipeline run the metadata belongs to.
            step_run_id: The ID of the step run the metadata belongs to.
            artifact_id: The ID of the artifact the metadata belongs to.
            stack_component_id: The ID of the stack component that produced
                the metadata.
            key: The key of the metadata.
            value: The value of the metadata.
            type: The type of the metadata.

        Returns:
            The run metadata.
        """
        metadata_filter_model = RunMetadataFilter(
            sort_by=sort_by,
            page=page,
            size=size,
            logical_operator=logical_operator,
            id=id,
            created=created,
            updated=updated,
            workspace_id=workspace_id,
            user_id=user_id,
            pipeline_run_id=pipeline_run_id,
            step_run_id=step_run_id,
            artifact_id=artifact_id,
            stack_component_id=stack_component_id,
            key=key,
            value=value,
            type=type,
        )
        metadata_filter_model.set_scope_workspace(self.active_workspace.id)
        return self.zen_store.list_run_metadata(metadata_filter_model)

    # ----------------------------- Secrets -----------------------------

    def create_secret(
        self,
        name: str,
        values: Dict[str, str],
        scope: SecretScope = SecretScope.WORKSPACE,
    ) -> SecretResponseModel:
        """Creates a new secret.

        Args:
            name: The name of the secret.
            values: The values of the secret.
            scope: The scope of the secret.

        Returns:
            The created secret (in model form).

        Raises:
            NotImplementedError: If centralized secrets management is not
                enabled.
        """
        create_secret_request = SecretRequestModel(
            name=name,
            values=values,
            scope=scope,
            user=self.active_user.id,
            workspace=self.active_workspace.id,
        )
        try:
            return self.zen_store.create_secret(secret=create_secret_request)
        except NotImplementedError:
            raise NotImplementedError(
                "centralized secrets management is not supported or explicitly "
                "disabled in the target ZenML deployment."
            )

    def get_secret(
        self,
        name_id_or_prefix: Union[str, UUID],
        scope: Optional[SecretScope] = None,
        allow_partial_name_match: bool = True,
        allow_partial_id_match: bool = True,
    ) -> SecretResponseModel:
        """Get a secret.

        Get a secret identified by a name, ID or prefix of the name or ID and
        optionally a scope.

        If a scope is not provided, the secret will be searched for in all
        scopes starting with the innermost scope (user) to the outermost scope
        (workspace). When a name or prefix is used instead of a UUID value, each
        scope is first searched for an exact match, then for a ID prefix or
        name substring match before moving on to the next scope.

        Args:
            name_id_or_prefix: The name, ID or prefix to the id of the secret
                to get.
            scope: The scope of the secret. If not set, all scopes will be
                searched starting with the innermost scope (user) to the
                outermost scope (global) until a secret is found.
            allow_partial_name_match: If True, allow partial name matches.
            allow_partial_id_match: If True, allow partial ID matches.

        Returns:
            The secret.

        Raises:
            KeyError: If no secret is found.
            ZenKeyError: If multiple secrets are found.
            NotImplementedError: If centralized secrets management is not
                enabled.
        """
        from zenml.utils.uuid_utils import is_valid_uuid

        try:
            # First interpret as full UUID
            if is_valid_uuid(name_id_or_prefix):
                # Fetch by ID; filter by scope if provided
                secret = self.zen_store.get_secret(
                    secret_id=UUID(name_id_or_prefix)
                    if isinstance(name_id_or_prefix, str)
                    else name_id_or_prefix
                )
                if scope is not None and secret.scope != scope:
                    raise KeyError(
                        f"No secret found with ID {str(name_id_or_prefix)}"
                    )

                return secret
        except NotImplementedError:
            raise NotImplementedError(
                "centralized secrets management is not supported or explicitly "
                "disabled in the target ZenML deployment."
            )

        # If not a UUID, try to find by name and then by prefix
        assert not isinstance(name_id_or_prefix, UUID)

        # Scopes to search in order of priority
        search_scopes = (
            [SecretScope.USER, SecretScope.WORKSPACE]
            if scope is None
            else [scope]
        )

        secrets = self.list_secrets(
            logical_operator=LogicalOperators.OR,
            name=f"contains:{name_id_or_prefix}"
            if allow_partial_name_match
            else f"equals:{name_id_or_prefix}",
            id=f"startswith:{name_id_or_prefix}"
            if allow_partial_id_match
            else None,
        )

        for search_scope in search_scopes:
            partial_matches: List[SecretResponseModel] = []
            for secret in secrets.items:
                if secret.scope != search_scope:
                    continue
                # Exact match
                if secret.name == name_id_or_prefix:
                    # Need to fetch the secret again to get the secret values
                    return self.zen_store.get_secret(secret_id=secret.id)
                # Partial match
                partial_matches.append(secret)

            if len(partial_matches) > 1:
                match_summary = "\n".join(
                    [
                        f"[{secret.id}]: name = {secret.name}"
                        for secret in partial_matches
                    ]
                )
                raise ZenKeyError(
                    f"{len(partial_matches)} secrets have been found that have "
                    f"a name or ID that matches the provided "
                    f"string '{name_id_or_prefix}':\n"
                    f"{match_summary}.\n"
                    f"Please use the id to uniquely identify "
                    f"only one of the secrets."
                )

            # If only a single secret is found, return it
            if len(partial_matches) == 1:
                # Need to fetch the secret again to get the secret values
                return self.zen_store.get_secret(
                    secret_id=partial_matches[0].id
                )

        msg = (
            f"No secret found with name, ID or prefix "
            f"'{name_id_or_prefix}'"
        )
        if scope is not None:
            msg += f" in scope '{scope}'"

        raise KeyError(msg)

    def list_secrets(
        self,
        sort_by: str = "created",
        page: int = PAGINATION_STARTING_PAGE,
        size: int = PAGE_SIZE_DEFAULT,
        logical_operator: LogicalOperators = LogicalOperators.AND,
        id: Optional[Union[UUID, str]] = None,
        created: Optional[datetime] = None,
        updated: Optional[datetime] = None,
        name: Optional[str] = None,
        scope: Optional[SecretScope] = None,
        workspace_id: Optional[Union[str, UUID]] = None,
        user_id: Optional[Union[str, UUID]] = None,
    ) -> Page[SecretResponseModel]:
        """Fetches all the secret models.

        The returned secrets do not contain the secret values. To get the
        secret values, use `get_secret` individually for each secret.

        Args:
            sort_by: The column to sort by
            page: The page of items
            size: The maximum size of all pages
            logical_operator: Which logical operator to use [and, or]
            id: Use the id of secrets to filter by.
            created: Use to secrets by time of creation
            updated: Use the last updated date for filtering
            name: The name of the secret to filter by.
            scope: The scope of the secret to filter by.
            workspace_id: The id of the workspace to filter by.
            user_id: The  id of the user to filter by.

        Returns:
            A list of all the secret models without the secret values.

        Raises:
            NotImplementedError: If centralized secrets management is not
                enabled.
        """
        secret_filter_model = SecretFilterModel(
            page=page,
            size=size,
            sort_by=sort_by,
            logical_operator=logical_operator,
            user_id=user_id,
            workspace_id=workspace_id,
            name=name,
            scope=scope,
            id=id,
            created=created,
            updated=updated,
        )
        secret_filter_model.set_scope_workspace(self.active_workspace.id)
        try:
            return self.zen_store.list_secrets(
                secret_filter_model=secret_filter_model
            )
        except NotImplementedError:
            raise NotImplementedError(
                "centralized secrets management is not supported or explicitly "
                "disabled in the target ZenML deployment."
            )

    def update_secret(
        self,
        name_id_or_prefix: Union[str, UUID],
        scope: Optional[SecretScope] = None,
        new_name: Optional[str] = None,
        new_scope: Optional[SecretScope] = None,
        add_or_update_values: Optional[Dict[str, str]] = None,
        remove_values: Optional[List[str]] = None,
    ) -> SecretResponseModel:
        """Updates a secret.

        Args:
            name_id_or_prefix: The name, id or prefix of the id for the
                secret to update.
            scope: The scope of the secret to update.
            new_name: The new name of the secret.
            new_scope: The new scope of the secret.
            add_or_update_values: The values to add or update.
            remove_values: The values to remove.

        Returns:
            The updated secret.

        Raises:
            KeyError: If trying to remove a value that doesn't exist.
            ValueError: If a key is provided in both add_or_update_values and
                remove_values.
        """
        secret = self.get_secret(
            name_id_or_prefix=name_id_or_prefix,
            scope=scope,
            # Don't allow partial name matches, but allow partial ID matches
            allow_partial_name_match=False,
            allow_partial_id_match=True,
        )

        secret_update = SecretUpdateModel(name=new_name or secret.name)  # type: ignore[call-arg]

        if new_scope:
            secret_update.scope = new_scope
        values: Dict[str, Optional[SecretStr]] = {}
        if add_or_update_values:
            values.update(
                {
                    key: SecretStr(value)
                    for key, value in add_or_update_values.items()
                }
            )
        if remove_values:
            for key in remove_values:
                if key not in secret.values:
                    raise KeyError(
                        f"Cannot remove value '{key}' from secret "
                        f"'{secret.name}' because it does not exist."
                    )
                if key in values:
                    raise ValueError(
                        f"Key '{key}' is supplied both in the values to add or "
                        f"update and the values to be removed."
                    )
                values[key] = None
        if values:
            secret_update.values = values

        return Client().zen_store.update_secret(
            secret_id=secret.id, secret_update=secret_update
        )

    def delete_secret(
        self, name_id_or_prefix: str, scope: Optional[SecretScope] = None
    ) -> None:
        """Deletes a secret.

        Args:
            name_id_or_prefix: The name or ID of the secret.
            scope: The scope of the secret to delete.
        """
        secret = self.get_secret(
            name_id_or_prefix=name_id_or_prefix,
            scope=scope,
            # Don't allow partial name matches, but allow partial ID matches
            allow_partial_name_match=False,
            allow_partial_id_match=True,
        )

        self.zen_store.delete_secret(secret_id=secret.id)

    def get_secret_by_name_and_scope(
        self, name: str, scope: Optional[SecretScope] = None
    ) -> SecretResponseModel:
        """Fetches a registered secret with a given name and optional scope.

        This is a version of get_secret that restricts the search to a given
        name and an optional scope, without doing any prefix or UUID matching.

        If no scope is provided, the search will be done first in the user
        scope, then in the workspace scope.

        Args:
            name: The name of the secret to get.
            scope: The scope of the secret to get.

        Returns:
            The registered secret.

        Raises:
            KeyError: If no secret exists for the given name in the given scope.
        """
        logger.debug(
            f"Fetching the secret with name '{name}' and scope '{scope}'."
        )

        # Scopes to search in order of priority
        search_scopes = (
            [SecretScope.USER, SecretScope.WORKSPACE]
            if scope is None
            else [scope]
        )

        for search_scope in search_scopes:
            secrets = self.list_secrets(
                logical_operator=LogicalOperators.AND,
                name=f"equals:{name}",
                scope=search_scope,
            )

            if len(secrets.items) >= 1:
                # Need to fetch the secret again to get the secret values
                return self.zen_store.get_secret(secret_id=secrets.items[0].id)

        msg = f"No secret with name '{name}' was found"
        if scope is not None:
            msg += f" in scope '{scope.value}'"

        raise KeyError(msg)

    def list_secrets_in_scope(
        self,
        scope: SecretScope,
    ) -> Page[SecretResponseModel]:
        """Fetches the list of secret in a given scope.

        The returned secrets do not contain the secret values. To get the
        secret values, use `get_secret` individually for each secret.

        Args:
            scope: The secrets scope to search for.

        Returns:
            The list of secrets in the given scope without the secret values.
        """
        logger.debug(f"Fetching the secrets in scope {scope.value}.")

        return self.list_secrets(
            scope=scope,
        )

    # --------------------------- Code repositories ---------------------------

    def create_code_repository(
        self,
        name: str,
        config: Dict[str, Any],
        source: Source,
        description: Optional[str] = None,
        logo_url: Optional[str] = None,
    ) -> CodeRepositoryResponse:
        """Create a new code repository.

        Args:
            name: Name of the code repository.
            config: The configuration for the code repository.
            source: The code repository implementation source.
            description: The code repository description.
            logo_url: URL of a logo (png, jpg or svg) for the code repository.

        Returns:
            The created code repository.

        Raises:
            RuntimeError: If the provided config is invalid.
        """
        from zenml.code_repositories import BaseCodeRepository

        code_repo_class: Type[
            BaseCodeRepository
        ] = source_utils.load_and_validate_class(
            source=source, expected_class=BaseCodeRepository
        )
        try:
            # Validate the repo config
            code_repo_class(id=uuid4(), config=config)
        except Exception as e:
            raise RuntimeError(
                "Failed to validate code repository config."
            ) from e

        repo_request = CodeRepositoryRequest(
            user=self.active_user.id,
            workspace=self.active_workspace.id,
            name=name,
            config=config,
            source=source,
            description=description,
            logo_url=logo_url,
        )
        return self.zen_store.create_code_repository(
            code_repository=repo_request
        )

    def get_code_repository(
        self,
        name_id_or_prefix: Union[str, UUID],
        allow_name_prefix_match: bool = True,
    ) -> CodeRepositoryResponse:
        """Get a code repository by name, id or prefix.

        Args:
            name_id_or_prefix: The name, ID or ID prefix of the code repository.
            allow_name_prefix_match: If True, allow matching by name prefix.

        Returns:
            The code repository.
        """
        return self._get_entity_by_id_or_name_or_prefix(
            get_method=self.zen_store.get_code_repository,
            list_method=self.list_code_repositories,
            name_id_or_prefix=name_id_or_prefix,
            allow_name_prefix_match=allow_name_prefix_match,
        )

    def list_code_repositories(
        self,
        sort_by: str = "created",
        page: int = PAGINATION_STARTING_PAGE,
        size: int = PAGE_SIZE_DEFAULT,
        logical_operator: LogicalOperators = LogicalOperators.AND,
        id: Optional[Union[UUID, str]] = None,
        created: Optional[Union[datetime, str]] = None,
        updated: Optional[Union[datetime, str]] = None,
        name: Optional[str] = None,
        workspace_id: Optional[Union[str, UUID]] = None,
        user_id: Optional[Union[str, UUID]] = None,
    ) -> Page[CodeRepositoryResponse]:
        """List all code repositories.

        Args:
            sort_by: The column to sort by.
            page: The page of items.
            size: The maximum size of all pages.
            logical_operator: Which logical operator to use [and, or].
            id: Use the id of the code repository to filter by.
            created: Use to filter by time of creation.
            updated: Use the last updated date for filtering.
            name: The name of the code repository to filter by.
            workspace_id: The id of the workspace to filter by.
            user_id: The id of the user to filter by.

        Returns:
            A page of code repositories matching the filter description.
        """
        filter_model = CodeRepositoryFilter(
            sort_by=sort_by,
            page=page,
            size=size,
            logical_operator=logical_operator,
            id=id,
            created=created,
            updated=updated,
            name=name,
            workspace_id=workspace_id,
            user_id=user_id,
        )
        filter_model.set_scope_workspace(self.active_workspace.id)
        return self.zen_store.list_code_repositories(filter_model=filter_model)

    def update_code_repository(
        self,
        name_id_or_prefix: Union[UUID, str],
        name: Optional[str] = None,
        description: Optional[str] = None,
        logo_url: Optional[str] = None,
    ) -> CodeRepositoryResponse:
        """Update a code repository.

        Args:
            name_id_or_prefix: Name, ID or prefix of the code repository to
                update.
            name: New name of the code repository.
            description: New description of the code repository.
            logo_url: New logo URL of the code repository.

        Returns:
            The updated code repository.
        """
        repo = self.get_code_repository(
            name_id_or_prefix=name_id_or_prefix, allow_name_prefix_match=False
        )
        update = CodeRepositoryUpdate(  # type: ignore[call-arg]
            name=name, description=description, logo_url=logo_url
        )
        return self.zen_store.update_code_repository(
            code_repository_id=repo.id, update=update
        )

    def delete_code_repository(
        self,
        name_id_or_prefix: Union[str, UUID],
    ) -> None:
        """Delete a code repository.

        Args:
            name_id_or_prefix: The name, ID or prefix of the code repository.
        """
        repo = self.get_code_repository(
            name_id_or_prefix=name_id_or_prefix, allow_name_prefix_match=False
        )
        self.zen_store.delete_code_repository(code_repository_id=repo.id)

    # --------------------------- Service Connectors ---------------------------

    def create_service_connector(
        self,
        name: str,
        connector_type: str,
        resource_type: Optional[str] = None,
        auth_method: Optional[str] = None,
        configuration: Optional[Dict[str, str]] = None,
        resource_id: Optional[str] = None,
        description: str = "",
        expiration_seconds: Optional[int] = None,
        expires_at: Optional[datetime] = None,
        is_shared: bool = False,
        labels: Optional[Dict[str, str]] = None,
        auto_configure: bool = False,
        verify: bool = True,
        list_resources: bool = True,
        register: bool = True,
    ) -> Tuple[
        Optional[
            Union[
                ServiceConnectorResponse,
                ServiceConnectorRequest,
            ]
        ],
        Optional[ServiceConnectorResourcesModel],
    ]:
        """Create, validate and/or register a service connector.

        Args:
            name: The name of the service connector.
            connector_type: The service connector type.
            auth_method: The authentication method of the service connector.
                May be omitted if auto-configuration is used.
            resource_type: The resource type for the service connector.
            configuration: The configuration of the service connector.
            resource_id: The resource id of the service connector.
            description: The description of the service connector.
            expiration_seconds: The expiration time of the service connector.
            expires_at: The expiration time of the service connector
                credentials.
            is_shared: Whether the service connector is shared or not.
            labels: The labels of the service connector.
            auto_configure: Whether to automatically configure the service
                connector from the local environment.
            verify: Whether to verify that the service connector configuration
                and credentials can be used to gain access to the resource.
            list_resources: Whether to also list the resources that the service
                connector can give access to (if verify is True).
            register: Whether to register the service connector or not.

        Returns:
            The model of the registered service connector and the resources
            that the service connector can give access to (if verify is True).

        Raises:
            ValueError: If the arguments are invalid.
            KeyError: If the service connector type is not found.
            NotImplementedError: If auto-configuration is not supported or
                not implemented for the service connector type.
            AuthorizationException: If the connector verification failed due
                to authorization issues.
        """
        from zenml.service_connectors.service_connector_registry import (
            service_connector_registry,
        )

        connector_instance: Optional[ServiceConnector] = None
        connector_resources: Optional[ServiceConnectorResourcesModel] = None

        # Get the service connector type class
        try:
            connector = self.zen_store.get_service_connector_type(
                connector_type=connector_type,
            )
        except KeyError:
            raise KeyError(
                f"Service connector type {connector_type} not found."
                "Please check that you have installed all required "
                "Python packages and ZenML integrations and try again."
            )

        if not resource_type and len(connector.resource_types) == 1:
            resource_type = connector.resource_types[0].resource_type

        # If auto_configure is set, we will try to automatically configure the
        # service connector from the local environment
        if auto_configure:
            if not connector.supports_auto_configuration:
                raise NotImplementedError(
                    f"The {connector.name} service connector type "
                    "does not support auto-configuration."
                )
            if not connector.local:
                raise NotImplementedError(
                    f"The {connector.name} service connector type "
                    "implementation is not available locally. Please "
                    "check that you have installed all required Python "
                    "packages and ZenML integrations and try again, or "
                    "skip auto-configuration."
                )

            assert connector.connector_class is not None

            connector_instance = connector.connector_class.auto_configure(
                resource_type=resource_type,
                auth_method=auth_method,
                resource_id=resource_id,
            )
            assert connector_instance is not None
            connector_request = connector_instance.to_model(
                name=name,
                user=self.active_user.id,
                workspace=self.active_workspace.id,
                description=description or "",
                is_shared=is_shared,
                labels=labels,
            )

            if verify:
                # Prefer to verify the connector config server-side if the
                # implementation if available there, because it ensures
                # that the connector can be shared with other users or used
                # from other machines and because some auth methods rely on the
                # server-side authentication environment
                if connector.remote:
                    connector_resources = (
                        self.zen_store.verify_service_connector_config(
                            connector_request,
                            list_resources=list_resources,
                        )
                    )
                else:
                    connector_resources = connector_instance.verify(
                        list_resources=list_resources,
                    )

                if connector_resources.error:
                    # Raise an exception if the connector verification failed
                    raise AuthorizationException(connector_resources.error)

        else:
            if not auth_method:
                if len(connector.auth_methods) == 1:
                    auth_method = connector.auth_methods[0].auth_method
                else:
                    raise ValueError(
                        f"Multiple authentication methods are available for "
                        f"the {connector.name} service connector type. Please "
                        f"specify one of the following: "
                        f"{list(connector.auth_method_dict.keys())}."
                    )

            connector_request = ServiceConnectorRequest(
                name=name,
                connector_type=connector_type,
                description=description,
                auth_method=auth_method,
                expiration_seconds=expiration_seconds,
                expires_at=expires_at,
                is_shared=is_shared,
                user=self.active_user.id,
                workspace=self.active_workspace.id,
                labels=labels or {},
            )
            # Validate and configure the resources
            connector_request.validate_and_configure_resources(
                connector_type=connector,
                resource_types=resource_type,
                resource_id=resource_id,
                configuration=configuration,
            )
            if verify:
                # Prefer to verify the connector config server-side if the
                # implementation if available there, because it ensures
                # that the connector can be shared with other users or used
                # from other machines and because some auth methods rely on the
                # server-side authentication environment
                if connector.remote:
                    connector_resources = (
                        self.zen_store.verify_service_connector_config(
                            connector_request,
                            list_resources=list_resources,
                        )
                    )
                else:
                    connector_instance = (
                        service_connector_registry.instantiate_connector(
                            model=connector_request
                        )
                    )
                    connector_resources = connector_instance.verify(
                        list_resources=list_resources,
                    )

                if connector_resources.error:
                    # Raise an exception if the connector verification failed
                    raise AuthorizationException(connector_resources.error)

                # For resource types that don't support multi-instances, it's
                # better to save the default resource ID in the connector, if
                # available. Otherwise, we'll need to instantiate the connector
                # again to get the default resource ID.
                connector_request.resource_id = (
                    connector_request.resource_id
                    or connector_resources.get_default_resource_id()
                )

        if not register:
            return connector_request, connector_resources

        # Register the new model
        connector_response = self.zen_store.create_service_connector(
            service_connector=connector_request
        )

        if connector_resources:
            connector_resources.id = connector_response.id
            connector_resources.name = connector_response.name
            connector_resources.connector_type = (
                connector_response.connector_type
            )

        return connector_response, connector_resources

    def get_service_connector(
        self,
        name_id_or_prefix: Union[str, UUID],
        allow_name_prefix_match: bool = True,
        load_secrets: bool = False,
    ) -> ServiceConnectorResponse:
        """Fetches a registered service connector.

        Args:
            name_id_or_prefix: The id of the service connector to fetch.
            allow_name_prefix_match: If True, allow matching by name prefix.
            load_secrets: If True, load the secrets for the service connector.

        Returns:
            The registered service connector.
        """

        def scoped_list_method(
            **kwargs: Any,
        ) -> Page[ServiceConnectorResponse]:
            """Call `zen_store.list_service_connectors` with workspace scoping.

            Args:
                **kwargs: Keyword arguments to pass to
                    `ServiceConnectorFilterModel`.

            Returns:
                The list of service connectors.
            """
            filter_model = ServiceConnectorFilter(**kwargs)
            filter_model.set_scope_workspace(self.active_workspace.id)
            return self.zen_store.list_service_connectors(
                filter_model=filter_model,
            )

        connector = self._get_entity_by_id_or_name_or_prefix(
            get_method=self.zen_store.get_service_connector,
            list_method=scoped_list_method,
            name_id_or_prefix=name_id_or_prefix,
            allow_name_prefix_match=allow_name_prefix_match,
        )

        if load_secrets and connector.secret_id:
            client = Client()
            try:
                secret = client.get_secret(
                    name_id_or_prefix=connector.secret_id,
                    allow_partial_id_match=False,
                    allow_partial_name_match=False,
                )
            except KeyError as err:
                logger.error(
                    "Unable to retrieve secret values associated with "
                    f"service connector '{connector.name}': {err}"
                )
            else:
                # Add secret values to connector configuration
                connector.secrets.update(secret.values)

        return connector

    def list_service_connectors(
        self,
        sort_by: str = "created",
        page: int = PAGINATION_STARTING_PAGE,
        size: int = PAGE_SIZE_DEFAULT,
        logical_operator: LogicalOperators = LogicalOperators.AND,
        id: Optional[Union[UUID, str]] = None,
        created: Optional[datetime] = None,
        updated: Optional[datetime] = None,
        is_shared: Optional[bool] = None,
        name: Optional[str] = None,
        connector_type: Optional[str] = None,
        auth_method: Optional[str] = None,
        resource_type: Optional[str] = None,
        resource_id: Optional[str] = None,
        workspace_id: Optional[Union[str, UUID]] = None,
        user_id: Optional[Union[str, UUID]] = None,
        labels: Optional[Dict[str, Optional[str]]] = None,
        secret_id: Optional[Union[str, UUID]] = None,
    ) -> Page[ServiceConnectorResponse]:
        """Lists all registered service connectors.

        Args:
            sort_by: The column to sort by
            page: The page of items
            size: The maximum size of all pages
            logical_operator: Which logical operator to use [and, or]
            id: The id of the service connector to filter by.
            created: Filter service connectors by time of creation
            updated: Use the last updated date for filtering
            connector_type: Use the service connector type for filtering
            auth_method: Use the service connector auth method for filtering
            resource_type: Filter service connectors by the resource type that
                they can give access to.
            resource_id: Filter service connectors by the resource id that
                they can give access to.
            workspace_id: The id of the workspace to filter by.
            user_id: The id of the user to filter by.
            name: The name of the service connector to filter by.
            is_shared: The shared status of the service connector to filter by.
            labels: The labels of the service connector to filter by.
            secret_id: Filter by the id of the secret that is referenced by the
                service connector.

        Returns:
            A page of service connectors.
        """
        connector_filter_model = ServiceConnectorFilter(
            page=page,
            size=size,
            sort_by=sort_by,
            logical_operator=logical_operator,
            workspace_id=workspace_id or self.active_workspace.id,
            user_id=user_id,
            name=name,
            is_shared=is_shared,
            connector_type=connector_type,
            auth_method=auth_method,
            resource_type=resource_type,
            resource_id=resource_id,
            id=id,
            created=created,
            updated=updated,
            labels=labels,
            secret_id=secret_id,
        )
        connector_filter_model.set_scope_workspace(self.active_workspace.id)
        return self.zen_store.list_service_connectors(
            filter_model=connector_filter_model
        )

    def update_service_connector(
        self,
        name_id_or_prefix: Union[UUID, str],
        name: Optional[str] = None,
        auth_method: Optional[str] = None,
        resource_type: Optional[str] = None,
        configuration: Optional[Dict[str, str]] = None,
        resource_id: Optional[str] = None,
        description: Optional[str] = None,
        expiration_seconds: Optional[int] = None,
        is_shared: Optional[bool] = None,
        labels: Optional[Dict[str, Optional[str]]] = None,
        verify: bool = True,
        list_resources: bool = True,
        update: bool = True,
    ) -> Tuple[
        Optional[
            Union[
                ServiceConnectorResponse,
                ServiceConnectorUpdate,
            ]
        ],
        Optional[ServiceConnectorResourcesModel],
    ]:
        """Validate and/or register an updated service connector.

        If the `resource_type`, `resource_id` and `expiration_seconds`
        parameters are set to their "empty" values (empty string for resource
        type and resource ID, 0 for expiration seconds), the existing values
        will be removed from the service connector. Setting them to None or
        omitting them will not affect the existing values.

        If supplied, the `configuration` parameter is a full replacement of the
        existing configuration rather than a partial update.

        Labels can be updated or removed by setting the label value to None.

        Args:
            name_id_or_prefix: The name, id or prefix of the service connector
                to update.
            name: The new name of the service connector.
            auth_method: The new authentication method of the service connector.
            resource_type: The new resource type for the service connector.
                If set to the empty string, the existing resource type will be
                removed.
            configuration: The new configuration of the service connector. If
                set, this needs to be a full replacement of the existing
                configuration rather than a partial update.
            resource_id: The new resource id of the service connector.
                If set to the empty string, the existing resource ID will be
                removed.
            description: The description of the service connector.
            expiration_seconds: The expiration time of the service connector.
                If set to 0, the existing expiration time will be removed.
            is_shared: Whether the service connector is shared or not.
            labels: The service connector to update or remove. If a label value
                is set to None, the label will be removed.
            verify: Whether to verify that the service connector configuration
                and credentials can be used to gain access to the resource.
            list_resources: Whether to also list the resources that the service
                connector can give access to (if verify is True).
            update: Whether to update the service connector or not.

        Returns:
            The model of the registered service connector and the resources
            that the service connector can give access to (if verify is True).

        Raises:
            AuthorizationException: If the service connector verification
                fails due to invalid credentials or insufficient permissions.
        """
        from zenml.service_connectors.service_connector_registry import (
            service_connector_registry,
        )

        connector_model = self.get_service_connector(
            name_id_or_prefix,
            allow_name_prefix_match=False,
            load_secrets=True,
        )

        connector_instance: Optional[ServiceConnector] = None
        connector_resources: Optional[ServiceConnectorResourcesModel] = None

        if isinstance(connector_model.connector_type, str):
            connector = self.get_service_connector_type(
                connector_model.connector_type
            )
        else:
            connector = connector_model.connector_type

        resource_types: Optional[Union[str, List[str]]] = None
        if resource_type == "":
            resource_types = None
        elif resource_type is None:
            resource_types = connector_model.resource_types
        else:
            resource_types = resource_type

        if not resource_type and len(connector.resource_types) == 1:
            resource_types = connector.resource_types[0].resource_type

        if resource_id == "":
            resource_id = None
        elif resource_id is None:
            resource_id = connector_model.resource_id

        if expiration_seconds == 0:
            expiration_seconds = None
        elif expiration_seconds is None:
            expiration_seconds = connector_model.expiration_seconds

        connector_update = ServiceConnectorUpdate(
            name=name or connector_model.name,
            connector_type=connector.connector_type,
            description=description or connector_model.description,
            auth_method=auth_method or connector_model.auth_method,
            expiration_seconds=expiration_seconds,
            is_shared=is_shared
            if is_shared is not None
            else connector_model.is_shared,
            user=self.active_user.id,
            workspace=self.active_workspace.id,
        )
        # Validate and configure the resources
        if configuration is not None:
            # The supplied configuration is a drop-in replacement for the
            # existing configuration and secrets
            connector_update.validate_and_configure_resources(
                connector_type=connector,
                resource_types=resource_types,
                resource_id=resource_id,
                configuration=configuration,
            )
        else:
            connector_update.validate_and_configure_resources(
                connector_type=connector,
                resource_types=resource_types,
                resource_id=resource_id,
                configuration=connector_model.configuration,
                secrets=connector_model.secrets,
            )

        # Add the labels
        if labels is not None:
            # Apply the new label values, but don't keep any labels that
            # have been set to None in the update
            connector_update.labels = {
                **{
                    label: value
                    for label, value in connector_model.labels.items()
                    if label not in labels
                },
                **{
                    label: value
                    for label, value in labels.items()
                    if value is not None
                },
            }
        else:
            connector_update.labels = connector_model.labels

        if verify:
            # Prefer to verify the connector config server-side if the
            # implementation if available there, because it ensures
            # that the connector can be shared with other users or used
            # from other machines and because some auth methods rely on the
            # server-side authentication environment
            if connector.remote:
                connector_resources = (
                    self.zen_store.verify_service_connector_config(
                        connector_update,
                        list_resources=list_resources,
                    )
                )
            else:
                connector_instance = (
                    service_connector_registry.instantiate_connector(
                        model=connector_update
                    )
                )
                connector_resources = connector_instance.verify(
                    list_resources=list_resources
                )

            if connector_resources.error:
                raise AuthorizationException(connector_resources.error)

            # For resource types that don't support multi-instances, it's
            # better to save the default resource ID in the connector, if
            # available. Otherwise, we'll need to instantiate the connector
            # again to get the default resource ID.
            connector_update.resource_id = (
                connector_update.resource_id
                or connector_resources.get_default_resource_id()
            )

        if not update:
            return connector_update, connector_resources

        # Update the model
        connector_response = self.zen_store.update_service_connector(
            service_connector_id=connector_model.id,
            update=connector_update,
        )

        if connector_resources:
            connector_resources.id = connector_response.id
            connector_resources.name = connector_response.name
            connector_resources.connector_type = (
                connector_response.connector_type
            )

        return connector_response, connector_resources

    def delete_service_connector(
        self,
        name_id_or_prefix: Union[str, UUID],
    ) -> None:
        """Deletes a registered service connector.

        Args:
            name_id_or_prefix: The ID or name of the service connector to delete.
        """
        service_connector = self.get_service_connector(
            name_id_or_prefix=name_id_or_prefix,
            allow_name_prefix_match=False,
        )

        self.zen_store.delete_service_connector(
            service_connector_id=service_connector.id
        )
        logger.info(
            "Removed service connector (type: %s) with name '%s'.",
            service_connector.type,
            service_connector.name,
        )

    def verify_service_connector(
        self,
        name_id_or_prefix: Union[UUID, str],
        resource_type: Optional[str] = None,
        resource_id: Optional[str] = None,
        list_resources: bool = True,
    ) -> "ServiceConnectorResourcesModel":
        """Verifies if a service connector has access to one or more resources.

        Args:
            name_id_or_prefix: The name, id or prefix of the service connector
                to verify.
            resource_type: The type of the resource for which to verify access.
                If not provided, the resource type from the service connector
                configuration will be used.
            resource_id: The ID of the resource for which to verify access. If
                not provided, the resource ID from the service connector
                configuration will be used.
            list_resources: Whether to list the resources that the service
                connector has access to.

        Returns:
            The list of resources that the service connector has access to,
            scoped to the supplied resource type and ID, if provided.

        Raises:
            AuthorizationException: If the service connector does not have
                access to the resources.
        """
        from zenml.service_connectors.service_connector_registry import (
            service_connector_registry,
        )

        # Get the service connector model
        service_connector = self.get_service_connector(
            name_id_or_prefix=name_id_or_prefix,
            allow_name_prefix_match=False,
        )

        connector_type = self.get_service_connector_type(
            service_connector.type
        )

        # Prefer to verify the connector config server-side if the
        # implementation if available there, because it ensures
        # that the connector can be shared with other users or used
        # from other machines and because some auth methods rely on the
        # server-side authentication environment
        if connector_type.remote:
            connector_resources = self.zen_store.verify_service_connector(
                service_connector_id=service_connector.id,
                resource_type=resource_type,
                resource_id=resource_id,
                list_resources=list_resources,
            )
        else:
            connector_instance = (
                service_connector_registry.instantiate_connector(
                    model=service_connector
                )
            )
            connector_resources = connector_instance.verify(
                resource_type=resource_type,
                resource_id=resource_id,
                list_resources=list_resources,
            )

        if connector_resources.error:
            raise AuthorizationException(connector_resources.error)

        return connector_resources

    def login_service_connector(
        self,
        name_id_or_prefix: Union[UUID, str],
        resource_type: Optional[str] = None,
        resource_id: Optional[str] = None,
        **kwargs: Any,
    ) -> "ServiceConnector":
        """Use a service connector to authenticate a local client/SDK.

        Args:
            name_id_or_prefix: The name, id or prefix of the service connector
                to use.
            resource_type: The type of the resource to connect to. If not
                provided, the resource type from the service connector
                configuration will be used.
            resource_id: The ID of a particular resource instance to configure
                the local client to connect to. If the connector instance is
                already configured with a resource ID that is not the same or
                equivalent to the one requested, a `ValueError` exception is
                raised. May be omitted for connectors and resource types that do
                not support multiple resource instances.
            kwargs: Additional implementation specific keyword arguments to use
                to configure the client.

        Returns:
            The service connector client instance that was used to configure the
            local client.
        """
        connector_client = self.get_service_connector_client(
            name_id_or_prefix=name_id_or_prefix,
            resource_type=resource_type,
            resource_id=resource_id,
        )

        connector_client.configure_local_client(
            **kwargs,
        )

        return connector_client

    def get_service_connector_client(
        self,
        name_id_or_prefix: Union[UUID, str],
        resource_type: Optional[str] = None,
        resource_id: Optional[str] = None,
    ) -> "ServiceConnector":
        """Get the client side of a service connector instance to use with a local client.

        Args:
            name_id_or_prefix: The name, id or prefix of the service connector
                to use.
            resource_type: The type of the resource to connect to. If not
                provided, the resource type from the service connector
                configuration will be used.
            resource_id: The ID of a particular resource instance to configure
                the local client to connect to. If the connector instance is
                already configured with a resource ID that is not the same or
                equivalent to the one requested, a `ValueError` exception is
                raised. May be omitted for connectors and resource types that do
                not support multiple resource instances.

        Returns:
            The client side of the indicated service connector instance that can
            be used to connect to the resource locally.
        """
        from zenml.service_connectors.service_connector_registry import (
            service_connector_registry,
        )

        # Get the service connector model
        service_connector = self.get_service_connector(
            name_id_or_prefix=name_id_or_prefix,
            allow_name_prefix_match=False,
        )

        connector_type = self.get_service_connector_type(
            service_connector.type
        )

        # Prefer to fetch the connector client from the server if the
        # implementation if available there, because some auth methods rely on
        # the server-side authentication environment
        if connector_type.remote:
            connector_client_model = (
                self.zen_store.get_service_connector_client(
                    service_connector_id=service_connector.id,
                    resource_type=resource_type,
                    resource_id=resource_id,
                )
            )

            connector_client = (
                service_connector_registry.instantiate_connector(
                    model=connector_client_model
                )
            )

            # Verify the connector client on the local machine, because the
            # server-side implementation may not be able to do so
            connector_client.verify()
        else:
            connector_instance = (
                service_connector_registry.instantiate_connector(
                    model=service_connector
                )
            )

            # Fetch the connector client
            connector_client = connector_instance.get_connector_client(
                resource_type=resource_type,
                resource_id=resource_id,
            )

        return connector_client

    def list_service_connector_resources(
        self,
        connector_type: Optional[str] = None,
        resource_type: Optional[str] = None,
        resource_id: Optional[str] = None,
    ) -> List[ServiceConnectorResourcesModel]:
        """List resources that can be accessed by service connectors.

        Args:
            connector_type: The type of service connector to filter by.
            resource_type: The type of resource to filter by.
            resource_id: The ID of a particular resource instance to filter by.

        Returns:
            The matching list of resources that available service
            connectors have access to.
        """
        return self.zen_store.list_service_connector_resources(
            user_name_or_id=self.active_user.id,
            workspace_name_or_id=self.active_workspace.id,
            connector_type=connector_type,
            resource_type=resource_type,
            resource_id=resource_id,
        )

    def list_service_connector_types(
        self,
        connector_type: Optional[str] = None,
        resource_type: Optional[str] = None,
        auth_method: Optional[str] = None,
    ) -> List[ServiceConnectorTypeModel]:
        """Get a list of service connector types.

        Args:
            connector_type: Filter by connector type.
            resource_type: Filter by resource type.
            auth_method: Filter by authentication method.

        Returns:
            List of service connector types.
        """
        return self.zen_store.list_service_connector_types(
            connector_type=connector_type,
            resource_type=resource_type,
            auth_method=auth_method,
        )

    def get_service_connector_type(
        self,
        connector_type: str,
    ) -> ServiceConnectorTypeModel:
        """Returns the requested service connector type.

        Args:
            connector_type: the service connector type identifier.

        Returns:
            The requested service connector type.
        """
        return self.zen_store.get_service_connector_type(
            connector_type=connector_type,
        )

    #########
    # Model
    #########

    def create_model(self, model: ModelRequestModel) -> ModelResponseModel:
        """Creates a new model in Model Control Plane.

        Args:
            model: the Model to be created.

        Returns:
            The newly created model.
        """
        return self.zen_store.create_model(model=model)

    def delete_model(self, model_name_or_id: Union[str, UUID]) -> None:
        """Deletes a model from Model Control Plane.

        Args:
            model_name_or_id: name or id of the model to be deleted.
        """
        self.zen_store.delete_model(model_name_or_id=model_name_or_id)

    def update_model(
        self,
        model_id: UUID,
        model_update: ModelUpdateModel,
    ) -> ModelResponseModel:
        """Updates an existing model in Model Control Plane.

        Args:
            model_id: UUID of the model to be updated.
            model_update: the Model to be updated.

        Returns:
            The updated model.
        """
        return self.zen_store.update_model(
            model_id=model_id, model_update=model_update
        )

    def get_model(
        self, model_name_or_id: Union[str, UUID]
    ) -> ModelResponseModel:
        """Get an existing model from Model Control Plane.

        Args:
            model_name_or_id: name or id of the model to be retrieved.

        Returns:
            The model of interest.
        """
        return self.zen_store.get_model(model_name_or_id=model_name_or_id)

    def list_models(
        self,
        model_filter_model: ModelFilterModel,
    ) -> Page[ModelResponseModel]:
        """Get models by filter from Model Control Plane.

        Args:
            model_filter_model: All filter parameters including pagination
                params.

        Returns:
            A page of all models.
        """
        return self.zen_store.list_models(
            model_filter_model=model_filter_model
        )

    #################
    # Model Versions
    #################

    def create_model_version(
        self, model_version: ModelVersionRequestModel
    ) -> ModelVersionResponseModel:
        """Creates a new model version in Model Control Plane.

        Args:
            model_version: the Model Version to be created.

        Returns:
            The newly created model version.
        """
        return self.zen_store.create_model_version(model_version=model_version)

    def delete_model_version(
        self,
        model_name_or_id: Union[str, UUID],
        model_version_name_or_id: Union[str, UUID],
    ) -> None:
        """Deletes a model version from Model Control Plane.

        Args:
            model_name_or_id: name or id of the model containing the model version.
            model_version_name_or_id: name or id of the model version to be deleted.
        """
        self.zen_store.delete_model_version(
            model_name_or_id=model_name_or_id,
            model_version_name_or_id=model_version_name_or_id,
        )

    def get_model_version(
        self,
        model_name_or_id: Union[str, UUID],
        model_version_name_or_number_or_id: Optional[
            Union[str, int, UUID, ModelStages]
        ] = None,
    ) -> ModelVersionResponseModel:
        """Get an existing model version from Model Control Plane.

        Args:
            model_name_or_id: name or id of the model containing the model version.
            model_version_name_or_number_or_id: name, id, stage or number of the model version to be retrieved.
                If skipped latest version will be retrieved.

        Returns:
            The model version of interest.
        """
        return self.zen_store.get_model_version(
            model_name_or_id=model_name_or_id,
            model_version_name_or_number_or_id=model_version_name_or_number_or_id,
        )

    def list_model_versions(
        self,
        model_name_or_id: Union[str, UUID],
        model_version_filter_model: ModelVersionFilterModel,
    ) -> Page[ModelVersionResponseModel]:
        """Get model versions by filter from Model Control Plane.

        Args:
            model_name_or_id: name or id of the model containing the model version.
            model_version_filter_model: All filter parameters including pagination
                params.

        Returns:
            A page of all model versions.
        """
        return self.zen_store.list_model_versions(
            model_name_or_id=model_name_or_id,
            model_version_filter_model=model_version_filter_model,
        )

    def update_model_version(
        self,
        model_version_id: UUID,
        model_version_update_model: ModelVersionUpdateModel,
    ) -> ModelVersionResponseModel:
        """Get all model versions by filter.

        Args:
            model_version_id: The ID of model version to be updated.
            model_version_update_model: The model version to be updated.

        Returns:
            An updated model version.
        """
        return self.zen_store.update_model_version(
            model_version_id=model_version_id,
            model_version_update_model=model_version_update_model,
        )

    #################################################
    # Model Versions Artifacts
    #
    # Only view capabilities are exposed via client.
    #################################################

    def list_model_version_artifact_links(
        self,
        model_name_or_id: Union[str, UUID],
        model_version_artifact_link_filter_model: ModelVersionArtifactFilterModel,
        model_version_name_or_number_or_id: Optional[
            Union[str, int, UUID, ModelStages]
        ] = None,
    ) -> Page[ModelVersionArtifactResponseModel]:
        """Get model version to artifact links by filter in Model Control Plane.

        Args:
            model_name_or_id: name or id of the model containing the model version.
            model_version_name_or_number_or_id: name, id, stage or number of the model version to be retrieved.
                If skipped latest version will be retrieved.
            model_version_artifact_link_filter_model: All filter parameters including pagination
                params.

        Returns:
            A page of all model version to artifact links.
        """
        mv = self.zen_store.get_model_version(
            model_name_or_id=model_name_or_id,
            model_version_name_or_number_or_id=model_version_name_or_number_or_id,
        )
        return self.zen_store.list_model_version_artifact_links(
            model_name_or_id=mv.model.id,
            model_version_name_or_id=mv.id,
            model_version_artifact_link_filter_model=model_version_artifact_link_filter_model,
        )

    #################################################
    # Model Versions Pipeline Runs
    #
    # Only view capabilities are exposed via client.
    #################################################

    def list_model_version_pipeline_run_links(
        self,
        model_name_or_id: Union[str, UUID],
        model_version_pipeline_run_link_filter_model: ModelVersionPipelineRunFilterModel,
        model_version_name_or_number_or_id: Optional[
            Union[str, int, UUID, ModelStages]
        ] = None,
    ) -> Page[ModelVersionPipelineRunResponseModel]:
        """Get all model version to pipeline run links by filter.

        Args:
            model_name_or_id: name or id of the model containing the model version.
            model_version_name_or_number_or_id: name, id, stage or number of the model version to be retrieved.
                If skipped latest version will be retrieved.
            model_version_pipeline_run_link_filter_model: All filter parameters including pagination
                params.

        Returns:
            A page of all model version to pipeline run links.
        """
        mv = self.zen_store.get_model_version(
            model_name_or_id=model_name_or_id,
            model_version_name_or_number_or_id=model_version_name_or_number_or_id,
        )
        return self.zen_store.list_model_version_pipeline_run_links(
            model_name_or_id=mv.model.id,
            model_version_name_or_id=mv.id,
            model_version_pipeline_run_link_filter_model=model_version_pipeline_run_link_filter_model,
        )

    # .--------------------.
    # | AUTHORIZED_DEVICES |
    # '--------------------'

    def list_authorized_devices(
        self,
        sort_by: str = "created",
        page: int = PAGINATION_STARTING_PAGE,
        size: int = PAGE_SIZE_DEFAULT,
        logical_operator: LogicalOperators = LogicalOperators.AND,
        id: Optional[Union[UUID, str]] = None,
        created: Optional[Union[datetime, str]] = None,
        updated: Optional[Union[datetime, str]] = None,
        expires: Optional[Union[datetime, str]] = None,
        client_id: Union[UUID, str, None] = None,
        status: Union[OAuthDeviceStatus, str, None] = None,
        trusted_device: Union[bool, str, None] = None,
        failed_auth_attempts: Union[int, str, None] = None,
        last_login: Optional[Union[datetime, str, None]] = None,
    ) -> Page[OAuthDeviceResponseModel]:
        """List all authorized devices.

        Args:
            sort_by: The column to sort by.
            page: The page of items.
            size: The maximum size of all pages.
            logical_operator: Which logical operator to use [and, or].
            id: Use the id of the code repository to filter by.
            created: Use to filter by time of creation.
            updated: Use the last updated date for filtering.
            expires: Use the expiration date for filtering.
            client_id: Use the client id for filtering.
            status: Use the status for filtering.
            trusted_device: Use the trusted device flag for filtering.
            failed_auth_attempts: Use the failed auth attempts for filtering.
            last_login: Use the last login date for filtering.

        Returns:
            A page of authorized devices matching the filter.
        """
        filter_model = OAuthDeviceFilterModel(
            sort_by=sort_by,
            page=page,
            size=size,
            logical_operator=logical_operator,
            id=id,
            created=created,
            updated=updated,
            expires=expires,
            client_id=client_id,
            status=status,
            trusted_device=trusted_device,
            failed_auth_attempts=failed_auth_attempts,
            last_login=last_login,
        )
        return self.zen_store.list_authorized_devices(
            filter_model=filter_model
        )

    def get_authorized_device(
        self,
        id_or_prefix: Union[UUID, str],
        allow_id_prefix_match: bool = True,
    ) -> OAuthDeviceResponseModel:
        """Get an authorized device by id or prefix.

        Args:
            id_or_prefix: The ID or ID prefix of the authorized device.
            allow_id_prefix_match: If True, allow matching by ID prefix.

        Returns:
            The requested authorized device.

        Raises:
            KeyError: If no authorized device is found with the given ID or
                prefix.
        """
        if isinstance(id_or_prefix, str):
            try:
                id_or_prefix = UUID(id_or_prefix)
            except ValueError:
                if not allow_id_prefix_match:
                    raise KeyError(
                        f"No authorized device found with id or prefix "
                        f"'{id_or_prefix}'."
                    )
        if isinstance(id_or_prefix, UUID):
            return self.zen_store.get_authorized_device(id_or_prefix)
        return self._get_entity_by_prefix(
            get_method=self.zen_store.get_authorized_device,
            list_method=self.list_authorized_devices,
            partial_id_or_name=id_or_prefix,
            allow_name_prefix_match=False,
        )

    def update_authorized_device(
        self,
        id_or_prefix: Union[UUID, str],
        locked: Optional[bool] = None,
    ) -> OAuthDeviceResponseModel:
        """Update an authorized device.

        Args:
            id_or_prefix: The ID or ID prefix of the authorized device.
            locked: Whether to lock or unlock the authorized device.

        Returns:
            The updated authorized device.
        """
        device = self.get_authorized_device(
            id_or_prefix=id_or_prefix, allow_id_prefix_match=False
        )
        return self.zen_store.update_authorized_device(
            device_id=device.id,
            update=OAuthDeviceUpdateModel(
                locked=locked,
            ),
        )

    def delete_authorized_device(
        self,
        id_or_prefix: Union[str, UUID],
    ) -> None:
        """Delete an authorized device.

        Args:
            id_or_prefix: The ID or ID prefix of the authorized device.
        """
        device = self.get_authorized_device(
            id_or_prefix=id_or_prefix,
            allow_id_prefix_match=False,
        )
        self.zen_store.delete_authorized_device(device.id)

    # ---- utility prefix matching get functions -----

    @staticmethod
    def _get_entity_by_id_or_name_or_prefix(
        get_method: Callable[..., AnyResponse],
        list_method: Callable[..., Page[AnyResponse]],
        name_id_or_prefix: Union[str, UUID],
        allow_name_prefix_match: bool = True,
    ) -> AnyResponse:
        """Fetches an entity using the id, name, or partial id/name.

        Args:
            get_method: The method to use to fetch the entity by id.
            list_method: The method to use to fetch all entities.
            name_id_or_prefix: The id, name or partial id of the entity to
                fetch.
            allow_name_prefix_match: If True, allow matching by name prefix.

        Returns:
            The entity with the given name, id or partial id.

        Raises:
            ZenKeyError: If there is more than one entity with that name
                or id prefix.
        """
        from zenml.utils.uuid_utils import is_valid_uuid

        # First interpret as full UUID
        if is_valid_uuid(name_id_or_prefix):
            return get_method(name_id_or_prefix)

        # If not a UUID, try to find by name
        assert not isinstance(name_id_or_prefix, UUID)
        entity = list_method(name=f"equals:{name_id_or_prefix}")

        # If only a single entity is found, return it
        if entity.total == 1:
            return entity.items[0]

        # If still no match, try with prefix now
        if entity.total == 0:
            return Client._get_entity_by_prefix(
                get_method=get_method,
                list_method=list_method,
                partial_id_or_name=name_id_or_prefix,
                allow_name_prefix_match=allow_name_prefix_match,
            )

        # If more than one entity with the same name is found, raise an error.
        entity_label = get_method.__name__.replace("get_", "") + "s"
        formatted_entity_items = [
<<<<<<< HEAD
            f"- {item.name}: (id: {item.id})\n" for item in entity.items
=======
            f"- {item.name}: (id: {item.id})\n"
            if hasattr(item, "name")
            else f"- {item.id}\n"
            for item in entity.items
>>>>>>> 6f4b95aa
        ]
        raise ZenKeyError(
            f"{entity.total} {entity_label} have been found that have "
            f"a name that matches the provided "
            f"string '{name_id_or_prefix}':\n"
            f"{formatted_entity_items}.\n"
            f"Please use the id to uniquely identify "
            f"only one of the {entity_label}s."
        )

    @staticmethod
    def _get_entity_by_prefix(
        get_method: Callable[..., AnyResponse],
        list_method: Callable[..., Page[AnyResponse]],
        partial_id_or_name: str,
        allow_name_prefix_match: bool,
    ) -> AnyResponse:
        """Fetches an entity using a partial ID or name.

        Args:
            get_method: The method to use to fetch the entity by id.
            list_method: The method to use to fetch all entities.
            partial_id_or_name: The partial ID or name of the entity to fetch.
            allow_name_prefix_match: If True, allow matching by name prefix.

        Returns:
            The entity with the given partial ID or name.

        Raises:
            KeyError: If no entity with the given partial ID or name is found.
            ZenKeyError: If there is more than one entity with that partial ID
                or name.
        """
        list_method_args: Dict[str, Any] = {
            "logical_operator": LogicalOperators.OR,
            "id": f"startswith:{partial_id_or_name}",
        }
        if allow_name_prefix_match:
            list_method_args["name"] = f"startswith:{partial_id_or_name}"

        entity = list_method(**list_method_args)

        # If only a single entity is found, return it.
        if entity.total == 1:
            return entity.items[0]

        irregular_plurals = {"code_repository": "code_repositories"}
        entity_label = irregular_plurals.get(
            get_method.__name__.replace("get_", ""),
            get_method.__name__.replace("get_", "") + "s",
        )

        prefix_description = (
            "a name/ID prefix" if allow_name_prefix_match else "an ID prefix"
        )
        # If no entity is found, raise an error.
        if entity.total == 0:
            raise KeyError(
                f"No {entity_label} have been found that have "
                f"{prefix_description} that matches the provided string "
                f"'{partial_id_or_name}'."
            )

        # If more than one entity is found, raise an error.
        ambiguous_entities: List[str] = []
        for model in entity.items:
            model_name = getattr(model, "name", None)
            if model_name:
                ambiguous_entities.append(f"{model_name}: {model.id}")
            else:
                ambiguous_entities.append(str(model.id))
        raise ZenKeyError(
            f"{entity.total} {entity_label} have been found that have "
            f"{prefix_description} that matches the provided "
            f"string '{partial_id_or_name}':\n"
            f"{ambiguous_entities}.\n"
            f"Please provide more characters to uniquely identify "
            f"only one of the {entity_label}s."
        )<|MERGE_RESOLUTION|>--- conflicted
+++ resolved
@@ -5345,14 +5345,10 @@
         # If more than one entity with the same name is found, raise an error.
         entity_label = get_method.__name__.replace("get_", "") + "s"
         formatted_entity_items = [
-<<<<<<< HEAD
-            f"- {item.name}: (id: {item.id})\n" for item in entity.items
-=======
             f"- {item.name}: (id: {item.id})\n"
             if hasattr(item, "name")
             else f"- {item.id}\n"
             for item in entity.items
->>>>>>> 6f4b95aa
         ]
         raise ZenKeyError(
             f"{entity.total} {entity_label} have been found that have "
