#  Copyright (c) ZenML GmbH 2022. All Rights Reserved.
#
#  Licensed under the Apache License, Version 2.0 (the "License");
#  you may not use this file except in compliance with the License.
#  You may obtain a copy of the License at:
#
#       https://www.apache.org/licenses/LICENSE-2.0
#
#  Unless required by applicable law or agreed to in writing, software
#  distributed under the License is distributed on an "AS IS" BASIS,
#  WITHOUT WARRANTIES OR CONDITIONS OF ANY KIND, either express
#  or implied. See the License for the specific language governing
#  permissions and limitations under the License.
"""Client implementation."""
import os
from abc import ABCMeta
from datetime import datetime
from functools import partial
from pathlib import Path
from typing import (
    TYPE_CHECKING,
    Any,
    Callable,
    Dict,
    List,
    Mapping,
    Optional,
    Set,
    TypeVar,
    Union,
    cast,
)
from uuid import UUID

from zenml.config.global_config import GlobalConfiguration
from zenml.constants import (
    ENV_ZENML_ACTIVE_STACK_ID,
    ENV_ZENML_ENABLE_REPO_INIT_WARNINGS,
    ENV_ZENML_REPOSITORY_PATH,
    PAGE_SIZE_DEFAULT,
    PAGINATION_STARTING_PAGE,
    REPOSITORY_DIRECTORY_NAME,
    handle_bool_env_var,
)
from zenml.enums import (
    ArtifactType,
    LogicalOperators,
    PermissionType,
    StackComponentType,
    StoreType,
)
from zenml.exceptions import (
    AlreadyExistsException,
    EntityExistsError,
    IllegalOperationError,
    InitializationException,
    ValidationError,
    ZenKeyError,
)
from zenml.io import fileio
from zenml.logger import get_logger
from zenml.models import (
    ComponentFilterModel,
    ComponentRequestModel,
    ComponentResponseModel,
    ComponentUpdateModel,
    FlavorFilterModel,
    FlavorRequestModel,
    FlavorResponseModel,
    PipelineFilterModel,
    PipelineRequestModel,
    PipelineResponseModel,
    PipelineRunFilterModel,
    PipelineRunResponseModel,
    RoleFilterModel,
    RoleRequestModel,
    RoleResponseModel,
    RoleUpdateModel,
    StackFilterModel,
    StackRequestModel,
    StackResponseModel,
    StackUpdateModel,
    StepRunFilterModel,
    StepRunResponseModel,
    TeamFilterModel,
    TeamRequestModel,
    TeamResponseModel,
    TeamRoleAssignmentFilterModel,
    TeamRoleAssignmentRequestModel,
    TeamRoleAssignmentResponseModel,
    TeamUpdateModel,
    UserFilterModel,
    UserRequestModel,
    UserResponseModel,
    UserRoleAssignmentFilterModel,
    UserRoleAssignmentRequestModel,
    UserRoleAssignmentResponseModel,
    UserUpdateModel,
    WorkspaceFilterModel,
    WorkspaceRequestModel,
    WorkspaceResponseModel,
    WorkspaceUpdateModel,
)
from zenml.models.artifact_models import (
    ArtifactFilterModel,
    ArtifactResponseModel,
)
from zenml.models.base_models import BaseResponseModel
from zenml.models.constants import TEXT_FIELD_MAX_LENGTH
from zenml.models.page_model import Page
from zenml.models.schedule_model import (
    ScheduleFilterModel,
    ScheduleResponseModel,
)
from zenml.utils import io_utils
from zenml.utils.analytics_utils import AnalyticsEvent, event_handler, track
from zenml.utils.filesync_model import FileSyncModel

if TYPE_CHECKING:
    from zenml.config.pipeline_configurations import PipelineSpec
    from zenml.stack import Stack, StackComponentConfig
    from zenml.zen_stores.base_zen_store import BaseZenStore

logger = get_logger(__name__)
AnyResponseModel = TypeVar("AnyResponseModel", bound=BaseResponseModel)


class ClientConfiguration(FileSyncModel):
    """Pydantic object used for serializing client configuration options."""

    _active_workspace: Optional["WorkspaceResponseModel"] = None
    active_workspace_id: Optional[UUID]
    active_stack_id: Optional[UUID]

    @property
    def active_workspace(self) -> WorkspaceResponseModel:
        """Get the active workspace for the local client.

        Returns:
            The active workspace.

        Raises:
            RuntimeError: If no active workspace is set.
        """
        if self._active_workspace:
            return self._active_workspace
        else:
            raise RuntimeError(
                "No active workspace is configured. Run "
                "`zenml workspace set PROJECT_NAME` to set the active "
                "workspace."
            )

    def set_active_workspace(
        self, workspace: "WorkspaceResponseModel"
    ) -> None:
        """Set the workspace for the local client.

        Args:
            workspace: The workspace to set active.
        """
        self._active_workspace = workspace
        self.active_workspace_id = workspace.id

    def set_active_stack(self, stack: "StackResponseModel") -> None:
        """Set the stack for the local client.

        Args:
            stack: The stack to set active.
        """
        self.active_stack_id = stack.id

    class Config:
        """Pydantic configuration class."""

        # Validate attributes when assigning them. We need to set this in order
        # to have a mix of mutable and immutable attributes
        validate_assignment = True
        # Allow extra attributes from configs of previous ZenML versions to
        # permit downgrading
        extra = "allow"
        # all attributes with leading underscore are private and therefore
        # are mutable and not included in serialization
        underscore_attrs_are_private = True


class ClientMetaClass(ABCMeta):
    """Client singleton metaclass.

    This metaclass is used to enforce a singleton instance of the Client
    class with the following additional properties:

    * the singleton Client instance is created on first access to reflect
    the global configuration and local client configuration.
    * the Client shouldn't be accessed from within pipeline steps (a warning
    is logged if this is attempted).
    """

    def __init__(cls, *args: Any, **kwargs: Any) -> None:
        """Initialize the Client class.

        Args:
            *args: Positional arguments.
            **kwargs: Keyword arguments.
        """
        super().__init__(*args, **kwargs)
        cls._global_client: Optional["Client"] = None

    def __call__(cls, *args: Any, **kwargs: Any) -> "Client":
        """Create or return the global Client instance.

        If the Client constructor is called with custom arguments,
        the singleton functionality of the metaclass is bypassed: a new
        Client instance is created and returned immediately and without
        saving it as the global Client singleton.

        Args:
            *args: Positional arguments.
            **kwargs: Keyword arguments.

        Returns:
            Client: The global Client instance.
        """
        if args or kwargs:
            return cast("Client", super().__call__(*args, **kwargs))

        if not cls._global_client:
            cls._global_client = cast(
                "Client", super().__call__(*args, **kwargs)
            )

        return cls._global_client


class Client(metaclass=ClientMetaClass):
    """ZenML client class.

    The ZenML client manages configuration options for ZenML stacks as well
    as their components.
    """

    _active_user: Optional[UserResponseModel] = None

    def __init__(
        self,
        root: Optional[Path] = None,
    ) -> None:
        """Initializes the global client instance.

        Client is a singleton class: only one instance can exist. Calling
        this constructor multiple times will always yield the same instance (see
        the exception below).

        The `root` argument is only meant for internal use and testing purposes.
        User code must never pass them to the constructor.
        When a custom `root` value is passed, an anonymous Client instance
        is created and returned independently of the Client singleton and
        that will have no effect as far as the rest of the ZenML core code is
        concerned.

        Instead of creating a new Client instance to reflect a different
        repository root, to change the active root in the global Client,
        call `Client().activate_root(<new-root>)`.

        Args:
            root: (internal use) custom root directory for the client. If
                no path is given, the repository root is determined using the
                environment variable `ZENML_REPOSITORY_PATH` (if set) and by
                recursively searching in the parent directories of the
                current working directory. Only used to initialize new
                clients internally.
        """
        self._root: Optional[Path] = None
        self._config: Optional[ClientConfiguration] = None

        self._set_active_root(root)

    @classmethod
    def get_instance(cls) -> Optional["Client"]:
        """Return the Client singleton instance.

        Returns:
            The Client singleton instance or None, if the Client hasn't
            been initialized yet.
        """
        return cls._global_client

    @classmethod
    def _reset_instance(cls, client: Optional["Client"] = None) -> None:
        """Reset the Client singleton instance.

        This method is only meant for internal use and testing purposes.

        Args:
            client: The Client instance to set as the global singleton.
                If None, the global Client singleton is reset to an empty
                value.
        """
        cls._global_client = client

    def _set_active_root(self, root: Optional[Path] = None) -> None:
        """Set the supplied path as the repository root.

        If a client configuration is found at the given path or the
        path, it is loaded and used to initialize the client.
        If no client configuration is found, the global configuration is
        used instead to manage the active stack, workspace etc.

        Args:
            root: The path to set as the active repository root. If not set,
                the repository root is determined using the environment
                variable `ZENML_REPOSITORY_PATH` (if set) and by recursively
                searching in the parent directories of the current working
                directory.
        """
        enable_warnings = handle_bool_env_var(
            ENV_ZENML_ENABLE_REPO_INIT_WARNINGS, True
        )
        self._root = self.find_repository(
            root, enable_warnings=enable_warnings
        )

        if not self._root:
            self._config = None
            if enable_warnings:
                logger.info("Running without an active repository root.")
        else:
            logger.debug("Using repository root %s.", self._root)
            self._config = self._load_config()

        # Sanitize the client configuration to reflect the current
        # settings
        self._sanitize_config()

    def _config_path(self) -> Optional[str]:
        """Path to the client configuration file.

        Returns:
            Path to the client configuration file or None if the client
            root has not been initialized yet.
        """
        if not self.config_directory:
            return None
        return str(self.config_directory / "config.yaml")

    def _sanitize_config(self) -> None:
        """Sanitize and save the client configuration.

        This method is called to ensure that the client configuration
        doesn't contain outdated information, such as an active stack or
        workspace that no longer exists.
        """
        if not self._config:
            return

        active_workspace, active_stack = self.zen_store.validate_active_config(
            self._config.active_workspace_id,
            self._config.active_stack_id,
            config_name="repo",
        )
        self._config.set_active_stack(active_stack)
        self._config.set_active_workspace(active_workspace)

    def _load_config(self) -> Optional[ClientConfiguration]:
        """Loads the client configuration from disk.

        This happens if the client has an active root and the configuration
        file exists. If the configuration file doesn't exist, an empty
        configuration is returned.

        Returns:
            Loaded client configuration or None if the client does not
            have an active root.
        """
        config_path = self._config_path()
        if not config_path:
            return None

        # load the client configuration file if it exists, otherwise use
        # an empty configuration as default
        if fileio.exists(config_path):
            logger.debug(f"Loading client configuration from {config_path}.")
        else:
            logger.debug(
                "No client configuration file found, creating default "
                "configuration."
            )

        return ClientConfiguration(config_path)

    @staticmethod
    def initialize(
        root: Optional[Path] = None,
    ) -> None:
        """Initializes a new ZenML repository at the given path.

        Args:
            root: The root directory where the repository should be created.
                If None, the current working directory is used.

        Raises:
            InitializationException: If the root directory already contains a
                ZenML repository.
        """
        with event_handler(AnalyticsEvent.INITIALIZE_REPO):
            root = root or Path.cwd()
            logger.debug("Initializing new repository at path %s.", root)
            if Client.is_repository_directory(root):
                raise InitializationException(
                    f"Found existing ZenML repository at path '{root}'."
                )

            config_directory = str(root / REPOSITORY_DIRECTORY_NAME)
            io_utils.create_dir_recursive_if_not_exists(config_directory)
            # Initialize the repository configuration at the custom path
            Client(root=root)

    @property
    def uses_local_configuration(self) -> bool:
        """Check if the client is using a local configuration.

        Returns:
            True if the client is using a local configuration,
            False otherwise.
        """
        return self._config is not None

    @staticmethod
    def is_repository_directory(path: Path) -> bool:
        """Checks whether a ZenML client exists at the given path.

        Args:
            path: The path to check.

        Returns:
            True if a ZenML client exists at the given path,
            False otherwise.
        """
        config_dir = path / REPOSITORY_DIRECTORY_NAME
        return fileio.isdir(str(config_dir))

    @staticmethod
    def find_repository(
        path: Optional[Path] = None, enable_warnings: bool = False
    ) -> Optional[Path]:
        """Search for a ZenML repository directory.

        Args:
            path: Optional path to look for the repository. If no path is
                given, this function tries to find the repository using the
                environment variable `ZENML_REPOSITORY_PATH` (if set) and
                recursively searching in the parent directories of the current
                working directory.
            enable_warnings: If `True`, warnings are printed if the repository
                root cannot be found.

        Returns:
            Absolute path to a ZenML repository directory or None if no
            repository directory was found.
        """
        if not path:
            # try to get path from the environment variable
            env_var_path = os.getenv(ENV_ZENML_REPOSITORY_PATH)
            if env_var_path:
                path = Path(env_var_path)

        if path:
            # explicit path via parameter or environment variable, don't search
            # parent directories
            search_parent_directories = False
            warning_message = (
                f"Unable to find ZenML repository at path '{path}'. Make sure "
                f"to create a ZenML repository by calling `zenml init` when "
                f"specifying an explicit repository path in code or via the "
                f"environment variable '{ENV_ZENML_REPOSITORY_PATH}'."
            )
        else:
            # try to find the repository in the parent directories of the
            # current working directory
            path = Path.cwd()
            search_parent_directories = True
            warning_message = (
                f"Unable to find ZenML repository in your current working "
                f"directory ({path}) or any parent directories. If you "
                f"want to use an existing repository which is in a different "
                f"location, set the environment variable "
                f"'{ENV_ZENML_REPOSITORY_PATH}'. If you want to create a new "
                f"repository, run `zenml init`."
            )

        def _find_repository_helper(path_: Path) -> Optional[Path]:
            """Recursively search parent directories for a ZenML repository.

            Args:
                path_: The path to search.

            Returns:
                Absolute path to a ZenML repository directory or None if no
                repository directory was found.
            """
            if Client.is_repository_directory(path_):
                return path_

            if not search_parent_directories or io_utils.is_root(str(path_)):
                return None

            return _find_repository_helper(path_.parent)

        repository_path = _find_repository_helper(path)

        if repository_path:
            return repository_path.resolve()
        if enable_warnings:
            logger.warning(warning_message)
        return None

    @property
    def zen_store(self) -> "BaseZenStore":
        """Shortcut to return the global zen store.

        Returns:
            The global zen store.
        """
        return GlobalConfiguration().zen_store

    @property
    def root(self) -> Optional[Path]:
        """The root directory of this client.

        Returns:
            The root directory of this client, or None, if the client
            has not been initialized.
        """
        return self._root

    @property
    def config_directory(self) -> Optional[Path]:
        """The configuration directory of this client.

        Returns:
            The configuration directory of this client, or None, if the
            client doesn't have an active root.
        """
        if not self.root:
            return None
        return self.root / REPOSITORY_DIRECTORY_NAME

    def activate_root(self, root: Optional[Path] = None) -> None:
        """Set the active repository root directory.

        Args:
            root: The path to set as the active repository root. If not set,
                the repository root is determined using the environment
                variable `ZENML_REPOSITORY_PATH` (if set) and by recursively
                searching in the parent directories of the current working
                directory.
        """
        self._set_active_root(root)

    @track(event=AnalyticsEvent.SET_WORKSPACE)
    def set_active_workspace(
        self, workspace_name_or_id: Union[str, UUID]
    ) -> "WorkspaceResponseModel":
        """Set the workspace for the local client.

        Args:
            workspace_name_or_id: The name or ID of the workspace to set active.

        Returns:
            The model of the active workspace.
        """
        workspace = self.zen_store.get_workspace(
            workspace_name_or_id=workspace_name_or_id
        )  # raises KeyError
        if self._config:
            self._config.set_active_workspace(workspace)
            # Sanitize the client configuration to reflect the current
            # settings
            self._sanitize_config()
        else:
            # set the active workspace globally only if the client doesn't use
            # a local configuration
            GlobalConfiguration().set_active_workspace(workspace)
        return workspace

    # ---- #
    # USER #
    # ---- #

    @property
    def active_user(self) -> "UserResponseModel":
        """Get the user that is currently in use.

        Returns:
            The active user.
        """
        if self._active_user is None:
            self._active_user = self.zen_store.get_user(include_private=True)
        return self._active_user

    def create_user(
        self,
        name: str,
        initial_role: Optional[str] = None,
        password: Optional[str] = None,
    ) -> UserResponseModel:
        """Create a new user.

        Args:
            name: The name of the user.
            initial_role: Optionally, an initial role to assign to the user.
            password: The password of the user. If not provided, the user will
                be created with empty password.

        Returns:
            The model of the created user.
        """
        user = UserRequestModel(name=name, password=password or None)
        if self.zen_store.type != StoreType.REST:
            user.active = password != ""
        else:
            user.active = True

        created_user = self.zen_store.create_user(user=user)

        if initial_role:
            self.create_user_role_assignment(
                role_name_or_id=initial_role,
                user_name_or_id=created_user.id,
                workspace_name_or_id=None,
            )

        return created_user

    def get_user(
        self, name_id_or_prefix: Union[str, UUID]
    ) -> UserResponseModel:
        """Gets a user.

        Args:
            name_id_or_prefix: The name or ID of the user.

        Returns:
            The User
        """
        return self._get_entity_by_id_or_name_or_prefix(
            get_method=self.zen_store.get_user,
            list_method=self.list_users,
            name_id_or_prefix=name_id_or_prefix,
        )

    def list_users(
        self,
        sort_by: str = "created",
        page: int = PAGINATION_STARTING_PAGE,
        size: int = PAGE_SIZE_DEFAULT,
        logical_operator: LogicalOperators = LogicalOperators.AND,
        id: Optional[Union[UUID, str]] = None,
        created: Optional[Union[datetime, str]] = None,
        updated: Optional[Union[datetime, str]] = None,
        name: Optional[str] = None,
        full_name: Optional[str] = None,
        email: Optional[str] = None,
        active: Optional[bool] = None,
        email_opted_in: Optional[bool] = None,
    ) -> Page[UserResponseModel]:
        """List all users.

        Args:
            sort_by: The column to sort by
            page: The page of items
            size: The maximum size of all pages
            logical_operator: Which logical operator to use [and, or]
            id: Use the id of stacks to filter by.
            created: Use to filter by time of creation
            updated: Use the last updated date for filtering
            name: Use the username for filtering
            full_name: Use the user full name for filtering
            email: Use the user email for filtering
            active: User the user active status for filtering
            email_opted_in: Use the user opt in status for filtering

        Returns:
            The User
        """
        return self.zen_store.list_users(
            UserFilterModel(
                sort_by=sort_by,
                page=page,
                size=size,
                logical_operator=logical_operator,
                id=id,
                created=created,
                updated=updated,
                name=name,
                full_name=full_name,
                email=email,
                active=active,
                email_opted_in=email_opted_in,
            )
        )

    def delete_user(self, user_name_or_id: str) -> None:
        """Delete a user.

        Args:
            user_name_or_id: The name or ID of the user to delete.
        """
        user = self.get_user(user_name_or_id)
        self.zen_store.delete_user(user_name_or_id=user.name)

    def update_user(
        self,
        user_name_or_id: Union[str, UUID],
        updated_name: Optional[str] = None,
        updated_full_name: Optional[str] = None,
        updated_email: Optional[str] = None,
        updated_email_opt_in: Optional[bool] = None,
    ) -> UserResponseModel:
        """Update a user.

        Args:
            user_name_or_id: The name or ID of the user to update.
            updated_name: The new name of the user.
            updated_full_name: The new full name of the user.
            updated_email: The new email of the user.
            updated_email_opt_in: The new email opt-in status of the user.

        Returns:
            The updated user.
        """
        user = self.get_user(name_id_or_prefix=user_name_or_id)
        user_update = UserUpdateModel()
        if updated_name:
            user_update.name = updated_name
        if updated_full_name:
            user_update.full_name = updated_full_name
        if updated_email is not None:
            user_update.email = updated_email
            user_update.email_opted_in = (
                updated_email_opt_in or user.email_opted_in
            )
        if updated_email_opt_in is not None:
            user_update.email_opted_in = updated_email_opt_in

        return self.zen_store.update_user(
            user_id=user.id, user_update=user_update
        )

    # ---- #
    # TEAM #
    # ---- #

    def get_team(
        self, name_id_or_prefix: Union[str, UUID]
    ) -> TeamResponseModel:
        """Gets a team.

        Args:
            name_id_or_prefix: The name or ID of the team.

        Returns:
            The Team
        """
        return self._get_entity_by_id_or_name_or_prefix(
            get_method=self.zen_store.get_team,
            list_method=self.list_teams,
            name_id_or_prefix=name_id_or_prefix,
        )

    def list_teams(
        self,
        sort_by: str = "created",
        page: int = PAGINATION_STARTING_PAGE,
        size: int = PAGE_SIZE_DEFAULT,
        logical_operator: LogicalOperators = LogicalOperators.AND,
        id: Optional[Union[UUID, str]] = None,
        created: Optional[Union[datetime, str]] = None,
        updated: Optional[Union[datetime, str]] = None,
        name: Optional[str] = None,
    ) -> Page[TeamResponseModel]:
        """List all teams.

        Args:
            sort_by: The column to sort by
            page: The page of items
            size: The maximum size of all pages
            logical_operator: Which logical operator to use [and, or]
            id: Use the id of teams to filter by.
            created: Use to filter by time of creation
            updated: Use the last updated date for filtering
            name: Use the team name for filtering
        Returns:
            The Team
        """
        return self.zen_store.list_teams(
            TeamFilterModel(
                sort_by=sort_by,
                page=page,
                size=size,
                logical_operator=logical_operator,
                id=id,
                created=created,
                updated=updated,
                name=name,
            )
        )

    def create_team(
        self, name: str, users: Optional[List[str]] = None
    ) -> TeamResponseModel:
        """Create a team.

        Args:
            name: Name of the team.
            users: Users to add to the team.

        Returns:
            The created team.
        """
        user_list = []
        if users:
            for user_name_or_id in users:
                user_list.append(
                    self.get_user(name_id_or_prefix=user_name_or_id).id
                )

        team = TeamRequestModel(name=name, users=user_list)

        return self.zen_store.create_team(team=team)

    def delete_team(self, team_name_or_id: str) -> None:
        """Delete a team.

        Args:
            team_name_or_id: The name or ID of the team to delete.
        """
        team = self.get_team(team_name_or_id)
        self.zen_store.delete_team(team_name_or_id=team.name)

    def update_team(
        self,
        team_name_or_id: str,
        new_name: Optional[str] = None,
        remove_users: Optional[List[str]] = None,
        add_users: Optional[List[str]] = None,
    ) -> TeamResponseModel:
        """Update a team.

        Args:
            team_name_or_id: The name or ID of the team to update.
            new_name: The new name of the team.
            remove_users: The users to remove from the team.
            add_users: The users to add to the team.

        Returns:
            The updated team.

        Raises:
            RuntimeError: If the same user is in both `remove_users` and
                `add_users`.
        """
        team = self.get_team(team_name_or_id)

        team_update = TeamUpdateModel()

        if new_name:
            team_update.name = new_name

        if remove_users is not None and add_users is not None:
            union_add_rm = set(remove_users) & set(add_users)
            if union_add_rm:
                raise RuntimeError(
                    f"The `remove_user` and `add_user` "
                    f"options both contain the same value(s): "
                    f"`{union_add_rm}`. Please rerun command and make sure "
                    f"that the same user does not show up for "
                    f"`remove_user` and `add_user`."
                )

        # Only if permissions are being added or removed will they need to be
        #  set for the update model
        team_users = []

        if remove_users or add_users:
            team_users = [u.id for u in team.users]
        if remove_users:
            for rm_p in remove_users:
                user = self.get_user(rm_p)
                try:
                    team_users.remove(user.id)
                except KeyError:
                    logger.warning(
                        f"Role {remove_users} was already not "
                        f"part of the '{team.name}' Team."
                    )
        if add_users:
            for add_u in add_users:
                team_users.append(self.get_user(add_u).id)

        if team_users:
            team_update.users = team_users

        return self.zen_store.update_team(
            team_id=team.id, team_update=team_update
        )

    # ----- #
    # ROLES #
    # ----- #

    def get_role(
        self, name_id_or_prefix: Union[str, UUID]
    ) -> RoleResponseModel:
        """Gets a role.

        Args:
            name_id_or_prefix: The name or ID of the role.

        Returns:
            The fetched role.
        """
        return self._get_entity_by_id_or_name_or_prefix(
            get_method=self.zen_store.get_role,
            list_method=self.list_roles,
            name_id_or_prefix=name_id_or_prefix,
        )

    def list_roles(
        self,
        sort_by: str = "created",
        page: int = PAGINATION_STARTING_PAGE,
        size: int = PAGE_SIZE_DEFAULT,
        logical_operator: LogicalOperators = LogicalOperators.AND,
        id: Optional[Union[UUID, str]] = None,
        created: Optional[Union[datetime, str]] = None,
        updated: Optional[Union[datetime, str]] = None,
        name: Optional[str] = None,
    ) -> Page[RoleResponseModel]:
        """List all roles.

        Args:
            sort_by: The column to sort by
            page: The page of items
            size: The maximum size of all pages
            logical_operator: The logical operator to use between column filters
            id: Use the id of roles to filter by.
            created: Use to filter by time of creation
            updated: Use the last updated date for filtering
            name: Use the role name for filtering
        Returns:
            The Role
        """
        return self.zen_store.list_roles(
            RoleFilterModel(
                sort_by=sort_by,
                page=page,
                size=size,
                logical_operator=logical_operator,
                id=id,
                created=created,
                updated=updated,
                name=name,
            )
        )

    def create_role(
        self, name: str, permissions_list: List[str]
    ) -> RoleResponseModel:
        """Creates a role.

        Args:
            name: The name for the new role.
            permissions_list: The permissions to attach to this role.

        Returns:
            The newly created role.
        """
        permissions: Set[PermissionType] = set()
        for permission in permissions_list:
            if permission in PermissionType.values():
                permissions.add(PermissionType(permission))

        new_role = RoleRequestModel(name=name, permissions=permissions)
        return self.zen_store.create_role(new_role)

    def update_role(
        self,
        name_id_or_prefix: str,
        new_name: Optional[str] = None,
        remove_permission: Optional[List[str]] = None,
        add_permission: Optional[List[str]] = None,
    ) -> RoleResponseModel:
        """Updates a role.

        Args:
            name_id_or_prefix: The name or ID of the role.
            new_name: The new name for the role
            remove_permission: Permissions to remove from this role.
            add_permission: Permissions to add to this role.

        Returns:
            The updated role.

        Raises:
            RuntimeError: If the same permission is in both the
                `remove_permission` and `add_permission` lists.
        """
        role = self.get_role(name_id_or_prefix=name_id_or_prefix)

        role_update = RoleUpdateModel()

        if remove_permission is not None and add_permission is not None:
            union_add_rm = set(remove_permission) & set(add_permission)
            if union_add_rm:
                raise RuntimeError(
                    f"The `remove_permission` and `add_permission` "
                    f"options both contain the same value(s): "
                    f"`{union_add_rm}`. Please rerun command and make sure "
                    f"that the same role does not show up for "
                    f"`remove_permission` and `add_permission`."
                )

        # Only if permissions are being added or removed will they need to be
        #  set for the update model
        if remove_permission or add_permission:
            role_permissions = role.permissions

            if remove_permission:
                for rm_p in remove_permission:
                    if rm_p in PermissionType:
                        try:
                            role_permissions.remove(PermissionType(rm_p))
                        except KeyError:
                            logger.warning(
                                f"Role {remove_permission} was already not "
                                f"part of the {role} Role."
                            )
            if add_permission:
                for add_p in add_permission:
                    if add_p in PermissionType.values():
                        # Set won't throw an error if the item was already in it
                        role_permissions.add(PermissionType(add_p))

            if role_permissions is not None:
                role_update.permissions = set(role_permissions)

        if new_name:
            role_update.name = new_name

        return Client().zen_store.update_role(
            role_id=role.id, role_update=role_update
        )

    def delete_role(self, name_id_or_prefix: str) -> None:
        """Deletes a role.

        Args:
            name_id_or_prefix: The name or ID of the role.
        """
        self.zen_store.delete_role(role_name_or_id=name_id_or_prefix)

    # --------------------- #
    # USER ROLE ASSIGNMENTS #
    # --------------------- #

    def get_user_role_assignment(
        self, role_assignment_id: UUID
    ) -> UserRoleAssignmentResponseModel:
        """Get a role assignment.

        Args:
            role_assignment_id: The id of the role assignments

        Returns:
            The role assignment.

        Raises:
            RuntimeError: If the role assignment does not exist.
        """
        return self.zen_store.get_user_role_assignment(
            user_role_assignment_id=role_assignment_id
        )

    def create_user_role_assignment(
        self,
        role_name_or_id: Union[str, UUID],
        user_name_or_id: Union[str, UUID],
        workspace_name_or_id: Optional[Union[str, UUID]] = None,
    ) -> UserRoleAssignmentResponseModel:
        """Create a role assignment.

        Args:
            role_name_or_id: Name or ID of the role to assign.
            user_name_or_id: Name or ID of the user or team to assign
                the role to.
            workspace_name_or_id: workspace scope within which to assign the role.

        Returns:
            The newly created role assignment.
        """
        role = self.get_role(name_id_or_prefix=role_name_or_id)
        workspace = None
        if workspace_name_or_id:
            workspace = self.get_workspace(
                name_id_or_prefix=workspace_name_or_id
            )
        user = self.get_user(name_id_or_prefix=user_name_or_id)
        role_assignment = UserRoleAssignmentRequestModel(
            role=role.id,
            user=user.id,
            workspace=workspace,
        )
        return self.zen_store.create_user_role_assignment(
            user_role_assignment=role_assignment
        )

    def delete_user_role_assignment(self, role_assignment_id: UUID) -> None:
        """Delete a role assignment.

        Args:
            role_assignment_id: The id of the role assignments

        """
        self.zen_store.delete_user_role_assignment(role_assignment_id)

    def list_user_role_assignment(
        self,
        sort_by: str = "created",
        page: int = PAGINATION_STARTING_PAGE,
        size: int = PAGE_SIZE_DEFAULT,
        logical_operator: LogicalOperators = LogicalOperators.AND,
        id: Optional[Union[UUID, str]] = None,
        created: Optional[Union[datetime, str]] = None,
        updated: Optional[Union[datetime, str]] = None,
        workspace_id: Optional[Union[str, UUID]] = None,
        user_id: Optional[Union[str, UUID]] = None,
        role_id: Optional[Union[str, UUID]] = None,
    ) -> Page[UserRoleAssignmentResponseModel]:
        """List all user role assignments.

        Args:
            sort_by: The column to sort by
            page: The page of items
            size: The maximum size of all pages
            logical_operator: Which logical operator to use [and, or]
            id: Use the id of the user role assignment to filter by.
            created: Use to filter by time of creation
            updated: Use the last updated date for filtering
            workspace_id: The id of the workspace to filter by.
            user_id: The id of the user to filter by.
            role_id: The id of the role to filter by.

        Returns:
            The Team
        """
        return self.zen_store.list_user_role_assignments(
            UserRoleAssignmentFilterModel(
                sort_by=sort_by,
                page=page,
                size=size,
                logical_operator=logical_operator,
                id=id,
                created=created,
                updated=updated,
                workspace_id=workspace_id,
                user_id=user_id,
                role_id=role_id,
            )
        )

    # --------------------- #
    # TEAM ROLE ASSIGNMENTS #
    # --------------------- #

    def get_team_role_assignment(
        self, team_role_assignment_id: UUID
    ) -> TeamRoleAssignmentResponseModel:
        """Get a role assignment.

        Args:
            team_role_assignment_id: The id of the role assignments

        Returns:
            The role assignment.

        Raises:
            RuntimeError: If the role assignment does not exist.
        """
        return self.zen_store.get_team_role_assignment(
            team_role_assignment_id=team_role_assignment_id
        )

    def create_team_role_assignment(
        self,
        role_name_or_id: Union[str, UUID],
        team_name_or_id: Union[str, UUID],
        workspace_name_or_id: Optional[Union[str, UUID]] = None,
    ) -> TeamRoleAssignmentResponseModel:
        """Create a role assignment.

        Args:
            role_name_or_id: Name or ID of the role to assign.
            team_name_or_id: Name or ID of the team to assign
                the role to.
            workspace_name_or_id: workspace scope within which to assign the role.

        Returns:
            The newly created role assignment.
        """
        role = self.get_role(name_id_or_prefix=role_name_or_id)
        workspace = None
        if workspace_name_or_id:
            workspace = self.get_workspace(
                name_id_or_prefix=workspace_name_or_id
            )
        team = self.get_team(name_id_or_prefix=team_name_or_id)
        role_assignment = TeamRoleAssignmentRequestModel(
            role=role.id,
            team=team.id,
            workspace=workspace,
        )
        return self.zen_store.create_team_role_assignment(
            team_role_assignment=role_assignment
        )

    def delete_team_role_assignment(self, role_assignment_id: UUID) -> None:
        """Delete a role assignment.

        Args:
            role_assignment_id: The id of the role assignments

        """
        self.zen_store.delete_team_role_assignment(role_assignment_id)

    def list_team_role_assignment(
        self,
        sort_by: str = "created",
        page: int = PAGINATION_STARTING_PAGE,
        size: int = PAGE_SIZE_DEFAULT,
        logical_operator: LogicalOperators = LogicalOperators.AND,
        id: Optional[Union[UUID, str]] = None,
        created: Optional[Union[datetime, str]] = None,
        updated: Optional[Union[datetime, str]] = None,
        workspace_id: Optional[Union[str, UUID]] = None,
        team_id: Optional[Union[str, UUID]] = None,
        role_id: Optional[Union[str, UUID]] = None,
    ) -> Page[TeamRoleAssignmentResponseModel]:
        """List all team role assignments.

        Args:
            sort_by: The column to sort by
            page: The page of items
            size: The maximum size of all pages
            logical_operator: Which logical operator to use [and, or]
            id: Use the id of the team role assignment to filter by.
            created: Use to filter by time of creation
            updated: Use the last updated date for filtering
            workspace_id: The id of the workspace to filter by.
            team_id: The id of the team to filter by.
            role_id: The id of the role to filter by.

        Returns:
            The Team
        """
        return self.zen_store.list_team_role_assignments(
            TeamRoleAssignmentFilterModel(
                sort_by=sort_by,
                page=page,
                size=size,
                logical_operator=logical_operator,
                id=id,
                created=created,
                updated=updated,
                workspace_id=workspace_id,
                team_id=team_id,
                role_id=role_id,
            )
        )

    # ------- #
    # PROJECT #
    # ------- #

    @property
    def active_workspace(self) -> "WorkspaceResponseModel":
        """Get the currently active workspace of the local client.

        If no active workspace is configured locally for the client, the
        active workspace in the global configuration is used instead.

        Returns:
            The active workspace.

        Raises:
            RuntimeError: If the active workspace is not set.
        """
        workspace: Optional["WorkspaceResponseModel"] = None
        if self._config:
            workspace = self._config.active_workspace

        if not workspace:
            workspace = GlobalConfiguration().get_active_workspace()

        if not workspace:
            raise RuntimeError(
                "No active workspace is configured. Run "
                "`zenml workspace set PROJECT_NAME` to set the active "
                "workspace."
            )

        from zenml.zen_stores.base_zen_store import DEFAULT_WORKSPACE_NAME

        if workspace.name != DEFAULT_WORKSPACE_NAME:
            logger.warning(
                f"You are running with a non-default workspace "
                f"'{workspace.name}'. Any stacks, components, "
                f"pipelines and pipeline runs produced in this "
                f"workspace will currently not be accessible through "
                f"the dashboard. However, this will be possible "
                f"in the near future."
            )
        return workspace

    def get_workspace(
        self, name_id_or_prefix: Optional[Union[UUID, str]]
    ) -> WorkspaceResponseModel:
        """Gets a workspace.

        Args:
            name_id_or_prefix: The name or ID of the workspace.

        Returns:
            The Project
        """
        if not name_id_or_prefix:
            return self.active_workspace
        return self._get_entity_by_id_or_name_or_prefix(
            get_method=self.zen_store.get_workspace,
            list_method=self.list_workspaces,
            name_id_or_prefix=name_id_or_prefix,
        )

    def list_workspaces(
        self,
        sort_by: str = "created",
        page: int = PAGINATION_STARTING_PAGE,
        size: int = PAGE_SIZE_DEFAULT,
        logical_operator: LogicalOperators = LogicalOperators.AND,
        id: Optional[Union[UUID, str]] = None,
        created: Optional[Union[datetime, str]] = None,
        updated: Optional[Union[datetime, str]] = None,
        name: Optional[str] = None,
    ) -> Page[WorkspaceResponseModel]:
        """List all workspaces.

        Args:
            sort_by: The column to sort by
            page: The page of items
            size: The maximum size of all pages
            logical_operator: Which logical operator to use [and, or]
            id: Use the id of teams to filter by.
            created: Use to filter by time of creation
            updated: Use the last updated date for filtering
            name: Use the team name for filtering
        Returns:
            The Team
        """
        return self.zen_store.list_workspaces(
            WorkspaceFilterModel(
                sort_by=sort_by,
                page=page,
                size=size,
                logical_operator=logical_operator,
                id=id,
                created=created,
                updated=updated,
                name=name,
            )
        )

    def create_workspace(
        self, name: str, description: str
    ) -> "WorkspaceResponseModel":
        """Create a new workspace.

        Args:
            name: Name of the workspace.
            description: Description of the workspace.

        Returns:
            The created workspace.
        """
        return self.zen_store.create_workspace(
            WorkspaceRequestModel(name=name, description=description)
        )

    def update_workspace(
        self,
        name_id_or_prefix: Optional[Union[UUID, str]],
        new_name: Optional[str] = None,
        new_description: Optional[str] = None,
    ) -> "WorkspaceResponseModel":
        """Update a workspace.

        Args:
            name_id_or_prefix: Name, ID or prefix of the workspace to update.
            new_name: New name of the workspace.
            new_description: New description of the workspace.

        Returns:
            The updated workspace.
        """
        workspace = self.get_workspace(name_id_or_prefix=name_id_or_prefix)
        workspace_update = WorkspaceUpdateModel()
        if new_name:
            workspace_update.name = new_name
        if new_description:
            workspace_update.description = new_description
        return self.zen_store.update_workspace(
            workspace_id=workspace.id,
            workspace_update=workspace_update,
        )

    def delete_workspace(self, workspace_name_or_id: str) -> None:
        """Delete a workspace.

        Args:
            workspace_name_or_id: The name or ID of the workspace to delete.

        Raises:
            IllegalOperationError: If the workspace to delete is the active
                workspace.
        """
        workspace = self.zen_store.get_workspace(workspace_name_or_id)
        if self.active_workspace.id == workspace.id:
            raise IllegalOperationError(
                f"Project '{workspace_name_or_id}' cannot be deleted since it is "
                "currently active. Please set another workspace as active first."
            )
        self.zen_store.delete_workspace(
            workspace_name_or_id=workspace_name_or_id
        )

    # ------ #
    # STACKS #
    # ------ #
    @property
    def active_stack_model(self) -> "StackResponseModel":
        """The model of the active stack for this client.

        If no active stack is configured locally for the client, the active
        stack in the global configuration is used instead.

        Returns:
            The model of the active stack for this client.

        Raises:
            RuntimeError: If the active stack is not set.
        """
        stack: Optional["StackResponseModel"] = None

        if ENV_ZENML_ACTIVE_STACK_ID in os.environ:
            return self.get_stack(ENV_ZENML_ACTIVE_STACK_ID)

        if self._config:
            stack = self.get_stack(self._config.active_stack_id)

        if not stack:
            stack = self.get_stack(GlobalConfiguration().get_active_stack_id())

        if not stack:
            raise RuntimeError(
                "No active stack is configured. Run "
                "`zenml stack set PROJECT_NAME` to set the active "
                "stack."
            )

        return stack

    @property
    def active_stack(self) -> "Stack":
        """The active stack for this client.

        Returns:
            The active stack for this client.
        """
        from zenml.stack.stack import Stack

        return Stack.from_model(self.active_stack_model)

    def get_stack(
        self, name_id_or_prefix: Optional[Union[UUID, str]] = None
    ) -> "StackResponseModel":
        """Get a stack by name, ID or prefix.

        If no name, ID or prefix is provided, the active stack is returned.

        Args:
            name_id_or_prefix: The name, ID or prefix of the stack.

        Returns:
            The stack.
        """
        if name_id_or_prefix is not None:
            return self._get_entity_by_id_or_name_or_prefix(
                get_method=self.zen_store.get_stack,
                list_method=self.list_stacks,
                name_id_or_prefix=name_id_or_prefix,
            )
        else:
            return self.active_stack_model

    def create_stack(
        self,
        name: str,
        components: Mapping[StackComponentType, Union[str, UUID]],
        is_shared: bool = False,
    ) -> "StackResponseModel":
        """Registers a stack and its components.

        Args:
            name: The name of the stack to register.
            components: dictionary which maps component types to component names
            is_shared: boolean to decide whether the stack is shared

        Returns:
            The model of the registered stack.

        Raises:
            ValueError: If the stack contains private components and is
                attempted to be registered as shared.
        """
        stack_components = dict()

        for c_type, c_identifier in components.items():

            # Skip non-existent components.
            if not c_identifier:
                continue

            # Get the component.
            component = self.get_stack_component(
                name_id_or_prefix=c_identifier,
                component_type=c_type,
            )
            stack_components[c_type] = [component.id]

            # Raise an error if private components are used in a shared stack.
            if is_shared and not component.is_shared:
                raise ValueError(
                    f"You attempted to include the private {c_type} "
                    f"'{component.name}' in a shared stack. This is not "
                    f"supported. You can either share the {c_type} with the "
                    f"following command:\n"
                    f"`zenml {c_type.replace('_', '-')} share`{component.id}`\n"
                    f"or create the stack privately and then share it and all "
                    f"of its components using:\n`zenml stack share {name} -r`"
                )

        stack = StackRequestModel(
            name=name,
            components=stack_components,
            is_shared=is_shared,
            workspace=self.active_workspace.id,
            user=self.active_user.id,
        )

        self._validate_stack_configuration(stack=stack)

        return self.zen_store.create_stack(stack=stack)

    def update_stack(
        self,
        name_id_or_prefix: Optional[Union[UUID, str]] = None,
        name: Optional[str] = None,
        is_shared: Optional[bool] = None,
        description: Optional[str] = None,
        component_updates: Optional[
            Dict[StackComponentType, List[Union[UUID, str]]]
        ] = None,
    ) -> "StackResponseModel":
        """Updates a stack and its components.

        Args:
            name_id_or_prefix: The name, id or prefix of the stack to update.
            name: the new name of the stack.
            is_shared: the new shared status of the stack.
            description: the new description of the stack.
            component_updates: dictionary which maps stack component types to
                lists of new stack component names or ids.

        Returns:
            The model of the updated stack.

        Raises:
            ValueError: If the stack contains private components and is
                attempted to be shared.
            EntityExistsError: If the stack name is already taken.
        """
        # First, get the stack
        stack = self.get_stack(name_id_or_prefix=name_id_or_prefix)

        # Create the update model
        update_model = StackUpdateModel(
            workspace=self.active_workspace.id,
            user=self.active_user.id,
        )

        if name:
            shared_status = is_shared or stack.is_shared

            existing_stacks = self.list_stacks(
                name=name, is_shared=shared_status
            )
            if existing_stacks:
                raise EntityExistsError(
                    "There are already existing stacks with the name "
                    f"'{name}'."
                )

            update_model.name = name

        if is_shared:
            current_name = update_model.name or stack.name
            existing_stacks = self.list_stacks(
                name=current_name, is_shared=True
            )
            if existing_stacks:
                raise EntityExistsError(
                    "There are already existing shared stacks with the name "
                    f"'{current_name}'."
                )

            for component_type, components in stack.components.items():
                for c in components:
                    if not c.is_shared:
                        raise ValueError(
                            f"A Stack can only be shared when all its "
                            f"components are also shared. Component "
                            f"'{component_type}:{c.name}' is not shared. Set "
                            f"the {component_type} to shared like this and "
                            f"then try re-sharing your stack:\n "
                            f"`zenml {component_type.replace('_', '-')} "
                            f"share {c.id}`\nAlternatively, you can rerun "
                            f"your command with `-r` to recursively "
                            f"share all components within the stack."
                        )

            update_model.is_shared = is_shared

        if description:
            update_model.description = description

        # Get the current components
        if component_updates:
            components_dict = {}
            for component_type, component_list in stack.components.items():
                components_dict[component_type] = [
                    c.id for c in component_list
                ]

            for component_type, component_id_list in component_updates.items():
                if component_id_list is not None:
                    components_dict[component_type] = [
                        self.get_stack_component(
                            name_id_or_prefix=c,
                            component_type=component_type,
                        ).id
                        for c in component_id_list
                    ]

            update_model.components = components_dict

        return self.zen_store.update_stack(
            stack_id=stack.id,
            stack_update=update_model,
        )

    def delete_stack(self, name_id_or_prefix: Union[str, UUID]) -> None:
        """Deregisters a stack.

        Args:
            name_id_or_prefix: The name, id or prefix id of the stack
                to deregister.

        Raises:
            ValueError: If the stack is the currently active stack for this
                client.
        """
        stack = self.get_stack(name_id_or_prefix=name_id_or_prefix)

        if stack.id == self.active_stack_model.id:
            raise ValueError(
                f"Unable to deregister active stack '{stack.name}'. Make "
                f"sure to designate a new active stack before deleting this "
                f"one."
            )

        cfg = GlobalConfiguration()
        if stack.id == cfg.active_stack_id:
            raise ValueError(
                f"Unable to deregister '{stack.name}' as it is the active "
                f"stack within your global configuration. Make "
                f"sure to designate a new active stack before deleting this "
                f"one."
            )

        self.zen_store.delete_stack(stack_id=stack.id)
        logger.info("Deregistered stack with name '%s'.", stack.name)

    def list_stacks(
        self,
        sort_by: str = "created",
        page: int = PAGINATION_STARTING_PAGE,
        size: int = PAGE_SIZE_DEFAULT,
        logical_operator: LogicalOperators = LogicalOperators.AND,
        id: Optional[Union[UUID, str]] = None,
        created: Optional[datetime] = None,
        updated: Optional[datetime] = None,
        is_shared: Optional[bool] = None,
        name: Optional[str] = None,
        description: Optional[str] = None,
        workspace_id: Optional[Union[str, UUID]] = None,
        user_id: Optional[Union[str, UUID]] = None,
        component_id: Optional[Union[str, UUID]] = None,
    ) -> Page[StackResponseModel]:
        """Lists all stacks.

        Args:
            sort_by: The column to sort by
            page: The page of items
            size: The maximum size of all pages
            logical_operator: Which logical operator to use [and, or]
            id: Use the id of stacks to filter by.
            created: Use to filter by time of creation
            updated: Use the last updated date for filtering
            description: Use the stack description for filtering
            workspace_id: The id of the workspace to filter by.
            user_id: The  id of the user to filter by.
            component_id: The id of the component to filter by.
            name: The name of the stack to filter by.
            is_shared: The shared status of the stack to filter by.

        Returns:
            A page of stacks.
        """
        stack_filter_model = StackFilterModel(
            page=page,
            size=size,
            sort_by=sort_by,
            logical_operator=logical_operator,
            workspace_id=workspace_id,
            user_id=user_id,
            component_id=component_id,
            name=name,
            is_shared=is_shared,
            description=description,
            id=id,
            created=created,
            updated=updated,
        )
        stack_filter_model.set_scope_workspace(self.active_workspace.id)
        return self.zen_store.list_stacks(stack_filter_model)

    @track(event=AnalyticsEvent.SET_STACK)
    def activate_stack(
        self, stack_name_id_or_prefix: Union[str, UUID]
    ) -> None:
        """Sets the stack as active.

        Args:
            stack_name_id_or_prefix: Model of the stack to activate.

        Raises:
            KeyError: If the stack is not registered.
        """
        # Make sure the stack is registered
        try:
            stack = self.get_stack(name_id_or_prefix=stack_name_id_or_prefix)
        except ZenKeyError:
            raise
        except KeyError:
            raise KeyError(
                f"Stack '{stack_name_id_or_prefix}' cannot be activated since "
                f"it is not registered yet. Please register it first."
            )

        if self._config:
            self._config.set_active_stack(stack=stack)

        else:
            # set the active stack globally only if the client doesn't use
            # a local configuration
            GlobalConfiguration().set_active_stack(stack=stack)

    def _validate_stack_configuration(
        self, stack: "StackRequestModel"
    ) -> None:
        """Validates the configuration of a stack.

        Args:
            stack: The stack to validate.

        Raises:
            KeyError: If the stack references missing components.
            ValidationError: If the stack configuration is invalid.
        """
        local_components: List[str] = []
        remote_components: List[str] = []
        for component_type, component_ids in stack.components.items():
            for component_id in component_ids:
                try:
                    component = self.get_stack_component(
                        name_id_or_prefix=component_id,
                        component_type=component_type,
                    )
                except KeyError:
                    raise KeyError(
                        f"Cannot register stack '{stack.name}' since it has an "
                        f"unregistered {component_type} with id "
                        f"'{component_id}'."
                    )
            # Get the flavor model
            flavor_model = self.get_flavor_by_name_and_type(
                name=component.flavor, component_type=component.type
            )

            # Create and validate the configuration
            from zenml.stack import Flavor

            flavor = Flavor.from_model(flavor_model)
            configuration = flavor.config_class(**component.configuration)
            if configuration.is_local:
                local_components.append(
                    f"{component.type.value}: {component.name}"
                )
            elif configuration.is_remote:
                remote_components.append(
                    f"{component.type.value}: {component.name}"
                )

        if local_components and remote_components:
            logger.warning(
                f"You are configuring a stack that is composed of components "
                f"that are relying on local resources "
                f"({', '.join(local_components)}) as well as "
                f"components that are running remotely "
                f"({', '.join(remote_components)}). This is not recommended as "
                f"it can lead to unexpected behavior, especially if the remote "
                f"components need to access the local resources. Please make "
                f"sure that your stack is configured correctly, or try to use "
                f"component flavors or configurations that do not require "
                f"local resources."
            )

        if not stack.is_valid:
            raise ValidationError(
                "Stack configuration is invalid. A valid"
                "stack must contain an Artifact Store and "
                "an Orchestrator."
            )

    # .------------.
    # | COMPONENTS |
    # '------------'
    def get_stack_component(
        self,
        component_type: StackComponentType,
        name_id_or_prefix: Optional[Union[str, UUID]] = None,
    ) -> "ComponentResponseModel":
        """Fetches a registered stack component.

        If the name_id_or_prefix is provided, it will try to fetch the component
        with the corresponding identifier. If not, it will try to fetch the
        active component of the given type.

        Args:
            component_type: The type of the component to fetch
            name_id_or_prefix: The id of the component to fetch.

        Returns:
            The registered stack component.

        Raises:
            KeyError: If no name_id_or_prefix is provided and no such component
                is part of the active stack.
        """
        # If no `name_id_or_prefix` provided, try to get the active component.
        if not name_id_or_prefix:
            components = self.active_stack_model.components.get(
                component_type, None
            )
            if components:
                return components[0]
            raise KeyError(
                "No name_id_or_prefix provided and there is no active "
                f"{component_type} in the current active stack."
            )

        # Else, try to fetch the component with an explicit type filter
        def type_scoped_list_method(
            **kwargs: Any,
        ) -> Page[ComponentResponseModel]:
            """Call `zen_store.list_stack_components` with type scoping.

            Args:
                **kwargs: Keyword arguments to pass to `ComponentFilterModel`.

            Returns:
                The type-scoped list of components.
            """
            component_filter_model = ComponentFilterModel(**kwargs)
            component_filter_model.set_scope_type(
                component_type=component_type
            )
            component_filter_model.set_scope_workspace(
                self.active_workspace.id
            )
            return self.zen_store.list_stack_components(
                component_filter_model=component_filter_model,
            )

        return self._get_entity_by_id_or_name_or_prefix(
            get_method=self.zen_store.get_stack_component,
            list_method=type_scoped_list_method,
            name_id_or_prefix=name_id_or_prefix,
        )

    def list_stack_components(
        self,
        sort_by: str = "created",
        page: int = PAGINATION_STARTING_PAGE,
        size: int = PAGE_SIZE_DEFAULT,
        logical_operator: LogicalOperators = LogicalOperators.AND,
        id: Optional[Union[UUID, str]] = None,
        created: Optional[datetime] = None,
        updated: Optional[datetime] = None,
        is_shared: Optional[bool] = None,
        name: Optional[str] = None,
        flavor: Optional[str] = None,
        type: Optional[str] = None,
        workspace_id: Optional[Union[str, UUID]] = None,
        user_id: Optional[Union[str, UUID]] = None,
    ) -> Page[ComponentResponseModel]:
        """Lists all registered stack components.

        Args:
            sort_by: The column to sort by
            page: The page of items
            size: The maximum size of all pages
            logical_operator: Which logical operator to use [and, or]
            id: Use the id of component to filter by.
            created: Use to component by time of creation
            updated: Use the last updated date for filtering
            flavor: Use the component flavor for filtering
            type: Use the component type for filtering
            workspace_id: The id of the workspace to filter by.
            user_id: The id of the user to filter by.
            name: The name of the component to filter by.
            is_shared: The shared status of the component to filter by.

        Returns:
            A page of stack components.
        """
        component_filter_model = ComponentFilterModel(
            page=page,
            size=size,
            sort_by=sort_by,
            logical_operator=logical_operator,
            workspace_id=workspace_id or self.active_workspace.id,
            user_id=user_id,
            name=name,
            is_shared=is_shared,
            flavor=flavor,
            type=type,
            id=id,
            created=created,
            updated=updated,
        )
        component_filter_model.set_scope_workspace(self.active_workspace.id)
        return self.zen_store.list_stack_components(
            component_filter_model=component_filter_model
        )

    def create_stack_component(
        self,
        name: str,
        flavor: str,
        component_type: StackComponentType,
        configuration: Dict[str, str],
        is_shared: bool = False,
    ) -> "ComponentResponseModel":
        """Registers a stack component.

        Args:
            name: The name of the stack component.
            flavor: The flavor of the stack component.
            component_type: The type of the stack component.
            configuration: The configuration of the stack component.
            is_shared: Whether the stack component is shared or not.

        Returns:
            The model of the registered component.
        """
        # Get the flavor model
        flavor_model = self.get_flavor_by_name_and_type(
            name=flavor,
            component_type=component_type,
        )

        # Create and validate the configuration
        from zenml.stack import Flavor

        flavor_class = Flavor.from_model(flavor_model)
        configuration_obj = flavor_class.config_class(**configuration)

        self._validate_stack_component_configuration(
            component_type, configuration=configuration_obj
        )

        create_component_model = ComponentRequestModel(
            name=name,
            type=component_type,
            flavor=flavor,
            configuration=configuration,
            is_shared=is_shared,
            user=self.active_user.id,
            workspace=self.active_workspace.id,
        )

        # Register the new model
        return self.zen_store.create_stack_component(
            component=create_component_model
        )

    def update_stack_component(
        self,
        name_id_or_prefix: Optional[Union[UUID, str]],
        component_type: StackComponentType,
        name: Optional[str] = None,
        configuration: Optional[Dict[str, Any]] = None,
        is_shared: Optional[bool] = None,
    ) -> "ComponentResponseModel":
        """Updates a stack component.

        Args:
            name_id_or_prefix: The name, id or prefix of the stack component to
                update.
            component_type: The type of the stack component to update.
            name: The new name of the stack component.
            configuration: The new configuration of the stack component.
            is_shared: The new shared status of the stack component.

        Returns:
            The updated stack component.

        Raises:
            EntityExistsError: If the new name is already taken.
        """
        # Get the existing component model
        component = self.get_stack_component(
            name_id_or_prefix=name_id_or_prefix,
            component_type=component_type,
        )

        update_model = ComponentUpdateModel(
            workspace=self.active_workspace.id,
            user=self.active_user.id,
        )

        if name is not None:
            shared_status = is_shared or component.is_shared

            existing_components = self.list_stack_components(
                name=name,
                is_shared=shared_status,
                type=component_type,
            )
            if existing_components.total > 0:
                raise EntityExistsError(
                    f"There are already existing "
                    f"{'shared' if shared_status else 'unshared'} components "
                    f"with the name '{name}'."
                )
            update_model.name = name

        if is_shared is not None:
            current_name = update_model.name or component.name
            existing_components = self.list_stack_components(
                name=current_name, is_shared=is_shared, type=component_type
            )
            if any([e.id != component.id for e in existing_components.items]):
                raise EntityExistsError(
                    f"There are already existing shared components with "
                    f"the name '{current_name}'"
                )
            update_model.is_shared = is_shared

        if configuration is not None:
            existing_configuration = component.configuration
            existing_configuration.update(configuration)

            existing_configuration = {
                k: v
                for k, v in existing_configuration.items()
                if v is not None
            }

            flavor_model = self.get_flavor_by_name_and_type(
                name=component.flavor,
                component_type=component.type,
            )

            from zenml.stack import Flavor

            flavor = Flavor.from_model(flavor_model)
            configuration_obj = flavor.config_class(**existing_configuration)

            self._validate_stack_component_configuration(
                component.type, configuration=configuration_obj
            )
            update_model.configuration = existing_configuration

        # Send the updated component to the ZenStore
        return self.zen_store.update_stack_component(
            component_id=component.id,
            component_update=update_model,
        )

    def deregister_stack_component(
        self,
        name_id_or_prefix: Union[str, UUID],
        component_type: StackComponentType,
    ) -> None:
        """Deletes a registered stack component.

        Args:
            name_id_or_prefix: The model of the component to delete.
            component_type: The type of the component to delete.
        """
        component = self.get_stack_component(
            name_id_or_prefix=name_id_or_prefix,
            component_type=component_type,
        )

        self.zen_store.delete_stack_component(component_id=component.id)
        logger.info(
            "Deregistered stack component (type: %s) with name '%s'.",
            component.type,
            component.name,
        )

    def _validate_stack_component_configuration(
        self,
        component_type: "StackComponentType",
        configuration: "StackComponentConfig",
    ) -> None:
        """Validates the configuration of a stack component.

        Args:
            component_type: The type of the component.
            configuration: The component configuration to validate.
        """
        from zenml.enums import StoreType

        if configuration.is_remote and self.zen_store.is_local_store():
            if self.zen_store.type != StoreType.REST:
                logger.warning(
                    "You are configuring a stack component that is running "
                    "remotely while using a local ZenML server. The component "
                    "may not be able to reach the local ZenML server and will "
                    "therefore not be functional. Please consider deploying "
                    "and/or using a remote ZenML server instead."
                )
        elif configuration.is_local and not self.zen_store.is_local_store():
            logger.warning(
                "You are configuring a stack component that is using "
                "local resources while connected to a remote ZenML server. The "
                "stack component may not be usable from other hosts or by "
                "other users. You should consider using a non-local stack "
                "component alternative instead."
            )

    # .---------.
    # | FLAVORS |
    # '---------'

    def create_flavor(
        self,
        source: str,
        component_type: StackComponentType,
    ) -> "FlavorResponseModel":
        """Creates a new flavor.

        Args:
            source: The flavor to create.
            component_type: The type of the flavor.

        Returns:
            The created flavor (in model form).
        """
        from zenml.utils.source_utils import validate_flavor_source

        flavor = validate_flavor_source(
            source=source,
            component_type=component_type,
        )()

        if len(flavor.config_schema) > TEXT_FIELD_MAX_LENGTH:
            raise ValueError(
                "Json representation of configuration schema"
                "exceeds max length. This could be caused by an"
                "overly long docstring on the flavors "
                "configuration class' docstring."
            )

        create_flavor_request = FlavorRequestModel(
            source=source,
            type=flavor.type,
            name=flavor.name,
            config_schema=flavor.config_schema,
            integration="custom",
            user=self.active_user.id,
            workspace=self.active_workspace.id,
        )

        return self.zen_store.create_flavor(flavor=create_flavor_request)

    def get_flavor(self, name_id_or_prefix: str) -> "FlavorResponseModel":
        """Get a stack component flavor.

        Args:
            name_id_or_prefix: The name, ID or prefix to the id of the flavor
                to get.

        Returns:
            The stack component flavor.
        """
        return self._get_entity_by_id_or_name_or_prefix(
            get_method=self.zen_store.get_flavor,
            list_method=self.list_flavors,
            name_id_or_prefix=name_id_or_prefix,
        )

    def delete_flavor(self, name_id_or_prefix: str) -> None:
        """Deletes a flavor.

        Args:
            name_id_or_prefix: The name, id or prefix of the id for the
                flavor to delete.
        """
        flavor = self.get_flavor(name_id_or_prefix)
        self.zen_store.delete_flavor(flavor_id=flavor.id)

        logger.info(f"Deleted flavor '{flavor.name}' of type '{flavor.type}'.")

    def list_flavors(
        self,
        sort_by: str = "created",
        page: int = PAGINATION_STARTING_PAGE,
        size: int = PAGE_SIZE_DEFAULT,
        logical_operator: LogicalOperators = LogicalOperators.AND,
        id: Optional[Union[UUID, str]] = None,
        created: Optional[datetime] = None,
        updated: Optional[datetime] = None,
        name: Optional[str] = None,
        type: Optional[str] = None,
        integration: Optional[str] = None,
        workspace_id: Optional[Union[str, UUID]] = None,
        user_id: Optional[Union[str, UUID]] = None,
    ) -> Page[FlavorResponseModel]:
        """Fetches all the flavor models.

        Args:
            sort_by: The column to sort by
            page: The page of items
            size: The maximum size of all pages
            logical_operator: Which logical operator to use [and, or]
            id: Use the id of flavors to filter by.
            created: Use to flavors by time of creation
            updated: Use the last updated date for filtering
            workspace_id: The id of the workspace to filter by.
            user_id: The  id of the user to filter by.
            name: The name of the flavor to filter by.
            type: The type of the flavor to filter by.
            integration: The integration of the flavor to filter by.

        Returns:
            A list of all the flavor models.
        """
        flavor_filter_model = FlavorFilterModel(
            page=page,
            size=size,
            sort_by=sort_by,
            logical_operator=logical_operator,
            workspace_id=workspace_id or self.active_workspace.id,
            user_id=user_id,
            name=name,
            type=type,
            integration=integration,
            id=id,
            created=created,
            updated=updated,
        )
        flavor_filter_model.set_scope_workspace(self.active_workspace.id)
        return self.zen_store.list_flavors(
            flavor_filter_model=flavor_filter_model
        )

    def get_flavors_by_type(
        self, component_type: "StackComponentType"
    ) -> Page[FlavorResponseModel]:
        """Fetches the list of flavor for a stack component type.

        Args:
            component_type: The type of the component to fetch.

        Returns:
            The list of flavors.
        """
        logger.debug(f"Fetching the flavors of type {component_type}.")

<<<<<<< HEAD
        return self.list_flavors(
            project_id=self.active_project.id,
=======
        from zenml.stack.flavor_registry import flavor_registry

        zenml_flavors = flavor_registry.get_flavors_by_type(
            component_type=component_type
        )

        custom_flavors = self.list_custom_flavors(
            workspace_id=self.active_workspace.id,
>>>>>>> 23067812
            type=component_type,
        )

    def get_flavor_by_name_and_type(
        self, name: str, component_type: "StackComponentType"
    ) -> "FlavorResponseModel":
        """Fetches a registered flavor.

        Args:
            component_type: The type of the component to fetch.
            name: The name of the flavor to fetch.

        Returns:
            The registered flavor.

        Raises:
            KeyError: If no flavor exists for the given type and name.
        """
        logger.debug(
            f"Fetching the flavor of type {component_type} with name {name}."
        )

<<<<<<< HEAD
        flavors = self.list_flavors(
            project_id=self.active_project.id, type=component_type, name=name
=======
        from zenml.stack.flavor_registry import flavor_registry

        try:
            zenml_flavor = flavor_registry.get_flavor_by_name_and_type(
                component_type=component_type,
                name=name,
            )
        except KeyError:
            zenml_flavor = None

        custom_flavors = self.list_custom_flavors(
            workspace_id=self.active_workspace.id,
            type=component_type,
            name=name,
>>>>>>> 23067812
        ).items

        if flavors:
            if len(flavors) > 1:
                raise KeyError(
                    f"More than one flavor with name {name} and type "
                    f"{component_type} exists."
                )

            return flavors[0]
        else:
            raise KeyError(
                f"No flavor with name '{name}' and type '{component_type}' "
                "exists."
            )

    # -------------
    # - PIPELINES -
    # -------------

    def create_pipeline(
        self,
        pipeline_name: str,
        pipeline_spec: "PipelineSpec",
        pipeline_docstring: Optional[str],
    ) -> UUID:
        """Registers a pipeline in the ZenStore within the active workspace.

        This will do one of the following three things:
        A) If there is no pipeline with this name, register a new pipeline.
        B) If a pipeline exists that has the same config, use that pipeline.
        C) If a pipeline with different config exists, raise an error.

        Args:
            pipeline_name: The name of the pipeline to register.
            pipeline_spec: The spec of the pipeline.
            pipeline_docstring: The docstring of the pipeline.

        Returns:
            The id of the existing or newly registered pipeline.

        Raises:
            AlreadyExistsException: If there is an existing pipeline in the
                workspace with the same name but a different configuration.
        """
        existing_pipelines = self.list_pipelines(name=pipeline_name)

        # A) If there is no pipeline with this name, register a new pipeline.
        if len(existing_pipelines.items) == 0:
            create_pipeline_request = PipelineRequestModel(
                workspace=self.active_workspace.id,
                user=self.active_user.id,
                name=pipeline_name,
                spec=pipeline_spec,
                docstring=pipeline_docstring,
            )
            pipeline = self.zen_store.create_pipeline(
                pipeline=create_pipeline_request
            )
            logger.info(f"Registered new pipeline with name {pipeline.name}.")
            return pipeline.id

        else:
            if len(existing_pipelines.items) == 1:
                existing_pipeline = existing_pipelines.items[0]
                # B) If a pipeline exists that has the same config, use that
                # pipeline.
                if pipeline_spec == existing_pipeline.spec:
                    logger.debug(
                        "Did not register pipeline since it already exists."
                    )
                    return existing_pipeline.id

        # C) If a pipeline with different config exists, raise an error.
        error_msg = (
            f"Cannot run pipeline '{pipeline_name}' since this name has "
            "already been registered with a different pipeline "
            "configuration. You have three options to resolve this issue:\n"
            "1) You can register a new pipeline by changing the name "
            "of your pipeline, e.g., via `@pipeline(name='new_pipeline_name')."
            "\n2) You can execute the current run without linking it to any "
            "pipeline by setting the 'unlisted' argument to `True`, e.g., "
            "via `my_pipeline_instance.run(unlisted=True)`. "
            "Unlisted runs are not linked to any pipeline, but are still "
            "tracked by ZenML and can be accessed via the 'All Runs' tab. \n"
            "3) You can delete the existing pipeline via "
            f"`zenml pipeline delete {pipeline_name}`. This will then "
            "change all existing runs of this pipeline to become unlisted."
        )
        raise AlreadyExistsException(error_msg)

    def list_pipelines(
        self,
        sort_by: str = "created",
        page: int = PAGINATION_STARTING_PAGE,
        size: int = PAGE_SIZE_DEFAULT,
        logical_operator: LogicalOperators = LogicalOperators.AND,
        id: Optional[Union[UUID, str]] = None,
        created: Optional[Union[datetime, str]] = None,
        updated: Optional[Union[datetime, str]] = None,
        name: Optional[str] = None,
        docstring: Optional[str] = None,
        workspace_id: Optional[Union[str, UUID]] = None,
        user_id: Optional[Union[str, UUID]] = None,
    ) -> Page[PipelineResponseModel]:
        """List all pipelines.

        Args:
            sort_by: The column to sort by
            page: The page of items
            size: The maximum size of all pages
            logical_operator: Which logical operator to use [and, or]
            id: Use the id of stacks to filter by.
            created: Use to filter by time of creation
            updated: Use the last updated date for filtering
            docstring: Use the stack description for filtering
            workspace_id: The id of the workspace to filter by.
            user_id: The  id of the user to filter by.
            name: The name of the stack to filter by.

        Returns:
            A page with Pipeline fitting the filter description
        """
        pipeline_filter_model = PipelineFilterModel(
            sort_by=sort_by,
            page=page,
            size=size,
            logical_operator=logical_operator,
            id=id,
            created=created,
            updated=updated,
            name=name,
            docstring=docstring,
            workspace_id=workspace_id,
            user_id=user_id,
        )
        pipeline_filter_model.set_scope_workspace(self.active_workspace.id)
        return self.zen_store.list_pipelines(
            pipeline_filter_model=pipeline_filter_model
        )

    def get_pipeline(
        self, name_id_or_prefix: Union[str, UUID]
    ) -> PipelineResponseModel:
        """Get a pipeline by name, id or prefix.

        Args:
            name_id_or_prefix: The name, id or prefix of the pipeline.

        Returns:
            The pipeline.
        """
        return self._get_entity_by_id_or_name_or_prefix(
            get_method=self.zen_store.get_pipeline,
            list_method=self.list_pipelines,
            name_id_or_prefix=name_id_or_prefix,
        )

    def delete_pipeline(self, name_id_or_prefix: Union[str, UUID]) -> None:
        """Delete a pipeline.

        Args:
            name_id_or_prefix: The name, id or prefix id of the pipeline
                to delete.
        """
        pipeline = self.get_pipeline(name_id_or_prefix=name_id_or_prefix)
        self.zen_store.delete_pipeline(pipeline_id=pipeline.id)

    # -------------
    # - SCHEDULES -
    # -------------

    def list_schedules(
        self,
        sort_by: str = "created",
        page: int = PAGINATION_STARTING_PAGE,
        size: int = PAGE_SIZE_DEFAULT,
        logical_operator: LogicalOperators = LogicalOperators.AND,
        id: Optional[Union[UUID, str]] = None,
        created: Optional[Union[datetime, str]] = None,
        updated: Optional[Union[datetime, str]] = None,
        name: Optional[str] = None,
        workspace_id: Optional[Union[str, UUID]] = None,
        user_id: Optional[Union[str, UUID]] = None,
        pipeline_id: Optional[Union[str, UUID]] = None,
        orchestrator_id: Optional[Union[str, UUID]] = None,
        active: Optional[Union[str, bool]] = None,
        cron_expression: Optional[str] = None,
        start_time: Optional[Union[datetime, str]] = None,
        end_time: Optional[Union[datetime, str]] = None,
        interval_second: Optional[int] = None,
        catchup: Optional[Union[str, bool]] = None,
    ) -> Page[ScheduleResponseModel]:
        """List schedules.

        Args:
            sort_by: The column to sort by
            page: The page of items
            size: The maximum size of all pages
            logical_operator: Which logical operator to use [and, or]
            id: Use the id of stacks to filter by.
            created: Use to filter by time of creation
            updated: Use the last updated date for filtering
            name: The name of the stack to filter by.
            workspace_id: The id of the workspace to filter by.
            user_id: The  id of the user to filter by.
            pipeline_id: The id of the pipeline to filter by.
            orchestrator_id: The id of the orchestrator to filter by.
            active: Use to filter by active status.
            cron_expression: Use to filter by cron expression.
            start_time: Use to filter by start time.
            end_time: Use to filter by end time.
            interval_second: Use to filter by interval second.
            catchup: Use to filter by catchup.

        Returns:
            A list of schedules.
        """
        schedule_filter_model = ScheduleFilterModel(
            sort_by=sort_by,
            page=page,
            size=size,
            logical_operator=logical_operator,
            id=id,
            created=created,
            updated=updated,
            name=name,
            workspace_id=workspace_id,
            user_id=user_id,
            pipeline_id=pipeline_id,
            orchestrator_id=orchestrator_id,
            active=active,
            cron_expression=cron_expression,
            start_time=start_time,
            end_time=end_time,
            interval_second=interval_second,
            catchup=catchup,
        )
        schedule_filter_model.set_scope_workspace(self.active_workspace.id)
        return self.zen_store.list_schedules(
            schedule_filter_model=schedule_filter_model
        )

    def get_schedule(
        self, name_id_or_prefix: Union[str, UUID]
    ) -> ScheduleResponseModel:
        """Get a schedule by name, id or prefix.

        Args:
            name_id_or_prefix: The name, id or prefix of the schedule.

        Returns:
            The schedule.
        """
        return self._get_entity_by_id_or_name_or_prefix(
            get_method=self.zen_store.get_schedule,
            list_method=self.list_schedules,
            name_id_or_prefix=name_id_or_prefix,
        )

    def delete_schedule(self, name_id_or_prefix: Union[str, UUID]) -> None:
        """Delete a schedule.

        Args:
            name_id_or_prefix: The name, id or prefix id of the schedule
                to delete.
        """
        schedule = self.get_schedule(name_id_or_prefix=name_id_or_prefix)
        logger.warning(
            f"Deleting schedule '{name_id_or_prefix}'... This will only delete "
            "the reference of the schedule from ZenML. Please make sure to "
            "manually stop/delete this schedule in your orchestrator as well!"
        )
        self.zen_store.delete_schedule(schedule_id=schedule.id)

    # -----------------
    # - PIPELINE RUNS -
    # -----------------

    def list_runs(
        self,
        sort_by: str = "created",
        page: int = PAGINATION_STARTING_PAGE,
        size: int = PAGE_SIZE_DEFAULT,
        logical_operator: LogicalOperators = LogicalOperators.AND,
        id: Optional[Union[UUID, str]] = None,
        created: Optional[Union[datetime, str]] = None,
        updated: Optional[Union[datetime, str]] = None,
        name: Optional[str] = None,
        workspace_id: Optional[Union[str, UUID]] = None,
        pipeline_id: Optional[Union[str, UUID]] = None,
        user_id: Optional[Union[str, UUID]] = None,
        stack_id: Optional[Union[str, UUID]] = None,
        schedule_id: Optional[Union[str, UUID]] = None,
        orchestrator_run_id: Optional[str] = None,
        status: Optional[str] = None,
        start_time: Optional[Union[datetime, str]] = None,
        end_time: Optional[Union[datetime, str]] = None,
        num_steps: Optional[Union[int, str]] = None,
        unlisted: Optional[bool] = None,
    ) -> Page[PipelineRunResponseModel]:
        """List all pipeline runs.

        Args:
            sort_by: The column to sort by
            page: The page of items
            size: The maximum size of all pages
            logical_operator: Which logical operator to use [and, or]
            id: The id of the runs to filter by.
            created: Use to filter by time of creation
            updated: Use the last updated date for filtering
            workspace_id: The id of the workspace to filter by.
            pipeline_id: The id of the pipeline to filter by.
            user_id: The  id of the user to filter by.
            stack_id: The  id of the user to filter by.
            schedule_id: The id of the schedule to filter by.
            orchestrator_run_id: The run id of the orchestrator to filter by.
            name: The name of the stack to filter by.
            status: The status of the pipeline run
            start_time: The start_time for the pipeline run
            end_time: The end_time for the pipeline run
            num_steps: The number of steps for the pipeline run
            unlisted: If the runs should be unlisted or not.

        Returns:
            A page with Pipeline Runs fitting the filter description
        """
        runs_filter_model = PipelineRunFilterModel(
            sort_by=sort_by,
            page=page,
            size=size,
            logical_operator=logical_operator,
            id=id,
            created=created,
            updated=updated,
            name=name,
            workspace_id=workspace_id,
            pipeline_id=pipeline_id,
            schedule_id=schedule_id,
            orchestrator_run_id=orchestrator_run_id,
            user_id=user_id,
            stack_id=stack_id,
            status=status,
            start_time=start_time,
            end_time=end_time,
            num_steps=num_steps,
            unlisted=unlisted,
        )
        runs_filter_model.set_scope_workspace(self.active_workspace.id)
        return self.zen_store.list_runs(runs_filter_model=runs_filter_model)

    def get_pipeline_run(
        self,
        name_id_or_prefix: Union[str, UUID],
    ) -> PipelineRunResponseModel:
        """Gets a pipeline run by name, ID, or prefix.

        Args:
            name_id_or_prefix: Name, ID, or prefix of the pipeline run.

        Returns:
            The pipeline run.
        """
        return self._get_entity_by_id_or_name_or_prefix(
            get_method=self.zen_store.get_run,
            list_method=self.list_runs,
            name_id_or_prefix=name_id_or_prefix,
        )

    def delete_pipeline_run(
        self,
        name_id_or_prefix: Union[str, UUID],
    ) -> None:
        """Deletes a pipeline run.

        Args:
            name_id_or_prefix: Name, ID, or prefix of the pipeline run.
        """
        run = self.get_pipeline_run(name_id_or_prefix=name_id_or_prefix)
        self.zen_store.delete_run(run_id=run.id)

    # -------------
    # - STEP RUNS -
    # -------------

    def list_run_steps(
        self,
        sort_by: str = "created",
        page: int = PAGINATION_STARTING_PAGE,
        size: int = PAGE_SIZE_DEFAULT,
        logical_operator: LogicalOperators = LogicalOperators.AND,
        id: Optional[Union[UUID, str]] = None,
        created: Optional[Union[datetime, str]] = None,
        updated: Optional[Union[datetime, str]] = None,
        name: Optional[str] = None,
        entrypoint_name: Optional[str] = None,
        code_hash: Optional[str] = None,
        cache_key: Optional[str] = None,
        status: Optional[str] = None,
        start_time: Optional[Union[datetime, str]] = None,
        end_time: Optional[Union[datetime, str]] = None,
        pipeline_run_id: Optional[Union[str, UUID]] = None,
        original_step_run_id: Optional[Union[str, UUID]] = None,
        workspace_id: Optional[Union[str, UUID]] = None,
        user_id: Optional[Union[str, UUID]] = None,
        num_outputs: Optional[Union[int, str]] = None,
    ) -> Page[StepRunResponseModel]:
        """List all pipelines.

        Args:
            sort_by: The column to sort by
            page: The page of items
            size: The maximum size of all pages
            logical_operator: Which logical operator to use [and, or]
            id: Use the id of runs to filter by.
            created: Use to filter by time of creation
            updated: Use the last updated date for filtering
            start_time: Use to filter by the time when the step started running
            end_time: Use to filter by the time when the step finished running
            workspace_id: The id of the workspace to filter by.
            user_id: The  id of the user to filter by.
            pipeline_run_id: The  id of the pipeline run to filter by.
            original_step_run_id: The  id of the pipeline run to filter by.
            name: The name of the run to filter by.
            entrypoint_name: The entrypoint_name of the run to filter by.
            code_hash: The code_hash of the run to filter by.
            cache_key: The cache_key of the run to filter by.
            status: The name of the run to filter by.
            num_outputs: The number of outputs for the step run
        Returns:
            A page with Pipeline fitting the filter description
        """
        step_run_filter_model = StepRunFilterModel(
            sort_by=sort_by,
            page=page,
            size=size,
            logical_operator=logical_operator,
            id=id,
            entrypoint_name=entrypoint_name,
            code_hash=code_hash,
            cache_key=cache_key,
            pipeline_run_id=pipeline_run_id,
            original_step_run_id=original_step_run_id,
            status=status,
            created=created,
            updated=updated,
            start_time=start_time,
            end_time=end_time,
            name=name,
            workspace_id=workspace_id,
            user_id=user_id,
            num_outputs=num_outputs,
        )
        step_run_filter_model.set_scope_workspace(self.active_workspace.id)
        return self.zen_store.list_run_steps(
            step_run_filter_model=step_run_filter_model
        )

    def get_run_step(self, step_run_id: UUID) -> StepRunResponseModel:
        """Get a step run by ID.

        Args:
            step_run_id: The ID of the step run to get.

        Returns:
            The step run.
        """
        return self.zen_store.get_run_step(step_run_id)

    # -------------
    # - Artifacts -
    # -------------

    def list_artifacts(
        self,
        sort_by: str = "created",
        page: int = PAGINATION_STARTING_PAGE,
        size: int = PAGE_SIZE_DEFAULT,
        logical_operator: LogicalOperators = LogicalOperators.AND,
        id: Optional[Union[UUID, str]] = None,
        created: Optional[Union[datetime, str]] = None,
        updated: Optional[Union[datetime, str]] = None,
        name: Optional[str] = None,
        artifact_store_id: Optional[Union[str, UUID]] = None,
        type: Optional[ArtifactType] = None,
        data_type: Optional[str] = None,
        uri: Optional[str] = None,
        materializer: Optional[str] = None,
        workspace_id: Optional[Union[str, UUID]] = None,
        user_id: Optional[Union[str, UUID]] = None,
        only_unused: Optional[bool] = False,
    ) -> Page[ArtifactResponseModel]:
        """Get all artifacts.

        Args:
            sort_by: The column to sort by
            page: The page of items
            size: The maximum size of all pages
            logical_operator: Which logical operator to use [and, or]
            id: Use the id of runs to filter by.
            created: Use to filter by time of creation
            updated: Use the last updated date for filtering
            name: The name of the run to filter by.
            artifact_store_id: The id of the artifact store to filter by.
            type: The type of the artifact to filter by.
            data_type: The data type of the artifact to filter by.
            uri: The uri of the artifact to filter by.
            materializer: The materializer of the artifact to filter by.
            workspace_id: The id of the workspace to filter by.
            user_id: The  id of the user to filter by.
            only_unused: Only return artifacts that are not used in any runs.

        Returns:
            A list of artifacts.
        """
        artifact_filter_model = ArtifactFilterModel(
            sort_by=sort_by,
            page=page,
            size=size,
            logical_operator=logical_operator,
            id=id,
            created=created,
            updated=updated,
            name=name,
            artifact_store_id=artifact_store_id,
            type=type,
            data_type=data_type,
            uri=uri,
            materializer=materializer,
            workspace_id=workspace_id,
            user_id=user_id,
            only_unused=only_unused,
        )
        artifact_filter_model.set_scope_workspace(self.active_workspace.id)
        return self.zen_store.list_artifacts(artifact_filter_model)

    def get_artifact(self, artifact_id: UUID) -> ArtifactResponseModel:
        """Get an artifact by ID.

        Args:
            artifact_id: The ID of the artifact to get.

        Returns:
            The artifact.
        """
        return self.zen_store.get_artifact(artifact_id)

    def delete_artifact(
        self,
        artifact_id: UUID,
        delete_metadata: bool = True,
        delete_from_artifact_store: bool = False,
    ) -> None:
        """Delete an artifact.

        By default, this will delete only the metadata of the artifact from the
        database, not the artifact itself.

        Args:
            artifact_id: The ID of the artifact to delete.
            delete_metadata: If True, delete the metadata of the artifact from
                the database.
            delete_from_artifact_store: If True, delete the artifact itself from
                the artifact store.
        """
        artifact = self.get_artifact(artifact_id=artifact_id)
        if delete_from_artifact_store:
            self._delete_artifact_from_artifact_store(artifact=artifact)
        if delete_metadata:
            self._delete_artifact_metadata(artifact=artifact)

    def _delete_artifact_from_artifact_store(
        self, artifact: ArtifactResponseModel
    ) -> None:
        """Delete an artifact from the artifact store.

        Args:
            artifact: The artifact to delete.

        Raises:
            Exception: If the artifact store is inaccessible.
        """
        from zenml.artifact_stores.base_artifact_store import BaseArtifactStore
        from zenml.stack.stack_component import StackComponent

        if not artifact.artifact_store_id:
            logger.warning(
                f"Artifact '{artifact.uri}' does not have an artifact store "
                "associated with it. Skipping deletion from artifact store."
            )
            return
        try:
            artifact_store_model = self.get_stack_component(
                component_type=StackComponentType.ARTIFACT_STORE,
                name_id_or_prefix=artifact.artifact_store_id,
            )
            artifact_store = StackComponent.from_model(artifact_store_model)
            assert isinstance(artifact_store, BaseArtifactStore)
            artifact_store.rmtree(artifact.uri)
        except Exception as e:
            logger.error(
                f"Failed to delete artifact '{artifact.uri}' from the "
                "artifact store. This might happen if your local client "
                "does not have access to the artifact store or does not "
                "have the required integrations installed. Full error: "
                f"{e}"
            )
            raise e
        else:
            logger.info(
                f"Deleted artifact '{artifact.uri}' from the artifact store."
            )

    def _delete_artifact_metadata(
        self, artifact: ArtifactResponseModel
    ) -> None:
        """Delete the metadata of an artifact from the database.

        Args:
            artifact: The artifact to delete.

        Raises:
            ValueError: If the artifact is still used in any runs.
        """
        if artifact not in self.depaginate(
            partial(self.list_artifacts, only_unused=True)
        ):
            raise ValueError(
                "The metadata of artifacts that are used in runs cannot be "
                "deleted. Please delete all runs that use this artifact "
                "first."
            )
        self.zen_store.delete_artifact(artifact.id)
        logger.info(f"Deleted metadata of artifact '{artifact.uri}'.")

    # ---- utility prefix matching get functions -----

    @staticmethod
    def _get_entity_by_id_or_name_or_prefix(
        get_method: Callable[..., AnyResponseModel],
        list_method: Callable[..., Page[AnyResponseModel]],
        name_id_or_prefix: Union[str, UUID],
    ) -> "AnyResponseModel":
        """Fetches an entity using the id, name, or partial id/name.

        Args:
            get_method: The method to use to fetch the entity by id.
            list_method: The method to use to fetch all entities.
            name_id_or_prefix: The id, name or partial id of the entity to
                fetch.

        Returns:
            The entity with the given name, id or partial id.

        Raises:
            ZenKeyError: If there is more than one entity with that name
                or id prefix.
        """
        from zenml.utils.uuid_utils import is_valid_uuid

        # First interpret as full UUID
        if is_valid_uuid(name_id_or_prefix):
            return get_method(name_id_or_prefix)

        # If not a UUID, try to find by name
        assert not isinstance(name_id_or_prefix, UUID)
        entity = list_method(name=f"equals:{name_id_or_prefix}")

        # If only a single entity is found, return it
        if entity.total == 1:
            return entity.items[0]

        # If still no match, try with prefix now
        if entity.total == 0:
            return Client._get_entity_by_prefix(
                get_method=get_method,
                list_method=list_method,
                partial_id_or_name=name_id_or_prefix,
            )

        # If more than one entity with the same name is found, raise an error.
        entity_label = get_method.__name__.replace("get_", "") + "s"
        raise ZenKeyError(
            f"{entity.total} {entity_label} have been found that have "
            f"a name that matches the provided "
            f"string '{name_id_or_prefix}':\n"
            f"{[entity.items]}.\n"
            f"Please use the id to uniquely identify "
            f"only one of the {entity_label}s."
        )

    @staticmethod
    def _get_entity_by_prefix(
        get_method: Callable[..., AnyResponseModel],
        list_method: Callable[..., Page[AnyResponseModel]],
        partial_id_or_name: str,
    ) -> "AnyResponseModel":
        """Fetches an entity using a partial ID or name.

        Args:
            get_method: The method to use to fetch the entity by id.
            list_method: The method to use to fetch all entities.
            partial_id_or_name: The partial ID or name of the entity to fetch.

        Returns:
            The entity with the given partial ID or name.

        Raises:
            KeyError: If no entity with the given partial ID or name is found.
            ZenKeyError: If there is more than one entity with that partial ID
                or name.
        """
        entity = list_method(
            logical_operator=LogicalOperators.OR,
            name=f"contains:{partial_id_or_name}",
            id=f"startswith:{partial_id_or_name}",
        )

        # If only a single entity is found, return it.
        if entity.total == 1:
            return entity.items[0]

        entity_label = get_method.__name__.replace("get_", "") + "s"

        # If no entity is found, raise an error.
        if entity.total == 0:
            raise KeyError(
                f"No {entity_label} have been found that have either a name "
                f"or an id prefix that matches the provided string "
                f"'{partial_id_or_name}'."
            )

        # If more than one entity is found, raise an error.
        ambiguous_entities: List[str] = []
        for model in entity.items:
            model_name = getattr(model, "name", None)
            if model_name:
                ambiguous_entities.append(f"{model_name}: {model.id}")
            else:
                ambiguous_entities.append(str(model.id))
        raise ZenKeyError(
            f"{entity.total} {entity_label} have been found that have "
            f"either a name or an id prefix that matches the provided "
            f"string '{partial_id_or_name}':\n"
            f"{ambiguous_entities}.\n"
            f"Please provide more characters to uniquely identify "
            f"only one of the {entity_label}s."
        )

    def depaginate(
        self,
        list_method: Callable[..., Page[AnyResponseModel]],
    ) -> List[AnyResponseModel]:
        """Depaginate the results from a client method that returns pages.

        Args:
            list_method: The list method to wrap around.

        Returns:
            A list of the corresponding Response Model.
        """
        page = list_method()
        items = list(page.items)
        while page.page < page.total_pages:
            page = list_method(page=page.page + 1)
            items += list(page.items)

        return items<|MERGE_RESOLUTION|>--- conflicted
+++ resolved
@@ -2321,19 +2321,8 @@
         """
         logger.debug(f"Fetching the flavors of type {component_type}.")
 
-<<<<<<< HEAD
         return self.list_flavors(
-            project_id=self.active_project.id,
-=======
-        from zenml.stack.flavor_registry import flavor_registry
-
-        zenml_flavors = flavor_registry.get_flavors_by_type(
-            component_type=component_type
-        )
-
-        custom_flavors = self.list_custom_flavors(
             workspace_id=self.active_workspace.id,
->>>>>>> 23067812
             type=component_type,
         )
 
@@ -2356,25 +2345,10 @@
             f"Fetching the flavor of type {component_type} with name {name}."
         )
 
-<<<<<<< HEAD
         flavors = self.list_flavors(
-            project_id=self.active_project.id, type=component_type, name=name
-=======
-        from zenml.stack.flavor_registry import flavor_registry
-
-        try:
-            zenml_flavor = flavor_registry.get_flavor_by_name_and_type(
-                component_type=component_type,
-                name=name,
-            )
-        except KeyError:
-            zenml_flavor = None
-
-        custom_flavors = self.list_custom_flavors(
             workspace_id=self.active_workspace.id,
             type=component_type,
             name=name,
->>>>>>> 23067812
         ).items
 
         if flavors:
