--- conflicted
+++ resolved
@@ -4554,12 +4554,8 @@
         model_name_or_id: Union[str, UUID],
         name: Optional[str] = None,
         description: Optional[str] = None,
-<<<<<<< HEAD
         tags: Optional[List[str]] = None,
-    ) -> ModelVersionResponseModel:
-=======
     ) -> ModelVersionResponse:
->>>>>>> 32cf43dd
         """Creates a new model version in Model Control Plane.
 
         Args:
@@ -4739,13 +4735,9 @@
         stage: Optional[Union[str, ModelStages]] = None,
         force: bool = False,
         name: Optional[str] = None,
-<<<<<<< HEAD
         add_tags: Optional[List[str]] = None,
         remove_tags: Optional[List[str]] = None,
-    ) -> ModelVersionResponseModel:
-=======
     ) -> ModelVersionResponse:
->>>>>>> 32cf43dd
         """Get all model versions by filter.
 
         Args:
