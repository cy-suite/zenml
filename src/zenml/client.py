--- conflicted
+++ resolved
@@ -3845,15 +3845,12 @@
             num_steps=num_steps,
             tag=tag,
             unlisted=unlisted,
-<<<<<<< HEAD
             user=user,
             pipeline=pipeline,
             code_repository=code_repository,
             stack=stack,
             model=model,
-=======
             templatable=templatable,
->>>>>>> cc770e0c
         )
         runs_filter_model.set_scope_workspace(self.active_workspace.id)
         return self.zen_store.list_runs(
