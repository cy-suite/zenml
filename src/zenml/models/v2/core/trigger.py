--- conflicted
+++ resolved
@@ -58,15 +58,10 @@
     action_id: UUID = Field(
         title="The action that is executed by this trigger.",
     )
-<<<<<<< HEAD
     schedule: Optional[Schedule] = Field(
         default=None,
         title="The schedule for the trigger. Either a schedule or an event "
         "source is required.",
-=======
-    action_subtype: PluginSubType = Field(
-        title="The subtype of the action that is executed by this trigger.",
->>>>>>> 51192ccd
     )
     event_source_id: Optional[UUID] = Field(
         default=None,
@@ -334,16 +329,12 @@
     )
     event_source_id: Optional[Union[UUID, str]] = Field(
         default=None,
-<<<<<<< HEAD
         description="The event source this trigger is attached to.",
     )
     action_id: Optional[Union[UUID, str]] = Field(
         default=None,
         description="The action this trigger is attached to.",
-=======
-        description="By the event source this trigger is attached to.",
         union_mode="left_to_right",
->>>>>>> 51192ccd
     )
     is_active: Optional[bool] = Field(
         default=None,
@@ -359,12 +350,7 @@
     )
     event_source_flavor: Optional[str] = Field(
         default=None,
-<<<<<<< HEAD
         title="The flavor of the event source that activates this trigger.",
-=======
-        description="By the resource this trigger references.",
-        union_mode="left_to_right",
->>>>>>> 51192ccd
     )
     event_source_subtype: Optional[str] = Field(
         default=None,
