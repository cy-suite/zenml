--- conflicted
+++ resolved
@@ -474,11 +474,8 @@
         "user",
         "model",
         "pipeline_run",
-<<<<<<< HEAD
         "model_version_id",
-=======
         "run_metadata",
->>>>>>> 739f0610
     ]
     artifact_id: Optional[Union[UUID, str]] = Field(
         default=None,
