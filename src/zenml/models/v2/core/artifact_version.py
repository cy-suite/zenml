--- conflicted
+++ resolved
@@ -20,21 +20,15 @@
     Dict,
     List,
     Optional,
-    Type,
     Union,
 )
 from uuid import UUID
 
 from pydantic import BaseModel, Field
-from sqlalchemy.sql.elements import BinaryExpression, BooleanClauseList
 
 from zenml.config.source import Source, convert_source_validator
 from zenml.constants import STR_FIELD_MAX_LENGTH
-<<<<<<< HEAD
 from zenml.enums import ArtifactType, GenericFilterOps
-=======
-from zenml.enums import ArtifactType, LogicalOperators
->>>>>>> 69e5a9c2
 from zenml.logger import get_logger
 from zenml.models.tag_models import TagResponseModel
 from zenml.models.v2.base.filter import StrFilter
@@ -49,7 +43,6 @@
 
 if TYPE_CHECKING:
     from sqlalchemy.sql.elements import BinaryExpression, BooleanClauseList
-    from sqlmodel import SQLModel
 
     from zenml.models.v2.core.artifact_visualization import (
         ArtifactVisualizationRequest,
@@ -409,7 +402,6 @@
         default=False, description="Filter only for unused artifacts"
     )
 
-<<<<<<< HEAD
     def get_custom_filters(
         self,
     ) -> List[Union["BinaryExpression[Any]", "BooleanClauseList[Any]"]]:
@@ -456,38 +448,4 @@
             )
             custom_filters.append(unused_filter)
 
-        return custom_filters
-=======
-    def generate_filter(
-        self, table: Type["SQLModel"]
-    ) -> Union["BinaryExpression[Any]", "BooleanClauseList[Any]"]:
-        """Generate the filter for the query.
-
-        Args:
-            table: The Table that is being queried from.
-
-        Returns:
-            The filter expression for the query.
-        """
-        from sqlalchemy import and_, or_
-
-        from zenml.zen_stores.schemas import (
-            ArtifactSchema,
-            ArtifactVersionSchema,
-        )
-
-        base_filter = super().generate_filter(table)
-
-        operator = (
-            or_ if self.logical_operator == LogicalOperators.OR else and_
-        )
-
-        if self.name:
-            artifact_name_filter = and_(  # type: ignore[type-var]
-                ArtifactSchema.name == self.name,
-                ArtifactVersionSchema.artifact_id == ArtifactSchema.id,
-            )
-            base_filter = operator(base_filter, artifact_name_filter)
-
-        return base_filter
->>>>>>> 69e5a9c2
+        return custom_filters