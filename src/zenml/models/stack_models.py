--- conflicted
+++ resolved
@@ -21,16 +21,12 @@
 
 from zenml.config.global_config import GlobalConfiguration
 from zenml.enums import StackComponentType
-<<<<<<< HEAD
 from zenml.models.component_model import ComponentModel
-=======
 from zenml.models.base_models import ShareableProjectScopedDomainModel
-from zenml.models.component_models import ComponentModel
 from zenml.models.constants import (
     MODEL_DESCRIPTIVE_FIELD_MAX_LENGTH,
     MODEL_NAME_FIELD_MAX_LENGTH,
 )
->>>>>>> 25e57a64
 from zenml.models.project_models import ProjectModel
 from zenml.models.user_management_models import UserModel
 from zenml.utils.analytics_utils import AnalyticsTrackedModelMixin
@@ -49,24 +45,10 @@
     name: str = Field(
         title="The name of the stack.", max_length=MODEL_NAME_FIELD_MAX_LENGTH
     )
-<<<<<<< HEAD
-    components: Dict[StackComponentType, List[UUID]] = Field(
-        title="A mapping of stack component types to the id's of"
-        "instances of components of this type."
-    )
-    is_shared: bool = Field(
-        default=False,
-        title="Flag describing if this stack is shared.",
-    )
-    project: UUID = Field(title="The project that contains this stack.")
-    user: UUID = Field(
-        title="The id of the user, that created this stack.",
-=======
     description: str = Field(
         default="",
         title="The description of the stack",
         max_length=MODEL_DESCRIPTIVE_FIELD_MAX_LENGTH,
->>>>>>> 25e57a64
     )
     components: Dict[StackComponentType, List[UUID]] = Field(
         title=(
@@ -90,12 +72,8 @@
                 "is_shared": "False",
                 "project": "c5600721-8432-436d-ac59-a47aec6dec0f",
                 "user": "ae1fd828-fb3b-48e8-a31a-f3ecb3cdb294",
-<<<<<<< HEAD
-                "creation_date": "2022-09-15T11:43:29.994722",
-=======
                 "created": "2022-09-15T11:43:29.994722",
                 "updated": "2022-09-15T11:43:29.994722",
->>>>>>> 25e57a64
             }
         }
 
@@ -187,12 +165,8 @@
                             "user": "ae1fd828-fb3b-48e8-a31a-f3ecb3cdb294",
                             "is_shared": "False",
                             "project": "c5600721-8432-436d-ac59-a47aec6dec0f",
-<<<<<<< HEAD
-                            "creation_date": "2022-09-15T11:43:29.987627",
-=======
                             "created": "2022-09-15T11:43:29.987627",
                             "updated": "2022-09-15T11:43:29.987627",
->>>>>>> 25e57a64
                         }
                     ],
                     "orchestrator": [
@@ -205,12 +179,8 @@
                             "user": "ae1fd828-fb3b-48e8-a31a-f3ecb3cdb294",
                             "is_shared": "False",
                             "project": "c5600721-8432-436d-ac59-a47aec6dec0f",
-<<<<<<< HEAD
-                            "creation_date": "2022-09-15T11:43:29.976439",
-=======
                             "created": "2022-09-15T11:43:29.987627",
                             "updated": "2022-09-15T11:43:29.987627",
->>>>>>> 25e57a64
                         }
                     ],
                 },
@@ -219,12 +189,8 @@
                     "id": "c5600721-8432-436d-ac59-a47aec6dec0f",
                     "name": "default",
                     "description": "",
-<<<<<<< HEAD
-                    "creation_date": "2022-09-15T11:43:29.622882",
-=======
                     "created": "2022-09-15T11:43:29.987627",
                     "updated": "2022-09-15T11:43:29.987627",
->>>>>>> 25e57a64
                 },
                 "user": {
                     "id": "ae1fd828-fb3b-48e8-a31a-f3ecb3cdb294",
@@ -232,18 +198,11 @@
                     "full_name": "",
                     "email": "",
                     "active": "True",
-<<<<<<< HEAD
-                    "created_at": "2022-09-15T11:43:29.955116",
-                    "updated_at": "2022-09-15T11:43:29.955121",
-                },
-                "creation_date": "2022-09-15T11:43:29.994722",
-=======
                     "created": "2022-09-15T11:43:29.987627",
                     "updated": "2022-09-15T11:43:29.987627",
                 },
                 "created": "2022-09-15T11:43:29.987627",
                 "updated": "2022-09-15T11:43:29.987627",
->>>>>>> 25e57a64
             }
         }
 
