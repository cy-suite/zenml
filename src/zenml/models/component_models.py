--- conflicted
+++ resolved
@@ -87,7 +87,6 @@
         title="The time at which the component was registered.",
     )
 
-<<<<<<< HEAD
     def to_hydrated_model(self) -> "HydratedComponentModel":
         zen_store = GlobalConfiguration().zen_store
 
@@ -103,23 +102,6 @@
                                       user=user,
                                       is_shared=self.is_shared,
                                       creation_date=self.creation_date)
-=======
-    class Config:
-        """Pydantic config."""
-
-        schema_extra = {
-            "example": {
-                "id": "5e4286b5-51f4-4286-b1f8-b0143e9a27ce",
-                "name": "vertex_prd_orchestrator",
-                "type": "orchestrator",
-                "flavor_name": "vertex",
-                "configuration": {"location": "europe-west3"},
-                "owner": "8d0acbc3-c51a-452c-bda3-e1b5469f79fd",
-                "project_id": "8d0acbc3-c51a-452c-bda3-e1b5469f79fd",
-                "created_at": "2022-08-12T07:12:44.931Z",
-            }
-        }
->>>>>>> ebfc727f
 
     @classmethod
     def from_component(cls, component: "StackComponent") -> "ComponentModel":
@@ -170,6 +152,7 @@
     )
 
     class Config:
+        """Pydantic config."""
         schema_extra = {
             "example": {
                 "id": "5e4286b5-51f4-4286-b1f8-b0143e9a27ce",
