#  Copyright (c) ZenML GmbH 2023. All Rights Reserved.
#
#  Licensed under the Apache License, Version 2.0 (the "License");
#  you may not use this file except in compliance with the License.
#  You may obtain a copy of the License at:
#
#       https://www.apache.org/licenses/LICENSE-2.0
#
#  Unless required by applicable law or agreed to in writing, software
#  distributed under the License is distributed on an "AS IS" BASIS,
#  WITHOUT WARRANTIES OR CONDITIONS OF ANY KIND, either express
#  or implied. See the License for the specific language governing
#  permissions and limitations under the License.
"""Model base model to support Model WatchTower feature."""

from typing import List, Optional, Union

from pydantic import BaseModel, Field

from zenml.enums import ModelStages
from zenml.models.constants import STR_FIELD_MAX_LENGTH, TEXT_FIELD_MAX_LENGTH


class ModelBaseModel(BaseModel):
    """Model base model."""

    name: str = Field(
        title="The name of the model",
        max_length=STR_FIELD_MAX_LENGTH,
    )
    license: Optional[str] = Field(
        title="The license model created under",
        max_length=TEXT_FIELD_MAX_LENGTH,
    )
    description: Optional[str] = Field(
        title="The description of the model",
        max_length=TEXT_FIELD_MAX_LENGTH,
    )
    audience: Optional[str] = Field(
        title="The target audience of the model",
        max_length=TEXT_FIELD_MAX_LENGTH,
    )
    use_cases: Optional[str] = Field(
        title="The use cases of the model",
        max_length=TEXT_FIELD_MAX_LENGTH,
    )
    limitations: Optional[str] = Field(
        title="The know limitations of the model",
        max_length=TEXT_FIELD_MAX_LENGTH,
    )
    trade_offs: Optional[str] = Field(
        title="The trade offs of the model",
        max_length=TEXT_FIELD_MAX_LENGTH,
    )
    ethic: Optional[str] = Field(
        title="The ethical implications of the model",
        max_length=TEXT_FIELD_MAX_LENGTH,
    )
    tags: Optional[List[str]] = Field(
        title="Tags associated with the model",
    )


class ModelConfigModel(ModelBaseModel):
    """ModelConfig class to pass into pipeline or step to set it into a model context.

    version: points model context to a specific version or stage.
    create_new_model_version: Whether to create a new model version during execution
    save_models_to_registry: Whether to save all ModelArtifacts to Model Registry,
        if available in active stack.
<<<<<<< HEAD
    recovery: Whether to keep new model versions from failed runs for later recovery.
=======
    delete_new_version_on_failure: Whether to delete failed runs with new versions for later recovery from it.
>>>>>>> 4fb0691d
    """

    version: Optional[Union[ModelStages, str]] = Field(
        default=None,
        description="Model version or stage is optional and points model context to a specific version/stage, "
        "if skipped and `create_new_model_version` is False - latest model version will be used.",
    )
    create_new_model_version: bool = False
    save_models_to_registry: bool = True
<<<<<<< HEAD
    recovery: bool = False
=======
    delete_new_version_on_failure: bool = True
>>>>>>> 4fb0691d
<|MERGE_RESOLUTION|>--- conflicted
+++ resolved
@@ -68,11 +68,7 @@
     create_new_model_version: Whether to create a new model version during execution
     save_models_to_registry: Whether to save all ModelArtifacts to Model Registry,
         if available in active stack.
-<<<<<<< HEAD
-    recovery: Whether to keep new model versions from failed runs for later recovery.
-=======
     delete_new_version_on_failure: Whether to delete failed runs with new versions for later recovery from it.
->>>>>>> 4fb0691d
     """
 
     version: Optional[Union[ModelStages, str]] = Field(
@@ -82,8 +78,4 @@
     )
     create_new_model_version: bool = False
     save_models_to_registry: bool = True
-<<<<<<< HEAD
-    recovery: bool = False
-=======
-    delete_new_version_on_failure: bool = True
->>>>>>> 4fb0691d
+    delete_new_version_on_failure: bool = True