#  Copyright (c) ZenML GmbH 2022. All Rights Reserved.
#
#  Licensed under the Apache License, Version 2.0 (the "License");
#  you may not use this file except in compliance with the License.
#  You may obtain a copy of the License at:
#
#       https://www.apache.org/licenses/LICENSE-2.0
#
#  Unless required by applicable law or agreed to in writing, software
#  distributed under the License is distributed on an "AS IS" BASIS,
#  WITHOUT WARRANTIES OR CONDITIONS OF ANY KIND, either express
#  or implied. See the License for the specific language governing
#  permissions and limitations under the License.
"""Models representing stack component flavors."""

from typing import TYPE_CHECKING, Any, ClassVar, Dict, List, Optional, Union
from uuid import UUID

from pydantic import BaseModel, Field

from zenml.enums import StackComponentType
from zenml.models.base_models import (
<<<<<<< HEAD
    ProjectScopedRequestModel,
    UserScopedResponseModel,
)
from zenml.models.constants import STR_FIELD_MAX_LENGTH
from zenml.models.filter_models import ProjectScopedFilterModel
=======
    WorkspaceScopedRequestModel,
    WorkspaceScopedResponseModel,
)
from zenml.models.constants import STR_FIELD_MAX_LENGTH, TEXT_FIELD_MAX_LENGTH
from zenml.models.filter_models import WorkspaceScopedFilterModel
>>>>>>> 23067812

if TYPE_CHECKING:
    from zenml.models import ProjectResponseModel


# ---- #
# BASE #
# ---- #


class FlavorBaseModel(BaseModel):
    """Base model for stack component flavors."""

    name: str = Field(
        title="The name of the Flavor.",
        max_length=STR_FIELD_MAX_LENGTH,
    )
    type: StackComponentType = Field(title="The type of the Flavor.")
    config_schema: Dict[str, Any] = Field(
        title="The JSON schema of this flavor's corresponding configuration.",
    )
    source: str = Field(
        title="The path to the module which contains this Flavor.",
        max_length=STR_FIELD_MAX_LENGTH,
    )
    integration: Optional[str] = Field(
        title="The name of the integration that the Flavor belongs to.",
        max_length=STR_FIELD_MAX_LENGTH,
    )
    logo_url: Optional[str] = Field(
        title="Optionally, a url pointing to a png,"
        "svg or jpg can be attached."
    )
    flavor_docs_url: Optional[str] = Field(
        title="Optionally, a url pointing to docs," "within docs.zenml.io."
    )


# -------- #
# RESPONSE #
# -------- #


<<<<<<< HEAD
class FlavorResponseModel(FlavorBaseModel, UserScopedResponseModel):
=======
class FlavorResponseModel(FlavorBaseModel, WorkspaceScopedResponseModel):
>>>>>>> 23067812
    """Response model for stack component flavors."""

    ANALYTICS_FIELDS: ClassVar[List[str]] = [
        "id",
        "type",
        "integration",
    ]

    project: Optional["ProjectResponseModel"] = Field(
        title="The project of this resource."
    )


# ------ #
# FILTER #
# ------ #


class FlavorFilterModel(WorkspaceScopedFilterModel):
    """Model to enable advanced filtering of all Flavors."""

    name: str = Field(
        default=None,
        description="Name of the flavor",
    )
    type: str = Field(
        default=None,
        description="Stack Component Type of the stack flavor",
    )
    integration: str = Field(
        default=None,
        description="Integration associated with the flavor",
    )
    workspace_id: Union[UUID, str] = Field(
        default=None, description="Workspace of the stack"
    )
    user_id: Union[UUID, str] = Field(None, description="User of the stack")


# ------- #
# REQUEST #
# ------- #


class FlavorRequestModel(FlavorBaseModel, WorkspaceScopedRequestModel):
    """Request model for stack component flavors."""

    ANALYTICS_FIELDS: ClassVar[List[str]] = [
        "type",
        "integration",
    ]<|MERGE_RESOLUTION|>--- conflicted
+++ resolved
@@ -20,22 +20,14 @@
 
 from zenml.enums import StackComponentType
 from zenml.models.base_models import (
-<<<<<<< HEAD
-    ProjectScopedRequestModel,
     UserScopedResponseModel,
+    WorkspaceScopedRequestModel,
 )
 from zenml.models.constants import STR_FIELD_MAX_LENGTH
-from zenml.models.filter_models import ProjectScopedFilterModel
-=======
-    WorkspaceScopedRequestModel,
-    WorkspaceScopedResponseModel,
-)
-from zenml.models.constants import STR_FIELD_MAX_LENGTH, TEXT_FIELD_MAX_LENGTH
 from zenml.models.filter_models import WorkspaceScopedFilterModel
->>>>>>> 23067812
 
 if TYPE_CHECKING:
-    from zenml.models import ProjectResponseModel
+    from zenml.models import WorkspaceResponseModel
 
 
 # ---- #
@@ -76,11 +68,7 @@
 # -------- #
 
 
-<<<<<<< HEAD
 class FlavorResponseModel(FlavorBaseModel, UserScopedResponseModel):
-=======
-class FlavorResponseModel(FlavorBaseModel, WorkspaceScopedResponseModel):
->>>>>>> 23067812
     """Response model for stack component flavors."""
 
     ANALYTICS_FIELDS: ClassVar[List[str]] = [
@@ -89,7 +77,7 @@
         "integration",
     ]
 
-    project: Optional["ProjectResponseModel"] = Field(
+    workspace: Optional["WorkspaceResponseModel"] = Field(
         title="The project of this resource."
     )
 
