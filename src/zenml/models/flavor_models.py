--- conflicted
+++ resolved
@@ -13,7 +13,6 @@
 #  permissions and limitations under the License.
 """Model definitions for stack component flavors."""
 
-<<<<<<< HEAD
 from datetime import datetime
 from typing import ClassVar, List, Optional
 from uuid import UUID
@@ -22,7 +21,6 @@
 
 from zenml.enums import StackComponentType
 from zenml.utils.analytics_utils import AnalyticsTrackedModelMixin
-=======
 from typing import TYPE_CHECKING, Optional, Type
 from uuid import UUID
 
@@ -33,25 +31,13 @@
     load_source_path_class,
     validate_flavor_source,
 )
->>>>>>> 25e57a64
 
-
-<<<<<<< HEAD
-class FlavorModel(AnalyticsTrackedModelMixin):
-    """Network serializable wrapper.
-=======
 
 class FlavorModel(
     ShareableProjectScopedDomainModel, AnalyticsTrackedModelMixin
 ):
-    """Domain model representing the custom implementation of a stack component flavor."""
->>>>>>> 25e57a64
+    """Domain model representing the custom implementation of a flavor."""
 
-    # TODO[Stefan]: these are here just until the new model is ready
-    user: Optional[UUID] = None
-    project: Optional[UUID] = None
-
-<<<<<<< HEAD
     ANALYTICS_FIELDS: ClassVar[List[str]] = [
         "id",
         "type",
@@ -60,17 +46,17 @@
         "user_id",
     ]
 
-    id: Optional[UUID] = Field(
+    id: UUID = Field(
         default=None,
         title="The ID of the Flavor.",
     )
-    name: Optional[str] = Field(
+    name: str = Field(
         title="The name of the Flavor.",
     )
-    type: Optional[StackComponentType] = Field(
+    type: StackComponentType = Field(
         title="The type of the Flavor.",
     )
-    config_schema: Optional[str] = Field(
+    config_schema: str = Field(
         title="The JSON schema of this flavor's corresponding configuration."
     )
     source: str = Field(
@@ -78,96 +64,4 @@
     )
     integration: Optional[str] = Field(
         title="The name of the integration that the Flavor belongs to."
-    )
-    user_id: Optional[UUID] = Field(
-        default=None,
-        title="The ID of the user, that created this Flavor.",
-    )
-    project_id: Optional[UUID] = Field(
-        default=None, title="The project that contains this Flavor."
-    )
-    created_at: Optional[datetime] = Field(
-        default=None,
-        title="The time at which the component was registered.",
-    )
-=======
-    name: str
-    type: StackComponentType
-    source: str
-    integration: Optional[str]
-
-    @property
-    def reachable(self) -> bool:
-        """Indicates whether ZenML can import the module within the source.
-
-        Returns:
-            True if the source is reachable, False otherwise.
-        """
-        from zenml.integrations.registry import integration_registry
-
-        if self.integration:
-            if self.integration == "built-in":
-                return True
-            else:
-                return integration_registry.is_installed(self.integration)
-
-        else:
-            try:
-                validate_flavor_source(
-                    source=self.source, component_type=self.type
-                )
-                return True
-            except (AssertionError, ModuleNotFoundError, ImportError):
-                pass
-
-            return False
-
-    @classmethod
-    def from_flavor(cls, flavor: Type["StackComponent"]) -> "FlavorModel":
-        """Creates a FlavorModel from a flavor class.
-
-        Args:
-            flavor: the class which defines the flavor
-
-        Returns:
-            a FlavorModel
-        """
-        return FlavorModel(
-            name=flavor.FLAVOR,
-            type=flavor.TYPE,
-            source=flavor.__module__ + "." + flavor.__name__,
-        )
-
-    def to_flavor(self) -> Type["StackComponent"]:
-        """Imports and returns the class of the flavor.
-
-        Returns:
-            the class of the flavor
-
-        Raises:
-            ImportError: if the flavor is not able to be imported.
-        """
-        try:
-            return load_source_path_class(source=self.source)  # noqa
-        except (ModuleNotFoundError, ImportError, NotImplementedError):
-            if self.integration:
-                raise ImportError(
-                    f"The {self.type} flavor '{self.name}' is "
-                    f"a part of ZenML's '{self.integration}' "
-                    f"integration, which is currently not installed on your "
-                    f"system. You can install it by executing: 'zenml "
-                    f"integration install {self.integration}'."
-                )
-            else:
-                raise ImportError(
-                    f"The {self.type} that you are trying to register has "
-                    f"a custom flavor '{self.name}'. In order to "
-                    f"register it, ZenML needs to be able to import the flavor "
-                    f"through its source which is defined as: "
-                    f"{self.source}. Unfortunately, this is not "
-                    f"possible due to the current set of available modules/"
-                    f"working directory. Please make sure that this execution "
-                    f"is carried out in an environment where this source "
-                    f"is reachable as a module."
-                )
->>>>>>> 25e57a64
+    )