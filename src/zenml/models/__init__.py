#  Copyright (c) ZenML GmbH 2022. All Rights Reserved.
#
#  Licensed under the Apache License, Version 2.0 (the "License");
#  you may not use this file except in compliance with the License.
#  You may obtain a copy of the License at:
#
#       https://www.apache.org/licenses/LICENSE-2.0
#
#  Unless required by applicable law or agreed to in writing, software
#  distributed under the License is distributed on an "AS IS" BASIS,
#  WITHOUT WARRANTIES OR CONDITIONS OF ANY KIND, either express
#  or implied. See the License for the specific language governing
#  permissions and limitations under the License.
"""Initialization for ZenML models submodule."""

from zenml.models.code_models import CodeRepositoryModel
from zenml.models.component_models import ComponentModel
from zenml.models.flavor_model import FlavorModel
from zenml.models.pipeline_models import (
    PipelineModel,
    PipelineRunModel,
    StepRunModel,
)
from zenml.models.stack_model import StackModel
from zenml.models.user_management_models import (
    ProjectModel,
    RoleAssignmentModel,
    RoleModel,
    TeamModel,
    UserModel,
)

__all__ = [
    "ComponentModel",
    "CodeRepositoryModel",
    "StackModel",
    "PipelineModel",
    "PipelineRunModel",
<<<<<<< HEAD
    "StepModel",
    "FlavorModel",
=======
    "StepRunModel",
>>>>>>> d05d8d31
    "UserModel",
    "ProjectModel",
    "RoleModel",
    "TeamModel",
]<|MERGE_RESOLUTION|>--- conflicted
+++ resolved
@@ -36,12 +36,8 @@
     "StackModel",
     "PipelineModel",
     "PipelineRunModel",
-<<<<<<< HEAD
-    "StepModel",
     "FlavorModel",
-=======
     "StepRunModel",
->>>>>>> d05d8d31
     "UserModel",
     "ProjectModel",
     "RoleModel",
