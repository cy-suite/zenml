--- conflicted
+++ resolved
@@ -154,12 +154,6 @@
     ModelVersionBaseModel,
     ModelVersionResponseModel,
     ModelVersionRequestModel,
-<<<<<<< HEAD
-    ModelVersionLinkBaseModel,
-    ModelVersionLinkFilterModel,
-    ModelVersionLinkRequestModel,
-    ModelVersionLinkResponseModel,
-=======
     ModelVersionArtifactBaseModel,
     ModelVersionArtifactFilterModel,
     ModelVersionArtifactRequestModel,
@@ -168,7 +162,6 @@
     ModelVersionPipelineRunFilterModel,
     ModelVersionPipelineRunRequestModel,
     ModelVersionPipelineRunResponseModel,
->>>>>>> c887b0bb
     ModelVersionFilterModel,
     ModelVersionUpdateModel,
 )
@@ -314,16 +307,6 @@
     WorkspaceResponseModel=WorkspaceResponseModel,
 )
 ModelVersionPipelineRunResponseModel.update_forward_refs(
-    UserResponseModel=UserResponseModel,
-    WorkspaceResponseModel=WorkspaceResponseModel,
-)
-
-ModelVersionLinkRequestModel.update_forward_refs(
-    UserResponseModel=UserResponseModel,
-    WorkspaceResponseModel=WorkspaceResponseModel,
-)
-
-ModelVersionLinkResponseModel.update_forward_refs(
     UserResponseModel=UserResponseModel,
     WorkspaceResponseModel=WorkspaceResponseModel,
 )
@@ -433,12 +416,6 @@
     "ModelVersionRequestModel",
     "ModelVersionResponseModel",
     "ModelVersionUpdateModel",
-<<<<<<< HEAD
-    "ModelVersionLinkBaseModel",
-    "ModelVersionLinkFilterModel",
-    "ModelVersionLinkRequestModel",
-    "ModelVersionLinkResponseModel",
-=======
     "ModelVersionArtifactBaseModel",
     "ModelVersionArtifactFilterModel",
     "ModelVersionArtifactRequestModel",
@@ -447,5 +424,4 @@
     "ModelVersionPipelineRunFilterModel",
     "ModelVersionPipelineRunRequestModel",
     "ModelVersionPipelineRunResponseModel",
->>>>>>> c887b0bb
 ]