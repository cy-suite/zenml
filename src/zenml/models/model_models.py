#  Copyright (c) ZenML GmbH 2023. All Rights Reserved.
#
#  Licensed under the Apache License, Version 2.0 (the "License");
#  you may not use this file except in compliance with the License.
#  You may obtain a copy of the License at:
#
#       https://www.apache.org/licenses/LICENSE-2.0
#
#  Unless required by applicable law or agreed to in writing, software
#  distributed under the License is distributed on an "AS IS" BASIS,
#  WITHOUT WARRANTIES OR CONDITIONS OF ANY KIND, either express
#  or implied. See the License for the specific language governing
#  permissions and limitations under the License.
"""Model implementation to support Model WatchTower feature."""

from typing import TYPE_CHECKING, Any, Dict, List, Optional, Union
from uuid import UUID

from pydantic import BaseModel, Field, validator

<<<<<<< HEAD
from zenml.model.base_model import ModelBaseModel
=======
>>>>>>> 4ab88628
from zenml.models.artifact_models import ArtifactResponseModel
from zenml.models.base_models import (
    WorkspaceScopedRequestModel,
    WorkspaceScopedResponseModel,
)
from zenml.models.constants import STR_FIELD_MAX_LENGTH, TEXT_FIELD_MAX_LENGTH
from zenml.models.filter_models import WorkspaceScopedFilterModel
from zenml.models.pipeline_run_models import PipelineRunResponseModel

if TYPE_CHECKING:
    from zenml.model.model_stages import ModelStages


class ModelVersionBaseModel(BaseModel):
    """Model Version base model."""

    version: str = Field(
        title="The name of the model version",
        max_length=STR_FIELD_MAX_LENGTH,
    )
    description: Optional[str] = Field(
        title="The description of the model version",
        max_length=TEXT_FIELD_MAX_LENGTH,
    )
    stage: Optional[str] = Field(
        title="The stage of the model version",
        max_length=STR_FIELD_MAX_LENGTH,
    )


class ModelVersionRequestModel(
    ModelVersionBaseModel,
    WorkspaceScopedRequestModel,
):
    """Model Version request model."""

    model: UUID = Field(
        title="The ID of the model containing version",
    )


class ModelVersionResponseModel(
    ModelVersionBaseModel,
    WorkspaceScopedResponseModel,
):
    """Model Version response model."""

    model: "ModelResponseModel" = Field(
        title="The model containing version",
    )
    model_object_ids: Dict[str, UUID] = Field(
        title="Model Objects linked to the model version",
        default={},
    )
    artifact_object_ids: Dict[str, UUID] = Field(
        title="Artifacts linked to the model version",
        default={},
    )
    deployment_ids: Dict[str, UUID] = Field(
        title="Deployments linked to the model version",
        default={},
    )
    pipeline_run_ids: Dict[str, UUID] = Field(
        title="Pipeline runs linked to the model version",
        default={},
    )

    @property
    def model_objects(self) -> Dict[str, ArtifactResponseModel]:
        """Get all model objects linked to this version.

        Returns:
            Dictionary of Model Objects as ArtifactResponseModel
        """
        from zenml.client import Client

        return {
            name: Client().get_artifact(a)
            for name, a in self.model_object_ids.items()
        }

    @property
    def artifact_objects(self) -> Dict[str, ArtifactResponseModel]:
        """Get all artifacts linked to this version.

        Returns:
            Dictionary of Artifact Objects as ArtifactResponseModel
        """
        from zenml.client import Client

        return {
            name: Client().get_artifact(a)
            for name, a in self.artifact_object_ids.items()
        }

    @property
    def deployments(self) -> Dict[str, ArtifactResponseModel]:
        """Get all deployments linked to this version.

        Returns:
            Dictionary of Deployments as ArtifactResponseModel
        """
        from zenml.client import Client

        return {
            name: Client().get_artifact(a)
            for name, a in self.deployment_ids.items()
        }

    @property
    def pipeline_runs(self) -> Dict[str, PipelineRunResponseModel]:
        """Get all pipeline runs linked to this version.

        Returns:
            Dictionary of Pipeline Runs as PipelineRunResponseModel
        """
        from zenml.client import Client

        return {
            name: Client().get_pipeline_run(pr)
            for name, pr in self.pipeline_run_ids.items()
        }

    def get_model_object(self, name: str) -> ArtifactResponseModel:
        """Get model object linked to this version.

        Args:
            name: The name of the model object to retrieve.

        Returns:
            Model Object as ArtifactResponseModel
        """
        from zenml.client import Client

        return Client().get_artifact(self.model_object_ids[name])

    def get_artifact_object(self, name: str) -> ArtifactResponseModel:
        """Get artifact linked to this version.

        Args:
            name: The name of the artifact to retrieve.

        Returns:
            Artifact Object as ArtifactResponseModel
        """
        from zenml.client import Client

        return Client().get_artifact(self.artifact_object_ids[name])

    def get_deployment(self, name: str) -> ArtifactResponseModel:
        """Get deployment linked to this version.

        Args:
            name: The name of the deployment to retrieve.

        Returns:
            Deployment as ArtifactResponseModel
        """
        from zenml.client import Client

        return Client().get_artifact(self.deployment_ids[name])

    def get_pipeline_run(self, name: str) -> PipelineRunResponseModel:
        """Get pipeline run linked to this version.

        Args:
            name: The name of the pipeline run to retrieve.

        Returns:
            PipelineRun as PipelineRunResponseModel
        """
        from zenml.client import Client

        return Client().get_pipeline_run(self.pipeline_run_ids[name])

    def set_stage(
        self, stage: Union[str, "ModelStages"], force: bool = False
    ) -> "ModelVersionResponseModel":
        """Sets this Model Version to a desired stage.

        Args:
            stage: the target stage for model version.
            force: whether to force archiving of current model version in target stage or raise.

        Returns:
            Dictionary of Model Objects as model_version_name_or_id

        Raises:
            ValueError: if model_stage is not valid.
        """
        from zenml.model.model_stages import ModelStages

        stage = getattr(stage, "value", stage)
<<<<<<< HEAD
        if stage not in ModelStages._members():
            raise ValueError(f"Model stage `{stage}`  is not a valid one.")
=======
        if stage not in [stage.value for stage in ModelStages]:
            raise ValueError(f"`{stage}` is not a valid model stage.")
>>>>>>> 4ab88628
        from zenml.client import Client

        return Client().zen_store.update_model_version(
            model_version_id=self.id,
            model_version_update_model=ModelVersionUpdateModel(
                model=self.model.id,
                stage=stage,
                force=force,
            ),
        )

    # TODO in https://zenml.atlassian.net/browse/OSS-2433
    # def generate_model_card(self, template_name: str) -> str:
    #     """Return HTML/PDF based on input template"""


class ModelVersionFilterModel(WorkspaceScopedFilterModel):
    """Filter Model for Model Version."""

    model_id: Union[str, UUID] = Field(
        description="The ID of the Model",
    )
    version: Optional[Union[str, UUID]] = Field(
        default=None,
        description="The name of the Model Version",
    )
    workspace_id: Optional[Union[UUID, str]] = Field(
        default=None, description="The workspace of the Model Version"
    )
    user_id: Optional[Union[UUID, str]] = Field(
        default=None, description="The user of the Model Version"
    )


class ModelVersionUpdateModel(BaseModel):
    """Update Model for Model Version."""

    model: UUID = Field(
        title="The ID of the model containing version",
    )
<<<<<<< HEAD
    stage: str = Field(
=======
    stage: Union[str, "ModelStages"] = Field(
>>>>>>> 4ab88628
        title="Target model version stage to be set",
    )
    force: bool = Field(
        title="Whether existing model version in target stage should be silently archived "
        "or an error should be raised.",
        default=False,
    )

    @validator("stage")
    def _validate_stage(cls, stage: str) -> str:
        from zenml.model.model_stages import ModelStages

        stage = getattr(stage, "value", stage)
<<<<<<< HEAD
        if stage not in ModelStages._members():
            raise ValueError(f"Model stage `{stage}`  is not a valid one.")
=======
        if stage not in [stage.value for stage in ModelStages]:
            raise ValueError(f"`{stage}` is not a valid model stage.")
>>>>>>> 4ab88628
        return stage


class ModelVersionArtifactBaseModel(BaseModel):
    """Model version links with artifact base model."""

    name: Optional[str] = Field(
        title="The name of the artifact inside model version.",
        max_length=STR_FIELD_MAX_LENGTH,
    )
    artifact: UUID
    model: UUID
    model_version: UUID
    is_model_object: bool = False
    is_deployment: bool = False

    @validator("is_deployment")
    def _validate_is_deployment(
        cls, is_deployment: bool, values: Dict[str, Any]
    ) -> bool:
        is_model_object = values.get("is_model_object", False)
        if is_model_object and is_deployment:
            raise ValueError(
                "Artifact cannot be a model object and deployment at the same time."
            )
        return is_deployment


class ModelVersionArtifactRequestModel(
    ModelVersionArtifactBaseModel, WorkspaceScopedRequestModel
):
    """Model version link with artifact request model."""


class ModelVersionArtifactResponseModel(
    ModelVersionArtifactBaseModel, WorkspaceScopedResponseModel
):
    """Model version link with artifact response model."""


class ModelVersionArtifactFilterModel(WorkspaceScopedFilterModel):
    """Model version pipeline run links filter model."""

    model_id: Union[str, UUID] = Field(
        description="The name or ID of the Model",
    )
    model_version_id: Union[str, UUID] = Field(
        description="The name or ID of the Model Version",
    )
    name: Optional[str] = Field(
        title="The name of the artifact inside model version.",
        max_length=STR_FIELD_MAX_LENGTH,
    )
    workspace_id: Optional[Union[UUID, str]] = Field(
        default=None, description="The workspace of the Model Version"
    )
    user_id: Optional[Union[UUID, str]] = Field(
        default=None, description="The user of the Model Version"
    )
    only_artifacts: Optional[bool] = False
    only_model_objects: Optional[bool] = False
    only_deployments: Optional[bool] = False


class ModelVersionPipelineRunBaseModel(BaseModel):
    """Model version links with pipeline run base model."""

    name: Optional[str] = Field(
        title="The name of the pipeline run inside model version.",
        max_length=STR_FIELD_MAX_LENGTH,
    )
    pipeline_run: UUID
    model: UUID
    model_version: UUID


class ModelVersionPipelineRunRequestModel(
    ModelVersionPipelineRunBaseModel, WorkspaceScopedRequestModel
):
    """Model version link with pipeline run request model."""


class ModelVersionPipelineRunResponseModel(
    ModelVersionPipelineRunBaseModel, WorkspaceScopedResponseModel
):
    """Model version link with pipeline run response model."""


class ModelVersionPipelineRunFilterModel(WorkspaceScopedFilterModel):
    """Model version pipeline run links filter model."""

    model_id: Union[str, UUID] = Field(
        description="The name or ID of the Model",
    )
    model_version_id: Union[str, UUID] = Field(
        description="The name or ID of the Model Version",
    )
    workspace_id: Optional[Union[UUID, str]] = Field(
        default=None, description="The workspace of the Model Version"
    )
    user_id: Optional[Union[UUID, str]] = Field(
        default=None, description="The user of the Model Version"
    )


class ModelRequestModel(
    WorkspaceScopedRequestModel,
    ModelBaseModel,
):
    """Model request model."""

    pass


class ModelResponseModel(
    WorkspaceScopedResponseModel,
    ModelBaseModel,
):
    """Model response model."""

    @property
    def versions(self) -> List[ModelVersionResponseModel]:
        """List all versions of the model.

        Returns:
            The list of all model version.
        """
        from zenml.client import Client

        return (
            Client()
            .zen_store.list_model_versions(
                ModelVersionFilterModel(
                    model_id=self.id, workspace_id=self.workspace
                )
            )
            .items
        )

    def get_version(
        self, version: Optional[Union[str, "ModelStages"]] = None
    ) -> ModelVersionResponseModel:
        """Get specific version of the model.

        Args:
            version: version number, stage or None for latest version.

        Returns:
            The requested model version.
        """
        from zenml.client import Client
<<<<<<< HEAD
        from zenml.model import ModelStages
=======
>>>>>>> 4ab88628

        zs = Client().zen_store

        if version is None:
<<<<<<< HEAD
            return zs.get_model_version_latest(model_name_or_id=self.name)
        elif isinstance(version, ModelStages):
            return zs.get_model_version_in_stage(
                model_name_or_id=self.name,
                model_stage=version.value,
            )
        else:
            return zs.get_model_version(
                model_name_or_id=self.name,
                model_version_name_or_id=version,
=======
            return zs.get_model_version(model_name_or_id=self.name)
        else:
            return zs.get_model_version(
                model_name_or_id=self.name,
                model_version_name_or_id=getattr(version, "value", version),
>>>>>>> 4ab88628
            )


class ModelFilterModel(WorkspaceScopedFilterModel):
    """Model to enable advanced filtering of all Workspaces."""

    name: Optional[str] = Field(
        default=None,
        description="Name of the Model",
    )
    workspace_id: Optional[Union[UUID, str]] = Field(
        default=None, description="Workspace of the Model"
    )
    user_id: Optional[Union[UUID, str]] = Field(
        default=None, description="User of the Model"
    )


class ModelUpdateModel(BaseModel):
    """Model update model."""

    license: Optional[str]
    description: Optional[str]
    audience: Optional[str]
    use_cases: Optional[str]
    limitations: Optional[str]
    trade_offs: Optional[str]
    ethic: Optional[str]
    tags: Optional[List[str]]<|MERGE_RESOLUTION|>--- conflicted
+++ resolved
@@ -18,10 +18,7 @@
 
 from pydantic import BaseModel, Field, validator
 
-<<<<<<< HEAD
 from zenml.model.base_model import ModelBaseModel
-=======
->>>>>>> 4ab88628
 from zenml.models.artifact_models import ArtifactResponseModel
 from zenml.models.base_models import (
     WorkspaceScopedRequestModel,
@@ -215,13 +212,8 @@
         from zenml.model.model_stages import ModelStages
 
         stage = getattr(stage, "value", stage)
-<<<<<<< HEAD
-        if stage not in ModelStages._members():
-            raise ValueError(f"Model stage `{stage}`  is not a valid one.")
-=======
         if stage not in [stage.value for stage in ModelStages]:
             raise ValueError(f"`{stage}` is not a valid model stage.")
->>>>>>> 4ab88628
         from zenml.client import Client
 
         return Client().zen_store.update_model_version(
@@ -262,11 +254,7 @@
     model: UUID = Field(
         title="The ID of the model containing version",
     )
-<<<<<<< HEAD
-    stage: str = Field(
-=======
     stage: Union[str, "ModelStages"] = Field(
->>>>>>> 4ab88628
         title="Target model version stage to be set",
     )
     force: bool = Field(
@@ -280,13 +268,8 @@
         from zenml.model.model_stages import ModelStages
 
         stage = getattr(stage, "value", stage)
-<<<<<<< HEAD
-        if stage not in ModelStages._members():
-            raise ValueError(f"Model stage `{stage}`  is not a valid one.")
-=======
         if stage not in [stage.value for stage in ModelStages]:
             raise ValueError(f"`{stage}` is not a valid model stage.")
->>>>>>> 4ab88628
         return stage
 
 
@@ -438,32 +421,15 @@
             The requested model version.
         """
         from zenml.client import Client
-<<<<<<< HEAD
-        from zenml.model import ModelStages
-=======
->>>>>>> 4ab88628
 
         zs = Client().zen_store
 
         if version is None:
-<<<<<<< HEAD
-            return zs.get_model_version_latest(model_name_or_id=self.name)
-        elif isinstance(version, ModelStages):
-            return zs.get_model_version_in_stage(
-                model_name_or_id=self.name,
-                model_stage=version.value,
-            )
-        else:
-            return zs.get_model_version(
-                model_name_or_id=self.name,
-                model_version_name_or_id=version,
-=======
             return zs.get_model_version(model_name_or_id=self.name)
         else:
             return zs.get_model_version(
                 model_name_or_id=self.name,
                 model_version_name_or_id=getattr(version, "value", version),
->>>>>>> 4ab88628
             )
 
 
