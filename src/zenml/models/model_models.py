#  Copyright (c) ZenML GmbH 2023. All Rights Reserved.
#
#  Licensed under the Apache License, Version 2.0 (the "License");
#  you may not use this file except in compliance with the License.
#  You may obtain a copy of the License at:
#
#       https://www.apache.org/licenses/LICENSE-2.0
#
#  Unless required by applicable law or agreed to in writing, software
#  distributed under the License is distributed on an "AS IS" BASIS,
#  WITHOUT WARRANTIES OR CONDITIONS OF ANY KIND, either express
#  or implied. See the License for the specific language governing
#  permissions and limitations under the License.
"""Model implementation to support Model WatchTower feature."""

import re
from typing import TYPE_CHECKING, Any, Dict, List, Optional, Union
from uuid import UUID

from pydantic import BaseModel, Field, validator

from zenml.constants import RUNNING_MODEL_VERSION
from zenml.enums import ModelStages
from zenml.models.artifact_models import ArtifactResponseModel
from zenml.models.base_models import (
    WorkspaceScopedRequestModel,
    WorkspaceScopedResponseModel,
)
from zenml.models.constants import STR_FIELD_MAX_LENGTH, TEXT_FIELD_MAX_LENGTH
from zenml.models.filter_models import WorkspaceScopedFilterModel
from zenml.models.model_base_model import ModelBaseModel
from zenml.models.pipeline_run_models import PipelineRunResponseModel

if TYPE_CHECKING:
    pass


class ModelVersionBaseModel(BaseModel):
    """Model Version base model."""

    version: str = Field(
        title="The name of the model version",
        max_length=STR_FIELD_MAX_LENGTH,
    )
    description: Optional[str] = Field(
        title="The description of the model version",
        max_length=TEXT_FIELD_MAX_LENGTH,
    )
    stage: Optional[str] = Field(
        title="The stage of the model version",
        max_length=STR_FIELD_MAX_LENGTH,
    )


class ModelVersionRequestModel(
    ModelVersionBaseModel,
    WorkspaceScopedRequestModel,
):
    """Model Version request model."""

    model: UUID = Field(
        title="The ID of the model containing version",
    )


class ModelVersionResponseModel(
    ModelVersionBaseModel,
    WorkspaceScopedResponseModel,
):
    """Model Version response model."""

    model: "ModelResponseModel" = Field(
        title="The model containing version",
    )
    model_object_ids: Dict[str, Dict[str, UUID]] = Field(
        title="Model Objects linked to the model version",
        default={},
    )
    artifact_object_ids: Dict[str, Dict[str, UUID]] = Field(
        title="Artifacts linked to the model version",
        default={},
    )
    deployment_ids: Dict[str, Dict[str, UUID]] = Field(
        title="Deployments linked to the model version",
        default={},
    )
    pipeline_run_ids: Dict[str, UUID] = Field(
        title="Pipeline runs linked to the model version",
        default={},
    )

    @property
    def model_objects(self) -> Dict[str, Dict[str, ArtifactResponseModel]]:
        """Get all model objects linked to this model version.

        Returns:
            Dictionary of Model Objects with versions as Dict[str, ArtifactResponseModel]
        """
        from zenml.client import Client

        return {
            name: {
                version: Client().get_artifact(a)
                for version, a in self.model_object_ids[name].items()
            }
            for name in self.model_object_ids
        }

    @property
    def artifacts(self) -> Dict[str, Dict[str, ArtifactResponseModel]]:
        """Get all artifacts linked to this model version.

        Returns:
            Dictionary of Artifacts with versions as Dict[str, ArtifactResponseModel]
        """
        from zenml.client import Client

        return {
            name: {
                version: Client().get_artifact(a)
                for version, a in self.artifact_object_ids[name].items()
            }
            for name in self.artifact_object_ids
        }

    @property
    def deployments(self) -> Dict[str, Dict[str, ArtifactResponseModel]]:
        """Get all deployments linked to this model version.

        Returns:
            Dictionary of Deployments with versions as Dict[str, ArtifactResponseModel]
        """
        from zenml.client import Client

        return {
            name: {
                version: Client().get_artifact(a)
                for version, a in self.deployment_ids[name].items()
            }
            for name in self.deployment_ids
        }

    @property
    def pipeline_runs(self) -> Dict[str, PipelineRunResponseModel]:
        """Get all pipeline runs linked to this version.

        Returns:
            Dictionary of Pipeline Runs as PipelineRunResponseModel
        """
        from zenml.client import Client

        return {
            name: Client().get_pipeline_run(pr)
            for name, pr in self.pipeline_run_ids.items()
        }

    def _get_linked_object(
        self,
        collection: Dict[str, Dict[str, UUID]],
        name: str,
        version: Optional[str] = None,
        pipeline_name: Optional[str] = None,
        step_name: Optional[str] = None,
    ) -> Optional[ArtifactResponseModel]:
        """Get model object linked to this model version.

        Args:
            collection: The collection to search in (one of self.model_object_ids, self.artifact_object_ids, self.deployment_ids)
            name: The name of the model object to retrieve.
            version: The version of the model object to retrieve (None for latest/non-versioned)
            pipeline_name: The name of the pipeline-generated artifact.
            step_name: The name of the step-generated artifact.

        Returns:
            Specific version of object from collection or None

        Raises:
            RuntimeError: If more than one object is found by given keys
        """
        from zenml.client import Client

        client = Client()

        search_pattern = re.compile(
            (pipeline_name or r"(.*)")
            + r"::"
            + (step_name or r"(.*)")
            + r"::"
            + name
        )
        names = []
        for key in collection:
            if search_pattern.match(key):
                names.append(key)
        if len(names) > 1:
            raise RuntimeError(
                f"Found more than one artifact linked to this model version using "
                f"filter: pipeline_name `{pipeline_name}`, step_name `{step_name}`, name `{name}`.\n"
                + str(names)
            )
        if len(names) == 0:
            return None
        name = names[0]
        if version is None:
            version = max(collection[name].keys())
        return client.get_artifact(collection[name][version])

    def get_model_object(
        self,
        name: str,
        version: Optional[str] = None,
        pipeline_name: Optional[str] = None,
        step_name: Optional[str] = None,
    ) -> Optional[ArtifactResponseModel]:
        """Get model object linked to this model version.

        Args:
            name: The name of the model object to retrieve.
            version: The version of the model object to retrieve (None for latest/non-versioned)
            pipeline_name: The name of the pipeline-generated artifact.
            step_name: The name of the step-generated artifact.

        Returns:
            Specific version of Model Object or None
        """
        return self._get_linked_object(
            self.model_object_ids, name, version, pipeline_name, step_name
        )

    def get_artifact_object(
        self,
        name: str,
        version: Optional[str] = None,
        pipeline_name: Optional[str] = None,
        step_name: Optional[str] = None,
    ) -> Optional[ArtifactResponseModel]:
        """Get artifact linked to this model version.

        Args:
<<<<<<< HEAD
            name: The name of the artifact to retrieve.
            version: The version of the artifact to retrieve (None for latest/non-versioned)
            pipeline_name: The name of the pipeline generated artifact.
            step_name: The name of the step generated artifact.
=======
            name: The name of the model object to retrieve.
            version: The version of the model object to retrieve (None for latest/non-versioned)
            pipeline_name: The name of the pipeline-generated artifact.
            step_name: The name of the step-generated artifact.
>>>>>>> 9c22b491

        Returns:
            Specific version of Artifact or None
        """
        return self._get_linked_object(
            self.artifact_object_ids, name, version, pipeline_name, step_name
        )

    def get_deployment(
        self,
        name: str,
        version: Optional[str] = None,
        pipeline_name: Optional[str] = None,
        step_name: Optional[str] = None,
    ) -> Optional[ArtifactResponseModel]:
        """Get deployment linked to this model version.

        Args:
<<<<<<< HEAD
            name: The name of the deployment to retrieve.
            version: The version of the deployment to retrieve (None for latest/non-versioned)
            pipeline_name: The name of the pipeline generated artifact.
            step_name: The name of the step generated artifact.
=======
            name: The name of the model object to retrieve.
            version: The version of the model object to retrieve (None for latest/non-versioned)
            pipeline_name: The name of the pipeline-generated artifact.
            step_name: The name of the step-generated artifact.
>>>>>>> 9c22b491

        Returns:
            Specific version of Deployment or None
        """
        return self._get_linked_object(
            self.deployment_ids, name, version, pipeline_name, step_name
        )

    def get_pipeline_run(self, name: str) -> PipelineRunResponseModel:
        """Get pipeline run linked to this version.

        Args:
            name: The name of the pipeline run to retrieve.

        Returns:
            PipelineRun as PipelineRunResponseModel
        """
        from zenml.client import Client

        return Client().get_pipeline_run(self.pipeline_run_ids[name])

    def set_stage(
        self, stage: Union[str, ModelStages], force: bool = False
    ) -> "ModelVersionResponseModel":
        """Sets this Model Version to a desired stage.

        Args:
            stage: the target stage for model version.
            force: whether to force archiving of current model version in target stage or raise.

        Returns:
            Model Version as a response model.

        Raises:
            ValueError: if model_stage is not valid.
        """
        stage = getattr(stage, "value", stage)
        if stage not in [stage.value for stage in ModelStages]:
            raise ValueError(f"`{stage}` is not a valid model stage.")
        from zenml.client import Client

        return Client().zen_store.update_model_version(
            model_version_id=self.id,
            model_version_update_model=ModelVersionUpdateModel(
                model=self.model.id,
                stage=stage,
                force=force,
            ),
        )

    def _assign_version_to_running(self) -> "ModelVersionResponseModel":
        """Sets a version to this running Model Version.

        Running version is an intermediate version create if ModelContext of
        pipeline or a step requested to do so. Running version after pipeline
        finished can resolve into a new stable version on success or get deleted
        on failure or kept as is on failure with recovery option.

        Returns:
            Model Version as a response model.

        Raises:
            RuntimeError: if this is not a running Model Version.
        """
        if self.version != RUNNING_MODEL_VERSION:
            raise RuntimeError(
                f"This is not a `{RUNNING_MODEL_VERSION}` Model Version."
            )

        from zenml.client import Client

        zs = Client().zen_store
        page = 1
        total_pages = float("inf")
        while page < total_pages:
            versions = zs.list_model_versions(
                ModelVersionFilterModel(
                    sort_by="desc:version", model_id=self.model.id, page=page
                )
            )
            page += 1
            total_pages = versions.total_pages

            to_set_version = "1"
            for version in versions:
                if version.version.isnumeric():
                    to_set_version = str(int(version.version) + 1)
                    total_pages = 0
                    break

        return Client().zen_store.update_model_version(
            model_version_id=self.id,
            model_version_update_model=ModelVersionUpdateModel(
                model=self.model.id, version=to_set_version
            ),
        )

    # TODO in https://zenml.atlassian.net/browse/OSS-2433
    # def generate_model_card(self, template_name: str) -> str:
    #     """Return HTML/PDF based on input template"""


class ModelVersionFilterModel(WorkspaceScopedFilterModel):
    """Filter Model for Model Version."""

    model_id: Union[str, UUID] = Field(
        description="The ID of the Model",
    )
    version: Optional[Union[str, UUID]] = Field(
        default=None,
        description="The name of the Model Version",
    )
    workspace_id: Optional[Union[UUID, str]] = Field(
        default=None, description="The workspace of the Model Version"
    )
    user_id: Optional[Union[UUID, str]] = Field(
        default=None, description="The user of the Model Version"
    )


class ModelVersionUpdateModel(BaseModel):
    """Update Model for Model Version."""

    model: UUID = Field(
        title="The ID of the model containing version",
    )
    stage: Optional[Union[str, ModelStages]] = Field(
        title="Target model version stage to be set", default=None
    )
    force: bool = Field(
        title="Whether existing model version in target stage should be silently archived "
        "or an error should be raised.",
        default=False,
    )
    version: Optional[str] = Field(
        title="Target model version to be set", default=None
    )

    @validator("stage")
    def _validate_stage(cls, stage: str) -> str:
        stage = getattr(stage, "value", stage)
        if stage not in [stage.value for stage in ModelStages]:
            raise ValueError(f"`{stage}` is not a valid model stage.")
        return stage


class ModelVersionArtifactBaseModel(BaseModel):
    """Model version links with artifact base model."""

    name: Optional[str] = Field(
        title="The name of the artifact inside model version.",
        max_length=STR_FIELD_MAX_LENGTH,
    )
    pipeline_name: Optional[str] = Field(
        title="The name of the pipeline creating this artifact.",
        max_length=STR_FIELD_MAX_LENGTH,
    )
    step_name: Optional[str] = Field(
        title="The name of the step creating this artifact.",
        max_length=STR_FIELD_MAX_LENGTH,
    )
    artifact: UUID
    model: UUID
    model_version: UUID
    is_model_object: bool = False
    is_deployment: bool = False

    @validator("is_deployment")
    def _validate_is_deployment(
        cls, is_deployment: bool, values: Dict[str, Any]
    ) -> bool:
        is_model_object = values.get("is_model_object", False)
        if is_model_object and is_deployment:
            raise ValueError(
                "Artifact cannot be a model object and deployment at the same time."
            )
        return is_deployment


class ModelVersionArtifactRequestModel(
    ModelVersionArtifactBaseModel, WorkspaceScopedRequestModel
):
    """Model version link with artifact request model."""

    overwrite: bool = False


class ModelVersionArtifactResponseModel(
    ModelVersionArtifactBaseModel, WorkspaceScopedResponseModel
):
    """Model version link with artifact response model.

    link_version: The version of the link (always 1 for not versioned links).
    """

    link_version: int


class ModelVersionArtifactFilterModel(WorkspaceScopedFilterModel):
    """Model version pipeline run links filter model."""

    model_id: Union[str, UUID] = Field(
        description="The name or ID of the Model",
    )
    model_version_id: Union[str, UUID] = Field(
        description="The name or ID of the Model Version",
    )
    name: Optional[str] = Field(
        title="The name of the artifact inside model version.",
        max_length=STR_FIELD_MAX_LENGTH,
    )
    pipeline_name: Optional[str] = Field(
        title="The name of the pipeline creating this artifact.",
        max_length=STR_FIELD_MAX_LENGTH,
    )
    step_name: Optional[str] = Field(
        title="The name of the step creating this artifact.",
        max_length=STR_FIELD_MAX_LENGTH,
    )
    workspace_id: Optional[Union[UUID, str]] = Field(
        default=None, description="The workspace of the Model Version"
    )
    user_id: Optional[Union[UUID, str]] = Field(
        default=None, description="The user of the Model Version"
    )
    only_artifacts: Optional[bool] = False
    only_model_objects: Optional[bool] = False
    only_deployments: Optional[bool] = False


class ModelVersionPipelineRunBaseModel(BaseModel):
    """Model version links with pipeline run base model."""

    name: Optional[str] = Field(
        title="The name of the pipeline run inside model version.",
        max_length=STR_FIELD_MAX_LENGTH,
    )
    pipeline_run: UUID
    model: UUID
    model_version: UUID


class ModelVersionPipelineRunRequestModel(
    ModelVersionPipelineRunBaseModel, WorkspaceScopedRequestModel
):
    """Model version link with pipeline run request model."""


class ModelVersionPipelineRunResponseModel(
    ModelVersionPipelineRunBaseModel, WorkspaceScopedResponseModel
):
    """Model version link with pipeline run response model."""


class ModelVersionPipelineRunFilterModel(WorkspaceScopedFilterModel):
    """Model version pipeline run links filter model."""

    model_id: Union[str, UUID] = Field(
        description="The name or ID of the Model",
    )
    model_version_id: Union[str, UUID] = Field(
        description="The name or ID of the Model Version",
    )
    workspace_id: Optional[Union[UUID, str]] = Field(
        default=None, description="The workspace of the Model Version"
    )
    user_id: Optional[Union[UUID, str]] = Field(
        default=None, description="The user of the Model Version"
    )


class ModelRequestModel(
    WorkspaceScopedRequestModel,
    ModelBaseModel,
):
    """Model request model."""

    pass


class ModelResponseModel(
    WorkspaceScopedResponseModel,
    ModelBaseModel,
):
    """Model response model."""

    @property
    def versions(self) -> List[ModelVersionResponseModel]:
        """List all versions of the model.

        Returns:
            The list of all model version.
        """
        from zenml.client import Client

        return (
            Client()
            .zen_store.list_model_versions(
                ModelVersionFilterModel(
                    model_id=self.id, workspace_id=self.workspace
                )
            )
            .items
        )

    def get_version(
        self, version: Optional[Union[str, ModelStages]] = None
    ) -> ModelVersionResponseModel:
        """Get specific version of the model.

        Args:
            version: version number, stage or None for latest version.

        Returns:
            The requested model version.
        """
        from zenml.client import Client

        zs = Client().zen_store

        if version is None:
            return zs.get_model_version(model_name_or_id=self.name)
        else:
            return zs.get_model_version(
                model_name_or_id=self.name,
                model_version_name_or_id=getattr(version, "value", version),
            )


class ModelFilterModel(WorkspaceScopedFilterModel):
    """Model to enable advanced filtering of all Workspaces."""

    name: Optional[str] = Field(
        default=None,
        description="Name of the Model",
    )
    workspace_id: Optional[Union[UUID, str]] = Field(
        default=None, description="Workspace of the Model"
    )
    user_id: Optional[Union[UUID, str]] = Field(
        default=None, description="User of the Model"
    )


class ModelUpdateModel(BaseModel):
    """Model update model."""

    license: Optional[str]
    description: Optional[str]
    audience: Optional[str]
    use_cases: Optional[str]
    limitations: Optional[str]
    trade_offs: Optional[str]
    ethic: Optional[str]
    tags: Optional[List[str]]<|MERGE_RESOLUTION|>--- conflicted
+++ resolved
@@ -237,17 +237,10 @@
         """Get artifact linked to this model version.
 
         Args:
-<<<<<<< HEAD
             name: The name of the artifact to retrieve.
             version: The version of the artifact to retrieve (None for latest/non-versioned)
             pipeline_name: The name of the pipeline generated artifact.
             step_name: The name of the step generated artifact.
-=======
-            name: The name of the model object to retrieve.
-            version: The version of the model object to retrieve (None for latest/non-versioned)
-            pipeline_name: The name of the pipeline-generated artifact.
-            step_name: The name of the step-generated artifact.
->>>>>>> 9c22b491
 
         Returns:
             Specific version of Artifact or None
@@ -266,17 +259,10 @@
         """Get deployment linked to this model version.
 
         Args:
-<<<<<<< HEAD
             name: The name of the deployment to retrieve.
             version: The version of the deployment to retrieve (None for latest/non-versioned)
             pipeline_name: The name of the pipeline generated artifact.
             step_name: The name of the step generated artifact.
-=======
-            name: The name of the model object to retrieve.
-            version: The version of the model object to retrieve (None for latest/non-versioned)
-            pipeline_name: The name of the pipeline-generated artifact.
-            step_name: The name of the step-generated artifact.
->>>>>>> 9c22b491
 
         Returns:
             Specific version of Deployment or None
