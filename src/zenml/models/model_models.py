--- conflicted
+++ resolved
@@ -18,11 +18,7 @@
 
 from pydantic import BaseModel, Field, validator
 
-<<<<<<< HEAD
 from zenml.constants import RUNNING_MODEL_VERSION
-from zenml.model.base_model import ModelBaseModel
-=======
->>>>>>> e072eac3
 from zenml.models.artifact_models import ArtifactResponseModel
 from zenml.models.base_models import (
     WorkspaceScopedRequestModel,
@@ -301,13 +297,8 @@
     model: UUID = Field(
         title="The ID of the model containing version",
     )
-<<<<<<< HEAD
-    stage: Optional[str] = Field(
-        title="Target model version stage to be set", default=None
-=======
     stage: Union[str, "ModelStages"] = Field(
         title="Target model version stage to be set",
->>>>>>> e072eac3
     )
     force: bool = Field(
         title="Whether existing model version in target stage should be silently archived "
