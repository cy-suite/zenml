--- conflicted
+++ resolved
@@ -63,9 +63,11 @@
     Returns:
         The pipeline runs according to query filters.
     """
-<<<<<<< HEAD
-    return zen_store().list_run_metadata(
-        run_metadata_filter_model, hydrate=hydrate
+    return verify_permissions_and_list_entities(
+        filter_model=run_metadata_filter_model,
+        resource_type=ResourceType.RUN_METADATA,
+        list_method=zen_store().list_run_metadata,
+        hydrate=hydrate,
     )
 
 
@@ -92,11 +94,4 @@
     """
     return zen_store().get_run_metadata(
         run_metadata_id=run_metadata_id, hydrate=hydrate
-=======
-    return verify_permissions_and_list_entities(
-        filter_model=run_metadata_filter_model,
-        resource_type=ResourceType.RUN_METADATA,
-        list_method=zen_store().list_run_metadata,
-        hydrate=hydrate,
->>>>>>> e87833d6
     )