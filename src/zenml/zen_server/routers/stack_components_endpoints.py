#  Copyright (c) ZenML GmbH 2022. All Rights Reserved.
#
#  Licensed under the Apache License, Version 2.0 (the "License");
#  you may not use this file except in compliance with the License.
#  You may obtain a copy of the License at:
#
#       https://www.apache.org/licenses/LICENSE-2.0
#
#  Unless required by applicable law or agreed to in writing, software
#  distributed under the License is distributed on an "AS IS" BASIS,
#  WITHOUT WARRANTIES OR CONDITIONS OF ANY KIND, either express
#  or implied. See the License for the specific language governing
#  permissions and limitations under the License.
"""Endpoint definitions for stack components."""
from typing import List, Optional, Union
from uuid import UUID

from fastapi import APIRouter, Depends, Security

from zenml.constants import API, COMPONENT_TYPES, STACK_COMPONENTS, VERSION_1
<<<<<<< HEAD
from zenml.enums import StackComponentType
from zenml.new_models import ComponentResponseModel, ComponentUpdateModel
=======
from zenml.enums import PermissionType, StackComponentType
from zenml.models import ComponentModel
from zenml.models.component_model import HydratedComponentModel
>>>>>>> 9a4ac80a
from zenml.zen_server.auth import AuthContext, authorize
from zenml.zen_server.utils import error_response, handle_exceptions, zen_store

router = APIRouter(
    prefix=API + VERSION_1 + STACK_COMPONENTS,
    tags=["stack_components"],
    responses={401: error_response},
)

types_router = APIRouter(
    prefix=API + VERSION_1 + COMPONENT_TYPES,
    tags=["stack_components"],
    responses={401: error_response},
)


@router.get(
    "",
    response_model=List[ComponentResponseModel],
    responses={401: error_response, 404: error_response, 422: error_response},
)
@handle_exceptions
def list_stack_components(
    project_name_or_id: Optional[Union[str, UUID]] = None,
    user_name_or_id: Optional[Union[str, UUID]] = None,
    type: Optional[str] = None,
    name: Optional[str] = None,
    flavor_name: Optional[str] = None,
    is_shared: Optional[bool] = None,
<<<<<<< HEAD
    auth_context: AuthContext = Depends(authorize),
) -> List[ComponentResponseModel]:
=======
    hydrated: bool = False,
    _: AuthContext = Security(authorize, scopes=[PermissionType.READ]),
) -> Union[List[ComponentModel], List[HydratedComponentModel]]:
>>>>>>> 9a4ac80a
    """Get a list of all stack components for a specific type.

    Args:
        project_name_or_id: Name or ID of the project
        user_name_or_id: Optionally filter by name or ID of the user.
        name: Optionally filter by component name
        type: Optionally filter by component type
        flavor_name: Optionally filter by flavor
        is_shared: Optionally filter by shared status of the component
        auth_context: Authentication Context

    Returns:
        List of stack components for a specific type.
    """
    # TODO: Implement a sensible filtering mechanism

    components = zen_store().list_stack_components(
        name=name,
        user_name_or_id=user_name_or_id or auth_context.user.id,
        project_name_or_id=project_name_or_id,
        flavor_name=flavor_name,
        type=type,
        is_shared=False,
    )
    # In case the user didn't explicitly filter for is shared == False
    if is_shared is None or is_shared:
        shared_components = zen_store().list_stack_components(
            project_name_or_id=project_name_or_id,
            user_name_or_id=user_name_or_id,
            flavor_name=flavor_name,
            name=name,
            type=type,
            is_shared=True,
        )

        components += shared_components
    return components


@router.get(
    "/{component_id}",
    response_model=ComponentResponseModel,
    responses={401: error_response, 404: error_response, 422: error_response},
)
@handle_exceptions
<<<<<<< HEAD
def get_stack_component(component_id: UUID) -> ComponentResponseModel:
=======
def get_stack_component(
    component_id: UUID,
    hydrated: bool = False,
    _: AuthContext = Security(authorize, scopes=[PermissionType.READ]),
) -> Union[ComponentModel, HydratedComponentModel]:
>>>>>>> 9a4ac80a
    """Returns the requested stack component.

    Args:
        component_id: ID of the stack component.

    Returns:
        The requested stack component.
    """
    return zen_store().get_stack_component(component_id)


@router.put(
    "/{component_id}",
    response_model=ComponentResponseModel,
    responses={401: error_response, 404: error_response, 422: error_response},
)
@handle_exceptions
def update_stack_component(
    component_id: UUID,
<<<<<<< HEAD
    component_update: ComponentUpdateModel,
    _: AuthContext = Security(authorize, scopes=["write"]),
) -> ComponentResponseModel:
=======
    component_update: UpdateComponentModel,
    hydrated: bool = False,
    _: AuthContext = Security(authorize, scopes=[PermissionType.WRITE]),
) -> Union[ComponentModel, HydratedComponentModel]:
>>>>>>> 9a4ac80a
    """Updates a stack component.

    Args:
        component_id: ID of the stack component.
        component_update: Stack component to use to update.

    Returns:
        Updated stack component.
    """
    return zen_store().update_stack_component(
        component_id=component_id,
        component_update=component_update,
    )


@router.delete(
    "/{component_id}",
    responses={401: error_response, 404: error_response, 422: error_response},
)
@handle_exceptions
def deregister_stack_component(
    component_id: UUID,
    _: AuthContext = Security(authorize, scopes=[PermissionType.WRITE]),
) -> None:
    """Deletes a stack component.

    Args:
        component_id: ID of the stack component.
    """
    zen_store().delete_stack_component(component_id)


@types_router.get(
    "",
    response_model=List[str],
    responses={401: error_response, 404: error_response, 422: error_response},
)
@handle_exceptions
def get_stack_component_types(
    _: AuthContext = Security(authorize, scopes=[PermissionType.READ])
) -> List[str]:
    """Get a list of all stack component types.

    Returns:
        List of stack components.
    """
    return StackComponentType.values()<|MERGE_RESOLUTION|>--- conflicted
+++ resolved
@@ -18,14 +18,8 @@
 from fastapi import APIRouter, Depends, Security
 
 from zenml.constants import API, COMPONENT_TYPES, STACK_COMPONENTS, VERSION_1
-<<<<<<< HEAD
-from zenml.enums import StackComponentType
+from zenml.enums import PermissionType, StackComponentType
 from zenml.new_models import ComponentResponseModel, ComponentUpdateModel
-=======
-from zenml.enums import PermissionType, StackComponentType
-from zenml.models import ComponentModel
-from zenml.models.component_model import HydratedComponentModel
->>>>>>> 9a4ac80a
 from zenml.zen_server.auth import AuthContext, authorize
 from zenml.zen_server.utils import error_response, handle_exceptions, zen_store
 
@@ -55,14 +49,8 @@
     name: Optional[str] = None,
     flavor_name: Optional[str] = None,
     is_shared: Optional[bool] = None,
-<<<<<<< HEAD
-    auth_context: AuthContext = Depends(authorize),
+    auth_context: AuthContext = Security(authorize, scopes=[PermissionType.READ]),
 ) -> List[ComponentResponseModel]:
-=======
-    hydrated: bool = False,
-    _: AuthContext = Security(authorize, scopes=[PermissionType.READ]),
-) -> Union[List[ComponentModel], List[HydratedComponentModel]]:
->>>>>>> 9a4ac80a
     """Get a list of all stack components for a specific type.
 
     Args:
@@ -108,15 +96,11 @@
     responses={401: error_response, 404: error_response, 422: error_response},
 )
 @handle_exceptions
-<<<<<<< HEAD
-def get_stack_component(component_id: UUID) -> ComponentResponseModel:
-=======
 def get_stack_component(
     component_id: UUID,
     hydrated: bool = False,
     _: AuthContext = Security(authorize, scopes=[PermissionType.READ]),
-) -> Union[ComponentModel, HydratedComponentModel]:
->>>>>>> 9a4ac80a
+) -> ComponentResponseModel:
     """Returns the requested stack component.
 
     Args:
@@ -136,16 +120,9 @@
 @handle_exceptions
 def update_stack_component(
     component_id: UUID,
-<<<<<<< HEAD
     component_update: ComponentUpdateModel,
-    _: AuthContext = Security(authorize, scopes=["write"]),
+    _: AuthContext = Security(authorize, scopes=[PermissionType.WRITE]),
 ) -> ComponentResponseModel:
-=======
-    component_update: UpdateComponentModel,
-    hydrated: bool = False,
-    _: AuthContext = Security(authorize, scopes=[PermissionType.WRITE]),
-) -> Union[ComponentModel, HydratedComponentModel]:
->>>>>>> 9a4ac80a
     """Updates a stack component.
 
     Args:
