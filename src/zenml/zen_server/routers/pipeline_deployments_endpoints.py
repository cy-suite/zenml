--- conflicted
+++ resolved
@@ -47,14 +47,9 @@
     deployment_filter_model: PipelineDeploymentFilter = Depends(
         make_dependable(PipelineDeploymentFilter)
     ),
-<<<<<<< HEAD
+    hydrate: bool = False,
     _: AuthContext = Security(authorize),
-) -> Page[PipelineDeploymentResponseModel]:
-=======
-    hydrate: bool = False,
-    _: AuthContext = Security(authorize, scopes=[PermissionType.READ]),
 ) -> Page[PipelineDeploymentResponse]:
->>>>>>> e17f4d3a
     """Gets a list of deployment.
 
     Args:
@@ -79,14 +74,9 @@
 @handle_exceptions
 def get_deployment(
     deployment_id: UUID,
-<<<<<<< HEAD
+    hydrate: bool = True,
     _: AuthContext = Security(authorize),
-) -> PipelineDeploymentResponseModel:
-=======
-    hydrate: bool = True,
-    _: AuthContext = Security(authorize, scopes=[PermissionType.READ]),
 ) -> PipelineDeploymentResponse:
->>>>>>> e17f4d3a
     """Gets a specific deployment using its unique id.
 
     Args:
