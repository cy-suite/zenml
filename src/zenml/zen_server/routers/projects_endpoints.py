--- conflicted
+++ resolved
@@ -50,13 +50,9 @@
     ProjectRequestModel,
     ProjectResponseModel,
     ProjectUpdateModel,
-<<<<<<< HEAD
-    StackFilterModel,
-=======
-    RoleAssignmentResponseModel,
     ScheduleRequestModel,
     ScheduleResponseModel,
->>>>>>> cf636d1f
+    StackFilterModel,
     StackRequestModel,
     StackResponseModel,
     TeamRoleAssignmentFilterModel,
@@ -256,13 +252,8 @@
     auth_context: AuthContext = Security(
         authorize, scopes=[PermissionType.READ]
     ),
-<<<<<<< HEAD
 ) -> Page[StackResponseModel]:
-    """Get stacks that are part of a specific project.
-=======
-) -> List[StackResponseModel]:
     """Get stacks that are part of a specific project for the user.
->>>>>>> cf636d1f
 
     # noqa: DAR401
 
@@ -274,38 +265,10 @@
     Returns:
         All stacks part of the specified project.
     """
-<<<<<<< HEAD
     project = zen_store().get_project(project_name_or_id)
     stack_filter_model.project_id = project.id
 
     stack_filter_model.set_scope_user(user_id=auth_context.user.id)
-=======
-    stacks: List[StackResponseModel] = []
-
-    # Get private stacks unless `is_shared` is set to True
-    if is_shared is None or not is_shared:
-        # only private stacks of the authenticated user can be accessed
-        if not user_name_or_id or user_name_or_id == str(auth_context.user.id):
-            own_stacks = zen_store().list_stacks(
-                project_name_or_id=project_name_or_id,
-                user_name_or_id=auth_context.user.id,
-                component_id=component_id,
-                is_shared=False,
-                name=name,
-            )
-            stacks += own_stacks
-
-    # Get shared stacks unless `is_shared` is set to False
-    if is_shared is None or is_shared:
-        shared_stacks = zen_store().list_stacks(
-            project_name_or_id=project_name_or_id,
-            user_name_or_id=user_name_or_id,
-            component_id=component_id,
-            is_shared=True,
-            name=name,
-        )
-        stacks += shared_stacks
->>>>>>> cf636d1f
 
     return zen_store().list_stacks(stack_filter_model=stack_filter_model)
 
@@ -380,7 +343,6 @@
     Returns:
         All stack components part of the specified project.
     """
-<<<<<<< HEAD
     project = zen_store().get_project(project_name_or_id)
     component_filter_model.project_id = project.id
 
@@ -388,37 +350,6 @@
     return zen_store().list_stack_components(
         component_filter_model=component_filter_model
     )
-=======
-    components: List[ComponentResponseModel] = []
-
-    # Get private stack components unless `is_shared` is set to True
-    if is_shared is None or not is_shared:
-        # only private components of the authenticated user can be accessed
-        if not user_name_or_id or user_name_or_id == str(auth_context.user.id):
-            own_components = zen_store().list_stack_components(
-                name=name,
-                user_name_or_id=auth_context.user.id,
-                project_name_or_id=project_name_or_id,
-                flavor_name=flavor_name,
-                type=type,
-                is_shared=False,
-            )
-            components += own_components
-
-    # Get shared stacks unless `is_shared` is set to False
-    if is_shared is None or is_shared:
-        shared_components = zen_store().list_stack_components(
-            project_name_or_id=project_name_or_id,
-            user_name_or_id=user_name_or_id,
-            flavor_name=flavor_name,
-            name=name,
-            type=type,
-            is_shared=True,
-        )
-        components += shared_components
-
-    return components
->>>>>>> cf636d1f
 
 
 @router.post(
