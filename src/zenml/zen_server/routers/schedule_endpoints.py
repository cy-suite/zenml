--- conflicted
+++ resolved
@@ -17,20 +17,11 @@
 from fastapi import APIRouter, Depends, Security
 
 from zenml.constants import API, SCHEDULES, VERSION_1
-<<<<<<< HEAD
-from zenml.models.page_model import Page
-from zenml.models.schedule_model import (
-    ScheduleFilterModel,
-    ScheduleResponseModel,
-    ScheduleUpdateModel,
-=======
-from zenml.enums import PermissionType
 from zenml.models import (
     Page,
     ScheduleFilter,
     ScheduleResponse,
     ScheduleUpdate,
->>>>>>> e17f4d3a
 )
 from zenml.zen_server.auth import AuthContext, authorize
 from zenml.zen_server.exceptions import error_response
@@ -57,14 +48,9 @@
     schedule_filter_model: ScheduleFilter = Depends(
         make_dependable(ScheduleFilter)
     ),
-<<<<<<< HEAD
+    hydrate: bool = False,
     _: AuthContext = Security(authorize),
-) -> Page[ScheduleResponseModel]:
-=======
-    hydrate: bool = False,
-    _: AuthContext = Security(authorize, scopes=[PermissionType.READ]),
 ) -> Page[ScheduleResponse]:
->>>>>>> e17f4d3a
     """Gets a list of schedules.
 
     Args:
@@ -89,14 +75,9 @@
 @handle_exceptions
 def get_schedule(
     schedule_id: UUID,
-<<<<<<< HEAD
+    hydrate: bool = True,
     _: AuthContext = Security(authorize),
-) -> ScheduleResponseModel:
-=======
-    hydrate: bool = True,
-    _: AuthContext = Security(authorize, scopes=[PermissionType.READ]),
 ) -> ScheduleResponse:
->>>>>>> e17f4d3a
     """Gets a specific schedule using its unique id.
 
     Args:
@@ -118,15 +99,9 @@
 @handle_exceptions
 def update_schedule(
     schedule_id: UUID,
-<<<<<<< HEAD
-    schedule_update: ScheduleUpdateModel,
+    schedule_update: ScheduleUpdate,
     _: AuthContext = Security(authorize),
-) -> ScheduleResponseModel:
-=======
-    schedule_update: ScheduleUpdate,
-    _: AuthContext = Security(authorize, scopes=[PermissionType.WRITE]),
 ) -> ScheduleResponse:
->>>>>>> e17f4d3a
     """Updates the attribute on a specific schedule using its unique id.
 
     Args:
