#  Copyright (c) ZenML GmbH 2022. All Rights Reserved.
#
#  Licensed under the Apache License, Version 2.0 (the "License");
#  you may not use this file except in compliance with the License.
#  You may obtain a copy of the License at:
#
#       https://www.apache.org/licenses/LICENSE-2.0
#
#  Unless required by applicable law or agreed to in writing, software
#  distributed under the License is distributed on an "AS IS" BASIS,
#  WITHOUT WARRANTIES OR CONDITIONS OF ANY KIND, either express
#  or implied. See the License for the specific language governing
#  permissions and limitations under the License.
"""Endpoint definitions for authentication (login)."""

from datetime import datetime, timedelta
from typing import Optional, Union
from urllib.parse import urlencode
from uuid import UUID

from fastapi import (
    APIRouter,
    Depends,
    HTTPException,
    Response,
    Security,
    status,
)
from fastapi.param_functions import Form
from starlette.requests import Request

from zenml.constants import (
    API,
    API_TOKEN,
    DEVICE_AUTHORIZATION,
    DEVICE_VERIFY,
    DEVICES,
    LOGIN,
    LOGOUT,
    VERSION_1,
)
from zenml.enums import (
    AuthScheme,
    OAuthDeviceStatus,
    OAuthGrantTypes,
)
from zenml.logger import get_logger
from zenml.models import (
    APIKeyInternalResponse,
    OAuthDeviceAuthorizationResponse,
    OAuthDeviceInternalRequest,
    OAuthDeviceInternalResponse,
    OAuthDeviceInternalUpdate,
    OAuthDeviceUserAgentHeader,
    OAuthRedirectResponse,
    OAuthTokenResponse,
<<<<<<< HEAD
=======
    UserRoleAssignmentFilter,
>>>>>>> e17f4d3a
)
from zenml.zen_server.auth import (
    AuthContext,
    authenticate_api_key,
    authenticate_credentials,
    authenticate_device,
    authenticate_external_user,
    authorize,
)
from zenml.zen_server.exceptions import error_response
from zenml.zen_server.jwt import JWTToken
from zenml.zen_server.utils import (
    get_ip_location,
    handle_exceptions,
    server_config,
    zen_store,
)

logger = get_logger(__name__)

router = APIRouter(
    prefix=API + VERSION_1,
    tags=["auth"],
    responses={401: error_response},
)


class OAuthLoginRequestForm:
    """OAuth2 grant type request form.

    This form allows multiple grant types to be used with the same endpoint:
    * standard OAuth2 password grant type
    * standard  OAuth2 device authorization grant type
    * ZenML service account + API key grant type (proprietary)
    * ZenML External Authenticator grant type (proprietary)
    """

    def __init__(
        self,
        grant_type: Optional[str] = Form(None),
        username: Optional[str] = Form(None),
        password: Optional[str] = Form(None),
        client_id: Optional[str] = Form(None),
        device_code: Optional[str] = Form(None),
    ):
        """Initializes the form.

        Args:
            grant_type: The grant type.
            username: The username. Only used for the password grant type.
            password: The password. Only used for the password grant type.
            client_id: The client ID.
            device_code: The device code. Only used for the device authorization
                grant type.

        Raises:
            HTTPException: If the request is invalid.
        """
        if not grant_type:
            # Detect the grant type from the form data
            if username is not None:
                self.grant_type = OAuthGrantTypes.OAUTH_PASSWORD
            elif password:
                self.grant_type = OAuthGrantTypes.ZENML_API_KEY
            elif device_code:
                self.grant_type = OAuthGrantTypes.OAUTH_DEVICE_CODE
            else:
                self.grant_type = OAuthGrantTypes.ZENML_EXTERNAL
        else:
            if grant_type not in OAuthGrantTypes.values():
                logger.info(
                    f"Request with unsupported grant type: {grant_type}"
                )
                raise HTTPException(
                    status_code=status.HTTP_400_BAD_REQUEST,
                    detail=f"Unsupported grant type: {grant_type}",
                )
            self.grant_type = OAuthGrantTypes(grant_type)

        config = server_config()

        if self.grant_type == OAuthGrantTypes.OAUTH_PASSWORD:
            if config.auth_scheme != AuthScheme.OAUTH2_PASSWORD_BEARER:
                logger.info(
                    f"Request with unsupported grant type: {self.grant_type}"
                )
                raise HTTPException(
                    status_code=status.HTTP_400_BAD_REQUEST,
                    detail=f"Unsupported grant type: {self.grant_type}.",
                )
            if not username:
                logger.info("Request with missing username")
                raise HTTPException(
                    status_code=status.HTTP_400_BAD_REQUEST,
                    detail="Invalid request: username is required.",
                )
            self.username = username
            self.password = password or ""
        elif self.grant_type == OAuthGrantTypes.OAUTH_DEVICE_CODE:
            if not device_code or not client_id:
                logger.info("Request with missing device code or client ID")
                raise HTTPException(
                    status_code=status.HTTP_400_BAD_REQUEST,
                    detail="Invalid request: device code and client ID are "
                    "required.",
                )
            try:
                self.client_id = UUID(client_id)
            except ValueError:
                logger.info(f"Request with invalid client ID: {client_id}")
                raise HTTPException(
                    status_code=status.HTTP_400_BAD_REQUEST,
                    detail="Invalid request: invalid client ID.",
                )
            self.device_code = device_code
        elif self.grant_type == OAuthGrantTypes.ZENML_API_KEY:
            if not password:
                raise HTTPException(
                    status_code=status.HTTP_400_BAD_REQUEST,
                    detail="API key is required.",
                )
            self.api_key = password
        elif self.grant_type == OAuthGrantTypes.ZENML_EXTERNAL:
            if config.auth_scheme != AuthScheme.EXTERNAL:
                logger.info(
                    f"Request with unsupported grant type: {self.grant_type}"
                )
                raise HTTPException(
                    status_code=status.HTTP_400_BAD_REQUEST,
                    detail=f"Unsupported grant type: {self.grant_type}.",
                )


def generate_access_token(
    user_id: UUID,
    response: Response,
    device: Optional[OAuthDeviceInternalResponse] = None,
    api_key: Optional[APIKeyInternalResponse] = None,
) -> OAuthTokenResponse:
    """Generates an access token for the given user.

    Args:
        user_id: The ID of the user.
        response: The FastAPI response object.
        device: The device used for authentication.
        api_key: The service account API key used for authentication.

    Returns:
        An authentication response with an access token.
    """
<<<<<<< HEAD
=======
    role_assignments = zen_store().list_user_role_assignments(
        user_role_assignment_filter_model=UserRoleAssignmentFilter(
            user_id=user_id
        )
    )

    # TODO: This needs to happen at the sql level now
    permissions = set().union(
        *[
            zen_store().get_role(ra.role.id).permissions
            for ra in role_assignments.items
            if ra.role is not None
        ]
    )

>>>>>>> e17f4d3a
    config = server_config()

    # The JWT tokens are set to expire according to the values configured
    # in the server config. Device tokens are handled separately from regular
    # user tokens.
    expires: Optional[datetime] = None
    expires_in: Optional[int] = None
    if device:
        # If a device was used for authentication, the token will expire
        # at the same time as the device.
        expires = device.expires
        if expires:
            expires_in = max(
                int(expires.timestamp() - datetime.utcnow().timestamp()), 0
            )
    elif config.jwt_token_expire_minutes:
        expires = datetime.utcnow() + timedelta(
            minutes=config.jwt_token_expire_minutes
        )
        expires_in = config.jwt_token_expire_minutes * 60

    access_token = JWTToken(
        user_id=user_id,
        device_id=device.id if device else None,
<<<<<<< HEAD
        permissions=[],
=======
        api_key_id=api_key.id if api_key else None,
        permissions=[p.value for p in permissions],
>>>>>>> e17f4d3a
    ).encode(expires=expires)

    if not device:
        # Also set the access token as an HTTP only cookie in the response
        response.set_cookie(
            key=config.get_auth_cookie_name(),
            value=access_token,
            httponly=True,
            samesite="lax",
            max_age=config.jwt_token_expire_minutes * 60
            if config.jwt_token_expire_minutes
            else None,
            domain=config.auth_cookie_domain,
        )

    return OAuthTokenResponse(
        access_token=access_token, expires_in=expires_in, token_type="bearer"
    )


@router.post(
    LOGIN,
    response_model=Union[OAuthTokenResponse, OAuthRedirectResponse],
)
@handle_exceptions
def token(
    request: Request,
    response: Response,
    auth_form_data: OAuthLoginRequestForm = Depends(),
) -> Union[OAuthTokenResponse, OAuthRedirectResponse]:
    """OAuth2 token endpoint.

    Args:
        request: The request object.
        response: The response object.
        auth_form_data: The OAuth 2.0 authentication form data.

    Returns:
        An access token or a redirect response.

    Raises:
        ValueError: If the grant type is invalid.
    """
    if auth_form_data.grant_type == OAuthGrantTypes.OAUTH_PASSWORD:
        auth_context = authenticate_credentials(
            user_name_or_id=auth_form_data.username,
            password=auth_form_data.password,
        )

    elif auth_form_data.grant_type == OAuthGrantTypes.OAUTH_DEVICE_CODE:
        auth_context = authenticate_device(
            client_id=auth_form_data.client_id,
            device_code=auth_form_data.device_code,
        )
    elif auth_form_data.grant_type == OAuthGrantTypes.ZENML_API_KEY:
        auth_context = authenticate_api_key(
            api_key=auth_form_data.api_key,
        )

    elif auth_form_data.grant_type == OAuthGrantTypes.ZENML_EXTERNAL:
        config = server_config()

        assert config.external_cookie_name is not None
        assert config.external_login_url is not None

        authorization_url = config.external_login_url

        # First, try to get the external access token from the external cookie
        external_access_token = request.cookies.get(
            config.external_cookie_name
        )
        if not external_access_token:
            # Next, try to get the external access token from the authorization
            # header
            authorization_header = request.headers.get("Authorization")
            if authorization_header:
                scheme, _, token = authorization_header.partition(" ")
                if token and scheme.lower() == "bearer":
                    external_access_token = token
                    logger.info(
                        "External access token found in authorization header."
                    )
        else:
            logger.info("External access token found in cookie.")

        if not external_access_token:
            logger.info(
                "External access token not found. Redirecting to "
                "external authenticator."
            )

            # Redirect the user to the external authentication login endpoint
            return OAuthRedirectResponse(authorization_url=authorization_url)

        auth_context = authenticate_external_user(
            external_access_token=external_access_token
        )

    else:
        # Shouldn't happen, because we verify all grants in the form data
        raise ValueError("Invalid grant type.")

    return generate_access_token(
        user_id=auth_context.user.id,
        response=response,
        device=auth_context.device,
        api_key=auth_context.api_key,
    )


@router.get(
    LOGOUT,
)
def logout(
    response: Response,
) -> None:
    """Logs out the user.

    Args:
        response: The response object.
    """
    config = server_config()

    # Remove the HTTP only cookie even if it does not exist
    response.delete_cookie(
        key=config.get_auth_cookie_name(),
        httponly=True,
        samesite="lax",
        domain=config.auth_cookie_domain,
    )


@router.post(
    DEVICE_AUTHORIZATION,
    response_model=OAuthDeviceAuthorizationResponse,
)
def device_authorization(
    request: Request,
    client_id: UUID = Form(...),
) -> OAuthDeviceAuthorizationResponse:
    """OAuth2 device authorization endpoint.

    This endpoint implements the OAuth2 device authorization grant flow as
    defined in https://tools.ietf.org/html/rfc8628. It is called to initiate
    the device authorization flow by requesting a device and user code for a
    given client ID.

    For a new client ID, a new OAuth device is created, stored in the DB and
    returned to the client along with a pair of newly generated device and user
    codes. If a device for the given client ID already exists, the existing
    DB entry is reused and new device and user codes are generated.

    Args:
        request: The request object.
        client_id: The client ID.

    Returns:
        The device authorization response.
    """
    config = server_config()
    store = zen_store()

    # Use this opportunity to delete expired devices
    store.delete_expired_authorized_devices()

    # Fetch additional details about the client from the user-agent header
    user_agent_header = request.headers.get("User-Agent")
    if user_agent_header:
        device_details = OAuthDeviceUserAgentHeader.decode(user_agent_header)
    else:
        device_details = OAuthDeviceUserAgentHeader()

    # Fetch the IP address of the client
    ip_address: str = ""
    city, region, country = "", "", ""
    if request.client and request.client.host:
        ip_address = request.client.host
        city, region, country = get_ip_location(ip_address)

    # Check if a device is already registered for the same client ID.
    try:
        device_model = store.get_internal_authorized_device(
            client_id=client_id
        )
    except KeyError:
        device_model = store.create_authorized_device(
            OAuthDeviceInternalRequest(
                client_id=client_id,
                expires_in=config.device_auth_timeout,
                ip_address=ip_address,
                city=city,
                region=region,
                country=country,
                **device_details.dict(exclude_none=True),
            )
        )
    else:
        # Put the device into pending state and generate new codes. This
        # effectively invalidates the old codes and the device cannot be used
        # for authentication anymore.
        device_model = store.update_internal_authorized_device(
            device_id=device_model.id,
            update=OAuthDeviceInternalUpdate(
                trusted_device=False,
                expires_in=config.device_auth_timeout,
                status=OAuthDeviceStatus.PENDING,
                failed_auth_attempts=0,
                generate_new_codes=True,
                ip_address=ip_address,
                city=city,
                region=region,
                country=country,
                **device_details.dict(exclude_none=True),
            ),
        )

    if config.dashboard_url:
        verification_uri = (
            config.dashboard_url.lstrip("/") + DEVICES + DEVICE_VERIFY
        )
    else:
        verification_uri = DEVICES + DEVICE_VERIFY

    verification_uri_complete = (
        verification_uri
        + "?"
        + urlencode(
            dict(
                device_id=str(device_model.id),
                user_code=str(device_model.user_code),
            )
        )
    )
    return OAuthDeviceAuthorizationResponse(
        device_code=device_model.device_code,
        user_code=device_model.user_code,
        expires_in=config.device_auth_timeout,
        interval=config.device_auth_polling_interval,
        verification_uri=verification_uri,
        verification_uri_complete=verification_uri_complete,
    )


@router.get(
    API_TOKEN,
    response_model=str,
)
@handle_exceptions
def api_token(
    pipeline_id: Optional[UUID] = None,
    schedule_id: Optional[UUID] = None,
    expires_minutes: Optional[int] = None,
    auth_context: AuthContext = Security(authorize),
) -> str:
    """Get a workload API token for the current user.

    Args:
        pipeline_id: The ID of the pipeline to get the API token for.
        schedule_id: The ID of the schedule to get the API token for.
        expires_minutes: The number of minutes for which the API token should
            be valid. If not provided, the API token will be valid indefinitely.
        auth_context: The authentication context.

    Returns:
        The API token.

    Raises:
        HTTPException: If the user is not authenticated.
    """
    token = auth_context.access_token
    if not token or not auth_context.encoded_access_token:
        # Should not happen
        raise HTTPException(
            status_code=status.HTTP_401_UNAUTHORIZED,
            detail="Not authenticated.",
        )

    if not token.device_id:
        # If not authenticated with a device, the current API token is returned
        # as is, without any modifications. Issuing workload tokens is only
        # supported for device authenticated users, because device tokens can
        # be revoked at any time.
        return auth_context.encoded_access_token

    # If authenticated with a device, a new API token is generated for the
    # pipeline and/or schedule.
    if pipeline_id:
        token.pipeline_id = pipeline_id
    if schedule_id:
        token.schedule_id = schedule_id
    expires: Optional[datetime] = None
    if expires_minutes:
        expires = datetime.utcnow() + timedelta(minutes=expires_minutes)
    return token.encode(expires=expires)<|MERGE_RESOLUTION|>--- conflicted
+++ resolved
@@ -54,10 +54,6 @@
     OAuthDeviceUserAgentHeader,
     OAuthRedirectResponse,
     OAuthTokenResponse,
-<<<<<<< HEAD
-=======
-    UserRoleAssignmentFilter,
->>>>>>> e17f4d3a
 )
 from zenml.zen_server.auth import (
     AuthContext,
@@ -208,24 +204,6 @@
     Returns:
         An authentication response with an access token.
     """
-<<<<<<< HEAD
-=======
-    role_assignments = zen_store().list_user_role_assignments(
-        user_role_assignment_filter_model=UserRoleAssignmentFilter(
-            user_id=user_id
-        )
-    )
-
-    # TODO: This needs to happen at the sql level now
-    permissions = set().union(
-        *[
-            zen_store().get_role(ra.role.id).permissions
-            for ra in role_assignments.items
-            if ra.role is not None
-        ]
-    )
-
->>>>>>> e17f4d3a
     config = server_config()
 
     # The JWT tokens are set to expire according to the values configured
@@ -250,12 +228,8 @@
     access_token = JWTToken(
         user_id=user_id,
         device_id=device.id if device else None,
-<<<<<<< HEAD
         permissions=[],
-=======
         api_key_id=api_key.id if api_key else None,
-        permissions=[p.value for p in permissions],
->>>>>>> e17f4d3a
     ).encode(expires=expires)
 
     if not device:
