#  Copyright (c) ZenML GmbH 2022. All Rights Reserved.
#
#  Licensed under the Apache License, Version 2.0 (the "License");
#  you may not use this file except in compliance with the License.
#  You may obtain a copy of the License at:
#
#       https://www.apache.org/licenses/LICENSE-2.0
#
#  Unless required by applicable law or agreed to in writing, software
#  distributed under the License is distributed on an "AS IS" BASIS,
#  WITHOUT WARRANTIES OR CONDITIONS OF ANY KIND, either express
#  or implied. See the License for the specific language governing
#  permissions and limitations under the License.
<<<<<<< HEAD
"""Models for the API endpoint definitions."""
from zenml.zen_server.models.pipeline_models import (
    CreatePipelineModel,
    UpdatePipelineModel
)
from zenml.zen_server.models.projects_models import (
    CreateProjectModel,
    UpdateProjectModel
)
=======
"""ZenML Server API Models.

These models are only used as REST API representations of the domain models
in the context of different operations, where different fields can be omitted
or even renamed depending on the REST endpoint where they are used. These are
separate from the domain models and should provide conversion logic where
needed.

This separation allows the domain models and REST API to evolve independently
of each other.
"""


>>>>>>> 34387474
from zenml.zen_server.models.stack_models import (
    CreateStackModel,
    UpdateStackModel,
)

<<<<<<< HEAD
__all__ = [
    "CreateStackModel",
    "UpdateStackModel",
    "CreateProjectModel",
    "UpdateProjectModel",
    "CreatePipelineModel",
    "UpdatePipelineModel"
]
=======
__all__ = ["CreateStackModel", "UpdateStackModel"]
>>>>>>> 34387474
<|MERGE_RESOLUTION|>--- conflicted
+++ resolved
@@ -11,17 +11,6 @@
 #  WITHOUT WARRANTIES OR CONDITIONS OF ANY KIND, either express
 #  or implied. See the License for the specific language governing
 #  permissions and limitations under the License.
-<<<<<<< HEAD
-"""Models for the API endpoint definitions."""
-from zenml.zen_server.models.pipeline_models import (
-    CreatePipelineModel,
-    UpdatePipelineModel
-)
-from zenml.zen_server.models.projects_models import (
-    CreateProjectModel,
-    UpdateProjectModel
-)
-=======
 """ZenML Server API Models.
 
 These models are only used as REST API representations of the domain models
@@ -34,14 +23,19 @@
 of each other.
 """
 
-
->>>>>>> 34387474
+from zenml.zen_server.models.pipeline_models import (
+    CreatePipelineModel,
+    UpdatePipelineModel
+)
+from zenml.zen_server.models.projects_models import (
+    CreateProjectModel,
+    UpdateProjectModel
+)
 from zenml.zen_server.models.stack_models import (
     CreateStackModel,
-    UpdateStackModel,
+    UpdateStackModel
 )
 
-<<<<<<< HEAD
 __all__ = [
     "CreateStackModel",
     "UpdateStackModel",
@@ -49,7 +43,4 @@
     "UpdateProjectModel",
     "CreatePipelineModel",
     "UpdatePipelineModel"
-]
-=======
-__all__ = ["CreateStackModel", "UpdateStackModel"]
->>>>>>> 34387474
+]