--- conflicted
+++ resolved
@@ -58,9 +58,7 @@
     PIPELINE_DEPLOYMENT = "pipeline_deployment"
     PIPELINE_BUILD = "pipeline_build"
     USER = "user"
-<<<<<<< HEAD
     SERVICE = "service"
-=======
     RUN_METADATA = "run_metadata"
     SECRET = "secret"
     SERVICE_ACCOUNT = "service_account"
@@ -71,7 +69,6 @@
     TRIGGER = "trigger"
     TRIGGER_EXECUTION = "trigger_execution"
     WORKSPACE = "workspace"
->>>>>>> 12d68dd6
 
 
 class Resource(BaseModel):
