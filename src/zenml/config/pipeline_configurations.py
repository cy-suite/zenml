#  Copyright (c) ZenML GmbH 2022. All Rights Reserved.
#
#  Licensed under the Apache License, Version 2.0 (the "License");
#  you may not use this file except in compliance with the License.
#  You may obtain a copy of the License at:
#
#       https://www.apache.org/licenses/LICENSE-2.0
#
#  Unless required by applicable law or agreed to in writing, software
#  distributed under the License is distributed on an "AS IS" BASIS,
#  WITHOUT WARRANTIES OR CONDITIONS OF ANY KIND, either express
#  or implied. See the License for the specific language governing
#  permissions and limitations under the License.
"""Pipeline configuration classes."""
import json
from typing import TYPE_CHECKING, Any, Dict, List, Optional, cast

<<<<<<< HEAD
from pydantic import root_validator, validator
=======
import yaml
from pydantic import validator
>>>>>>> 6daddf95

from zenml.config.constants import DOCKER_SETTINGS_KEY
from zenml.config.schedule import Schedule
from zenml.config.step_configurations import StepConfigurationUpdate, StepSpec
from zenml.config.strict_base_model import StrictBaseModel

if TYPE_CHECKING:
    from zenml.config import DockerSettings

from zenml.config.base_settings import BaseSettings, SettingsOrDict

DISALLOWED_PIPELINE_NAMES = ["unlisted"]


class PipelineConfigurationUpdate(StrictBaseModel):
    """Class for pipeline configuration updates."""

    enable_cache: Optional[bool] = None
    enable_artifact_metadata: Optional[bool] = None
    settings: Dict[str, BaseSettings] = {}
    extra: Dict[str, Any] = {}


class PipelineConfiguration(PipelineConfigurationUpdate):
    """Pipeline configuration class."""

    name: str
<<<<<<< HEAD
    enable_cache: bool
    enable_artifact_metadata: bool

    @root_validator(pre=True)
    def _fill_missing_values(cls, values: Dict[str, Any]) -> Dict[str, Any]:
        """Fill in values that might be missing in old configs.

        Args:
            values: The values dict used to instantiate the model.

        Returns:
            The values dict with missing values filled in.
        """
        default_values = {
            "enable_artifact_metadata": False,
        }
        for key, default_value in default_values.items():
            if key not in values:
                values[key] = default_value
        return values
=======
>>>>>>> 6daddf95

    @validator("name")
    def ensure_pipeline_name_allowed(cls, name: str) -> str:
        """Ensures the pipeline name is allowed.

        Args:
            name: Name of the pipeline.

        Returns:
            The validated name of the pipeline.

        Raises:
            ValueError: If the name is not allowed.
        """
        if name in DISALLOWED_PIPELINE_NAMES:
            raise ValueError(
                f"Pipeline name '{name}' is not allowed since '{name}' is a "
                "reserved key word. Please choose another name."
            )
        return name

    @property
    def docker_settings(self) -> "DockerSettings":
        """Docker settings of this pipeline.

        Returns:
            The Docker settings of this pipeline.
        """
        from zenml.config import DockerSettings

        model_or_dict: SettingsOrDict = self.settings.get(
            DOCKER_SETTINGS_KEY, {}
        )
        return DockerSettings.parse_obj(model_or_dict)


class PipelineRunConfiguration(StrictBaseModel):
    """Class for pipeline run configurations."""

    run_name: Optional[str] = None
    enable_cache: Optional[bool] = None
    enable_artifact_metadata: Optional[bool] = None
    schedule: Optional[Schedule] = None
    steps: Dict[str, StepConfigurationUpdate] = {}
    settings: Dict[str, BaseSettings] = {}
    extra: Dict[str, Any] = {}

    def yaml(self, **kwargs: Any) -> str:
        """Yaml representation of the run configuration.

        Args:
            **kwargs: Kwargs to pass to the pydantic json(...) method.

        Returns:
            Yaml string representation of the run configuration (with unsorted keys).
        """
        dict_ = json.loads(self.json(**kwargs, sort_keys=False))
        return cast(str, yaml.dump(dict_, sort_keys=False))


class PipelineSpec(StrictBaseModel):
    """Specification of a pipeline."""

    version: str = "0.1"
    steps: List[StepSpec]

    def __eq__(self, other: Any) -> bool:
        """Returns whether the other object is referring to the same pipeline.

        Args:
            other: The other object to compare to.

        Returns:
            True if the other object is referring to the same pipeline.
        """
        if isinstance(other, PipelineSpec):
            return self.steps == other.steps
        return NotImplemented<|MERGE_RESOLUTION|>--- conflicted
+++ resolved
@@ -15,12 +15,8 @@
 import json
 from typing import TYPE_CHECKING, Any, Dict, List, Optional, cast
 
-<<<<<<< HEAD
-from pydantic import root_validator, validator
-=======
 import yaml
 from pydantic import validator
->>>>>>> 6daddf95
 
 from zenml.config.constants import DOCKER_SETTINGS_KEY
 from zenml.config.schedule import Schedule
@@ -48,29 +44,6 @@
     """Pipeline configuration class."""
 
     name: str
-<<<<<<< HEAD
-    enable_cache: bool
-    enable_artifact_metadata: bool
-
-    @root_validator(pre=True)
-    def _fill_missing_values(cls, values: Dict[str, Any]) -> Dict[str, Any]:
-        """Fill in values that might be missing in old configs.
-
-        Args:
-            values: The values dict used to instantiate the model.
-
-        Returns:
-            The values dict with missing values filled in.
-        """
-        default_values = {
-            "enable_artifact_metadata": False,
-        }
-        for key, default_value in default_values.items():
-            if key not in values:
-                values[key] = default_value
-        return values
-=======
->>>>>>> 6daddf95
 
     @validator("name")
     def ensure_pipeline_name_allowed(cls, name: str) -> str:
