--- conflicted
+++ resolved
@@ -386,7 +386,6 @@
     PIPELINE_RUN = "pipeline_run"
 
 
-<<<<<<< HEAD
 class OnboardingStep(StrEnum):
     """All onboarding steps."""
 
@@ -409,9 +408,9 @@
         "pipeline_run_with_remote_orchestrator"
     )
     PRODUCTION_SETUP_COMPLETED = "production_setup_completed"
-=======
+
+
 class StackDeploymentProvider(StrEnum):
     """All possible stack deployment providers."""
 
-    AWS = "aws"
->>>>>>> b736d25d
+    AWS = "aws"