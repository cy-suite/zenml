#  Copyright (c) ZenML GmbH 2022. All Rights Reserved.
#
#  Licensed under the Apache License, Version 2.0 (the "License");
#  you may not use this file except in compliance with the License.
#  You may obtain a copy of the License at:
#
#       https://www.apache.org/licenses/LICENSE-2.0
#
#  Unless required by applicable law or agreed to in writing, software
#  distributed under the License is distributed on an "AS IS" BASIS,
#  WITHOUT WARRANTIES OR CONDITIONS OF ANY KIND, either express
#  or implied. See the License for the specific language governing
#  permissions and limitations under the License.
import json
import os
import random
from abc import ABCMeta
from collections import defaultdict
from pathlib import Path
from typing import Any, Dict, List, Optional, Type, cast

from pydantic import BaseModel, ValidationError

from zenml.config.base_config import BaseConfiguration
from zenml.config.global_config import GlobalConfiguration
from zenml.config.profile_config import ProfileConfiguration
from zenml.constants import ENV_ZENML_REPOSITORY_PATH, REPOSITORY_DIRECTORY_NAME
from zenml.enums import StackComponentType, StoreType
from zenml.environment import Environment
from zenml.exceptions import (
    ForbiddenRepositoryAccessError,
    InitializationException,
)
from zenml.io import fileio, utils
from zenml.logger import get_logger
from zenml.post_execution import PipelineView
from zenml.stack import Stack, StackComponent
from zenml.utils import yaml_utils
from zenml.utils.analytics_utils import AnalyticsEvent, track, track_event
from zenml.zen_stores import (
    BaseZenStore,
    LocalZenStore,
    RestZenStore,
    SqlZenStore,
)
from zenml.zen_stores.models import (
    ComponentWrapper,
    StackWrapper,
    User,
    ZenStoreModel,
)

logger = get_logger(__name__)


class RepositoryConfiguration(BaseModel):
    """Pydantic object used for serializing repository configuration options.

    Attributes:
        active_profile_name: The name of the active profile.
        active_stack_name: Optional name of the active stack.
    """

    active_profile_name: Optional[str]
    active_stack_name: Optional[str]

    class Config:
        """Pydantic configuration class."""

        # Validate attributes when assigning them. We need to set this in order
        # to have a mix of mutable and immutable attributes
        validate_assignment = True
        # Ignore extra attributes from configs of previous ZenML versions
        extra = "ignore"
        # all attributes with leading underscore are private and therefore
        # are mutable and not included in serialization
        underscore_attrs_are_private = True


class LegacyRepositoryConfig(BaseModel):
    version: str
    active_stack_name: Optional[str]
    stacks: Dict[str, Dict[StackComponentType, Optional[str]]]
    stack_components: Dict[StackComponentType, Dict[str, str]]

    def get_stack_data(self) -> ZenStoreModel:
        """Extract stack data from Legacy Repository file."""
        return ZenStoreModel(
            stacks={
                name: {
                    component_type: value
                    for component_type, value in stack.items()
                    if value is not None  # filter out null components
                }
                for name, stack in self.stacks.items()
            },
            stack_components=defaultdict(dict, self.stack_components),
            **self.dict(exclude={"stacks", "stack_components"}),
        )


class RepositoryMetaClass(ABCMeta):
    """Repository singleton metaclass.

    This metaclass is used to enforce a singleton instance of the Repository
    class with the following additional properties:

    * the singleton Repository instance is created on first access to reflect
    the currently active global configuration profile.
    * the Repository mustn't be accessed from within pipeline steps

    """

    def __init__(cls, *args: Any, **kwargs: Any) -> None:
        """Initialize the Repository class."""
        super().__init__(*args, **kwargs)
        cls._global_repository: Optional["Repository"] = None

    def __call__(cls, *args: Any, **kwargs: Any) -> "Repository":
        """Create or return the global Repository instance.

        If the Repository constructor is called with custom arguments,
        the singleton functionality of the metaclass is bypassed: a new
        Repository instance is created and returned immediately and without
        saving it as the global Repository singleton.

        Raises:
            ForbiddenRepositoryAccessError: If trying to create a `Repository`
                instance while a ZenML step is being executed.
        """

        # `skip_repository_check` is a special kwarg that can be passed to
        # the Repository constructor to bypass the check that prevents the
        # Repository instance from being accessed from within pipeline steps.
        if not kwargs.pop("skip_repository_check", False):
            if Environment().step_is_running:
                raise ForbiddenRepositoryAccessError(
                    "Unable to access repository during step execution. If you "
                    "require access to the artifact or metadata store, please "
                    "use a `StepContext` inside your step instead.",
                    url="https://docs.zenml.io/features/step-fixtures#using-the-stepcontext",
                )

        if args or kwargs:
            return cast("Repository", super().__call__(*args, **kwargs))

        if not cls._global_repository:
            cls._global_repository = cast(
                "Repository", super().__call__(*args, **kwargs)
            )

        return cls._global_repository


class Repository(BaseConfiguration, metaclass=RepositoryMetaClass):
    """ZenML repository class.

    The ZenML repository manages configuration options for ZenML stacks as well
    as their components.
    """

    def __init__(
        self,
        root: Optional[Path] = None,
        profile: Optional[ProfileConfiguration] = None,
    ) -> None:
        """Initializes the global repository instance.

        Repository is a singleton class: only one instance can exist. Calling
        this constructor multiple times will always yield the same instance (see
        the exception below).

        The `root` and `profile` arguments are only meant for internal use
        and testing purposes. User code must never pass them to the constructor.
        When a custom `root` or `profile` value is passed, an anonymous
        Repository instance is created and returned independently of the
        Repository singleton and that will have no effect as far as the rest of
        the ZenML core code is concerned.

        Instead of creating a new Repository instance to reflect a different
        profile or repository root:

          * to change the active profile in the global Repository,
          call `Repository().activate_profile(<new-profile>)`.
          * to change the active root in the global Repository,
          call `Repository().activate_root(<new-root>)`.

        Args:
            root: (internal use) custom root directory for the repository. If
                no path is given, the repository root is determined using the
                environment variable `ZENML_REPOSITORY_PATH` (if set) and by
                recursively searching in the parent directories of the
                current working directory. Only used to initialize new
                repositories internally.
            profile: (internal use) custom configuration profile to use for the
                repository. If not provided, the active profile is determined
                from the loaded repository configuration. If no repository
                configuration is found (i.e. repository root is not
                initialized), the default global profile is used. Only used to
                initialize new profiles internally.
        """

        self._root: Optional[Path] = None
        self._profile: Optional[ProfileConfiguration] = None
        self.__config: Optional[RepositoryConfiguration] = None

        # The repository constructor is called with a custom profile only when
        # the profile needs to be initialized, in which case all matters related
        # to repository initialization, like the repository active root and the
        # repository configuration stored there are ignored
        if profile:
            # calling this will initialize the store and create the default
            # stack configuration, if missing
            self._set_active_profile(profile, new_profile=True)
            return

        self._set_active_root(root)

    @classmethod
    def get_instance(cls) -> Optional["Repository"]:
        """Return the Repository singleton instance.

        Returns:
            The Repository singleton instance or None, if the Repository hasn't
            been initialized yet.
        """
        return cls._global_repository

    @classmethod
    def _reset_instance(cls, repo: Optional["Repository"] = None) -> None:
        """Reset the Repository singleton instance.

        This method is only meant for internal use and testing purposes.

        Args:
            repo: The Repository instance to set as the global singleton.
                If None, the global Repository singleton is reset to an empty
                value.
        """
        cls._global_repository = repo

    def _set_active_root(self, root: Optional[Path] = None) -> None:
        """Set the supplied path as the repository root.

        If a repository configuration is found at the given path or the
        path, it is loaded and used to initialize the repository and its
        active profile. If no repository configuration is found, the
        global configuration is used instead (e.g. to manage the active
        profile and active stack).

        Args:
            root: The path to set as the active repository root. If not set,
                the repository root is determined using the environment
                variable `ZENML_REPOSITORY_PATH` (if set) and by recursively
                searching in the parent directories of the current working
                directory.
        """

        self._root = self.find_repository(root, enable_warnings=True)

        global_cfg = GlobalConfiguration()
        new_profile = self._profile

        if not self._root:
            logger.info("Running without an active repository root.")
        else:
            logger.debug("Using repository root %s.", self._root)
            self.__config = self._load_config()

            if self.__config and self.__config.active_profile_name:
                new_profile = global_cfg.get_profile(
                    self.__config.active_profile_name
                )

        # fall back to the global active profile if one cannot be determined
        # from the repository configuration
        new_profile = new_profile or global_cfg.active_profile

        if not new_profile:
            # this should theoretically never happen, because there is always
            # a globally active profile, but we need to be prepared for it
            raise RuntimeError(
                "No active configuration profile found. Please set the active "
                "profile in the global configuration by running `zenml profile "
                "set <profile-name>`."
            )

        if new_profile != self._profile:
            logger.debug(
                "Activating configuration profile %s.", new_profile.name
            )
            self._set_active_profile(new_profile)

        # Sanitize the repository configuration to reflect the new active
        # profile
        self._sanitize_config()

    def _set_active_profile(
        self, profile: ProfileConfiguration, new_profile: bool = False
    ) -> None:
        """Set the supplied configuration profile as the active profile for
        this repository.

        This method initializes the repository store associated with the
        supplied profile and also initializes it with the default stack
        configuration, if no other stacks are configured.

        Args:
            profile: configuration profile to set as active.
        """
        self._profile = profile
        self.zen_store: BaseZenStore = self.create_store(
            profile, skip_default_registrations=not new_profile
        )

        # Sanitize the repository configuration to reflect the active
        # profile and its store contents
        self._sanitize_config()

    def _config_path(self) -> Optional[str]:
        """Path to the repository configuration file.

        Returns:
            Path to the repository configuration file or None if the repository
            root has not been initialized yet.
        """
        if not self.config_directory:
            return None
        return str(self.config_directory / "config.yaml")

    def _sanitize_config(self) -> None:
        """Sanitize and save the repository configuration.

        This method is called to ensure that the repository configuration
        doesn't contain outdated information, such as an active profile or an
        active stack that no longer exists.

        Raises:
            RuntimeError: If the repository configuration doesn't contain a
            valid active stack and a new active stack cannot be automatically
            determined based on the active profile and available stacks.
        """
        if not self.__config:
            return

        global_cfg = GlobalConfiguration()

        # Sanitize the repository active profile
        if self.__config.active_profile_name != self.active_profile_name:
            if (
                self.__config.active_profile_name
                and not global_cfg.has_profile(
                    self.__config.active_profile_name
                )
            ):
                logger.warning(
                    "Profile `%s` not found. Switching repository to the "
                    "global active profile `%s`",
                    self.__config.active_profile_name,
                    self.active_profile_name,
                )
            # reset the active stack when switching to a different profile
            self.__config.active_stack_name = None
            self.__config.active_profile_name = self.active_profile_name

        # As a backup for the active stack, use the profile's default stack
        # or to the first stack in the repository
        backup_stack_name = self.active_profile.active_stack
        if not backup_stack_name:
            stacks = self.zen_store.stacks
            if stacks:
                backup_stack_name = stacks[0].name

        # Sanitize the repository active stack
        if not self.__config.active_stack_name:
            self.__config.active_stack_name = backup_stack_name

        if not self.__config.active_stack_name:
            raise RuntimeError(
                "Could not determine active stack. Please set the active stack "
                "by running `zenml stack set <stack-name>`."
            )

        # Ensure that the repository active stack is still valid
        try:
            self.zen_store.get_stack(self.__config.active_stack_name)
        except KeyError:
            logger.warning(
                "Stack `%s` not found. Switching the repository active stack "
                "to `%s`",
                self.__config.active_stack_name,
                backup_stack_name,
            )
            self.__config.active_stack_name = backup_stack_name

        self._write_config()

    @staticmethod
    def _migrate_legacy_repository(
        config_file: str,
    ) -> Optional[ProfileConfiguration]:
        """Migrate a legacy repository configuration to the new format and
        create a new Profile out of it.

        Args:
            config_file: Path to the legacy repository configuration file.

        Returns:
            The new Profile instance created for the legacy repository or None
            if a legacy repository configuration was not found at the supplied
            path.
        """
        from zenml.console import console

        if not fileio.exists(config_file):
            return None

        config_dict = yaml_utils.read_yaml(config_file)

        try:
            legacy_config = LegacyRepositoryConfig.parse_obj(config_dict)
        except ValidationError:
            # legacy configuration not detected
            return None

        config_path = str(Path(config_file).parent)
        profile_name = f"legacy-repository-{random.getrandbits(32):08x}"

        # a legacy repository configuration was detected
        console.print(
            f"A legacy ZenML repository with locally configured stacks was "
            f"found at '{config_path}'.\n"
            f"Beginning with ZenML 0.7.0, stacks are no longer stored inside "
            f"the ZenML repository root, they are stored globally using the "
            f"newly introduced concept of Profiles.\n\n"
            f"The stacks configured in this repository will be automatically "
            f"migrated to a newly created profile: '{profile_name}'.\n\n"
            f"If you no longer need to use the stacks configured in this "
            f"repository, please delete the profile using the following "
            f"command:\n\n"
            f"'zenml profile delete {profile_name}'\n\n"
            f"More information about Profiles can be found at "
            f"https://docs.zenml.io.\n"
            f"This warning will not be shown again for this Repository."
        )

        stack_data = legacy_config.get_stack_data()
        store = LocalZenStore()
        store.initialize(url=config_path, store_data=stack_data)
        store._write_store()
        profile = ProfileConfiguration(
            name=profile_name,
            store_url=store.url,
            active_stack=legacy_config.active_stack_name,
        )

        new_config = RepositoryConfiguration(
            active_profile_name=profile.name,
            active_stack_name=legacy_config.active_stack_name,
        )
        new_config_dict = json.loads(new_config.json())
        yaml_utils.write_yaml(config_file, new_config_dict)
        GlobalConfiguration().add_or_update_profile(profile)

        return profile

    def _load_config(self) -> Optional[RepositoryConfiguration]:
        """Loads the repository configuration from disk, if the repository has
        an active root and the configuration file exists. If the configuration
        file doesn't exist, an empty configuration is returned.

        If a legacy repository configuration is found in the repository root,
        it is migrated to the new configuration format and a new profile is
        automatically created out of it and activated for the repository root.

        If the repository doesn't have an active root, no repository
        configuration is used and the active profile configuration takes
        precedence.

        Returns:
            Loaded repository configuration or None if the repository does not
            have an active root.
        """

        config_path = self._config_path()
        if not config_path:
            return None

        # load the repository configuration file if it exists, otherwise use
        # an empty configuration as default
        if fileio.exists(config_path):
            logger.debug(
                f"Loading repository configuration from {config_path}."
            )

            # detect an old style repository configuration and migrate it to
            # the new format and create a profile out of it if necessary
            self._migrate_legacy_repository(config_path)

            config_dict = yaml_utils.read_yaml(config_path)
            config = RepositoryConfiguration.parse_obj(config_dict)

            return config

        logger.debug(
            "No repository configuration file found, creating default "
            "configuration."
        )
        return RepositoryConfiguration()

    def _write_config(self) -> None:
        """Writes the repository configuration to disk, if the repository has
        been initialized."""
        config_path = self._config_path()
        if not config_path or not self.__config:
            return
        config_dict = json.loads(self.__config.json())
        yaml_utils.write_yaml(config_path, config_dict)

    @staticmethod
    def get_store_class(type: StoreType) -> Optional[Type[BaseZenStore]]:
        """Returns the class of the given store type."""
        return {
            StoreType.LOCAL: LocalZenStore,
            StoreType.SQL: SqlZenStore,
            StoreType.REST: RestZenStore,
        }.get(type)

    @staticmethod
    def create_store(
        profile: ProfileConfiguration, skip_default_registrations: bool = False
    ) -> BaseZenStore:
        """Create the repository persistence back-end store from a configuration
        profile.

        If the configuration profile doesn't specify all necessary configuration
        options (e.g. the type or URL), a default configuration will be used.

        Args:
            profile: The configuration profile to use for persisting the
                repository information.
            skip_default_registrations: If `True`, the creation of the default
                stack and user in the store will be skipped.

        Returns:
            The initialized repository store.
        """
        if not profile.store_type:
            raise RuntimeError(
                f"Store type not configured in profile {profile.name}"
            )

        store_class = Repository.get_store_class(profile.store_type)
        if not store_class:
            raise RuntimeError(
                f"No store implementation found for store type "
                f"`{profile.store_type}`."
            )

        if not profile.store_url:
            profile.store_url = store_class.get_local_url(
                profile.config_directory
            )

        if profile.store_type == StoreType.REST:
            skip_default_registrations = True

        if store_class.is_valid_url(profile.store_url):
            store = store_class()
            store.initialize(
                url=profile.store_url,
                skip_default_registrations=skip_default_registrations,
            )
            return store

        raise ValueError(
            f"Invalid URL for store type `{profile.store_type.value}`: "
            f"{profile.store_url}"
        )

    @staticmethod
    @track(event=AnalyticsEvent.INITIALIZE_REPO)
    def initialize(
        root: Optional[Path] = None,
    ) -> None:
        """Initializes a new ZenML repository at the given path.

        Args:
            root: The root directory where the repository should be created.
                If None, the current working directory is used.
        Raises:
            InitializationException: If the root directory already contains a
                ZenML repository.
        """
        root = root or Path.cwd()
        logger.debug("Initializing new repository at path %s.", root)
        if Repository.is_repository_directory(root):
            raise InitializationException(
                f"Found existing ZenML repository at path '{root}'."
            )

        config_directory = str(root / REPOSITORY_DIRECTORY_NAME)
        utils.create_dir_recursive_if_not_exists(config_directory)
        # Initialize the repository configuration at the custom path
        Repository(root=root)

    @property
    def root(self) -> Optional[Path]:
        """The root directory of this repository.

        Returns:
            The root directory of this repository, or None, if the repository
            has not been initialized.
        """
        return self._root

    @property
    def config_directory(self) -> Optional[Path]:
        """The configuration directory of this repository.

        Returns:
            The configuration directory of this repository, or None, if the
            repository doesn't have an active root.
        """
        if not self.root:
            return None
        return self.root / REPOSITORY_DIRECTORY_NAME

    def activate_root(self, root: Optional[Path] = None) -> None:
        """Set the active repository root directory.

        Args:
            root: The path to set as the active repository root. If not set,
                the repository root is determined using the environment
                variable `ZENML_REPOSITORY_PATH` (if set) and by recursively
                searching in the parent directories of the current working
                directory.
        """
        self._set_active_root(root)

    def activate_profile(self, profile_name: str) -> None:
        """Set a profile as the active profile for the repository.

        Args:
            profile_name: name of the profile to add

        Raises:
            KeyError: If the profile with the given name does not exist.
        """
        global_cfg = GlobalConfiguration()
        profile = global_cfg.get_profile(profile_name)
        if not profile:
            raise KeyError(f"Profile '{profile_name}' not found.")
        if profile is self._profile:
            # profile is already active
            return

        self._set_active_profile(profile)

        # set the active profile in the global configuration if the repository
        # doesn't have a root configured (i.e. if a repository root has not been
        # initialized)
        if not self.root:
            global_cfg.activate_profile(profile_name)

    @property
    def active_profile(self) -> ProfileConfiguration:
        """Return the profile set as active for the repository.

        Returns:
            The active profile.

        Raises:
            RuntimeError: If no profile is set as active.
        """
        if not self._profile:
            # this should theoretically never happen, because there is always
            # a globally active profile, but we need to be prepared for it
            raise RuntimeError(
                "No active configuration profile found. Please set the active "
                "profile in the global configuration by running `zenml profile "
                "set <profile-name>`."
            )

        return self._profile

    @property
    def active_profile_name(self) -> str:
        """Return the name of the profile set as active for the repository.

        Returns:
            The active profile name.

        Raises:
            RuntimeError: If no profile is set as active.
        """
        return self.active_profile.name

    @property
    def active_user(self) -> User:
        """The active user.

        Raises:
            KeyError: If no user exists for the active username.
        """
        return self.zen_store.get_user(self.active_user_name)

    @property
    def active_user_name(self) -> str:
        """Name of the active user."""
        return self.active_profile.active_user

    @property
    def stacks(self) -> List[Stack]:
        """All stacks registered in this repository."""
        return [s.to_stack() for s in self.zen_store.stacks]

    @property
    def stack_configurations(self) -> Dict[str, Dict[StackComponentType, str]]:
        """Configuration dicts for all stacks registered in this repository.

        This property is intended as a quick way to get information about the
        components of the registered stacks without loading all installed
        integrations. The contained stack configurations might be invalid if
        they were modified by hand, to ensure you get valid stacks use
        `repo.stacks()` instead.

        Modifying the contents of the returned dictionary does not actually
        register/deregister stacks, use `repo.register_stack(...)` or
        `repo.deregister_stack(...)` instead.
        """
        return self.zen_store.stack_configurations

    @property
    def active_stack(self) -> Stack:
        """The active stack for this repository.

        Raises:
            RuntimeError: If no active stack name is configured.
            KeyError: If no stack was found for the configured name or one
                of the stack components is not registered.
        """
        return self.get_stack(name=self.active_stack_name)

    @property
    def active_stack_name(self) -> str:
        """The name of the active stack for this repository.

        If no active stack is configured for the repository, or if the
        repository does not have an active root, the active stack from the
        associated or global profile is used instead.

        Raises:
            RuntimeError: If no active stack name is set neither in the
            repository configuration nor in the associated profile.
        """
        stack_name = None
        if self.__config:
            stack_name = self.__config.active_stack_name

        if not stack_name:
            stack_name = self.active_profile.active_stack

        if not stack_name:
            raise RuntimeError(
                "No active stack is configured for the repository. Run "
                "`zenml stack set STACK_NAME` to update the active stack."
            )

        return stack_name

    @track(event=AnalyticsEvent.SET_STACK)
    def activate_stack(self, name: str) -> None:
        """Activates the stack for the given name.

        Args:
            name: Name of the stack to activate.

        Raises:
            KeyError: If no stack exists for the given name.
        """
        self.zen_store.get_stack(name)  # raises KeyError
        if self.__config:
            self.__config.active_stack_name = name
            self._write_config()

        # set the active stack globally in the active profile only if the
        # repository doesn't have a root configured (i.e. repository root hasn't
        # been initialized) or if no active stack has been set for it yet
        if not self.root or not self.active_profile.active_stack:
            self.active_profile.activate_stack(name)

    def get_stack(self, name: str) -> Stack:
        """Fetches a stack.

        Args:
            name: The name of the stack to fetch.

        Raises:
            KeyError: If no stack exists for the given name or one of the
                stacks components is not registered.
        """
        return self.zen_store.get_stack(name).to_stack()

    def register_stack(self, stack: Stack) -> None:
        """Registers a stack and its components.

        If any of the stack's components aren't registered in the repository
        yet, this method will try to register them as well.

        Args:
            stack: The stack to register.

        Raises:
            StackExistsError: If a stack with the same name already exists.
            StackComponentExistsError: If a component of the stack wasn't
                registered and a different component with the same name
                already exists.
        """
        stack.validate()
        metadata = self.zen_store.register_stack(StackWrapper.from_stack(stack))
        metadata["store_type"] = self.active_profile.store_type.value
        track_event(AnalyticsEvent.REGISTERED_STACK, metadata=metadata)

    def update_stack(self, name: str, stack: Stack) -> None:
        """Updates a stack and its components.

        Args:
            name: The original name of the stack.
            stack: The new stack to use as the updated version.

        Raises:
            KeyError: If no stack exists for the given name."""
        stack.validate()
        metadata = self.zen_store.update_stack(
            name, StackWrapper.from_stack(stack)
        )
        if self.active_stack_name == name:
            self.activate_stack(stack.name)
        metadata["store_type"] = self.active_profile.store_type.value
        track_event(AnalyticsEvent.UPDATED_STACK, metadata=metadata)

    def deregister_stack(self, name: str) -> None:
        """Deregisters a stack.

        Args:
            name: The name of the stack to deregister.

        Raises:
            ValueError: If the stack is the currently active stack for this
                repository.
        """
        if name == self.active_stack_name:
            raise ValueError(f"Unable to deregister active stack '{name}'.")

        try:
            self.zen_store.deregister_stack(name)
            logger.info("Deregistered stack with name '%s'.", name)
        except KeyError:
            logger.warning(
                "Unable to deregister stack with name '%s': No stack  "
                "with this name could be found.",
                name,
            )

<<<<<<< HEAD
=======
    def update_stack_component(
        self,
        name: str,
        component_type: StackComponentType,
        component: StackComponent,
    ) -> None:
        """Updates a stack component.

        Args:
            name: The original name of the stack component.
            component_type: The type of the component to update.
            component: The new component to update with.

        Raises:
            KeyError: If no such stack component exists."""
        self.zen_store.update_stack_component(
            name,
            component_type,
            StackComponentWrapper.from_component(component),
        )
        analytics_metadata = {
            "type": component.TYPE.value,
            "flavor": component.FLAVOR,
        }
        track_event(
            AnalyticsEvent.UPDATED_STACK_COMPONENT,
            metadata=analytics_metadata,
        )

    def get_stack_components(
        self, component_type: StackComponentType
    ) -> List[StackComponent]:
        """Fetches all registered stack components of the given type."""
        return [
            self._component_from_wrapper(c)
            for c in self.zen_store.get_stack_components(component_type)
        ]

>>>>>>> 369291c0
    def get_stack_component(
        self, component_type: StackComponentType, name: str
    ) -> StackComponent:
        """Fetches a registered stack component.

        Args:
            component_type: The type of the component to fetch.
            name: The name of the component to fetch.

        Raises:
            KeyError: If no stack component exists for the given type and name.
        """
        logger.debug(
            "Fetching stack component of type '%s' with name '%s'.",
            component_type.value,
            name,
        )
        return self.zen_store.get_stack_component(
            name=name,
            component_type=component_type,
        ).to_component()

    def register_stack_component(
        self,
        component: StackComponent,
    ) -> None:
        """Registers a stack component.

        Args:
            component: The component to register.

        Raises:
            StackComponentExistsError: If a stack component with the same type
                and name already exists.
        """
        self.zen_store.register_stack_component(
            ComponentWrapper.from_component(component)
        )
        analytics_metadata = {
            "type": component.TYPE.value,
            "flavor": component.FLAVOR,
        }
        track_event(
            AnalyticsEvent.REGISTERED_STACK_COMPONENT,
            metadata=analytics_metadata,
        )

    def deregister_stack_component(
        self, component_type: StackComponentType, name: str
    ) -> None:
        """Deregisters a stack component.

        Args:
            component_type: The type of the component to deregister.
            name: The name of the component to deregister.
        """
        try:
            self.zen_store.deregister_stack_component(component_type, name=name)
            logger.info(
                "Deregistered stack component (type: %s) with name '%s'.",
                component_type.value,
                name,
            )
        except KeyError:
            logger.warning(
                "Unable to deregister stack component (type: %s) with name "
                "'%s': No stack component with this name could be found.",
                component_type.value,
                name,
            )

    @track(event=AnalyticsEvent.GET_PIPELINES)
    def get_pipelines(
        self, stack_name: Optional[str] = None
    ) -> List[PipelineView]:
        """Fetches post-execution pipeline views.

        Args:
            stack_name: If specified, pipelines in the metadata store of the
                given stack are returned. Otherwise, pipelines in the metadata
                store of the currently active stack are returned.

        Returns:
            A list of post-execution pipeline views.

        Raises:
            RuntimeError: If no stack name is specified and no active stack name
                is configured.
            KeyError: If no stack with the given name exists.
        """
        stack_name = stack_name or self.active_stack_name
        if not stack_name:
            raise RuntimeError(
                "No active stack is configured for the repository. Run "
                "`zenml stack set STACK_NAME` to update the active stack."
            )
        metadata_store = self.get_stack(stack_name).metadata_store
        return metadata_store.get_pipelines()

    @track(event=AnalyticsEvent.GET_PIPELINE)
    def get_pipeline(
        self, pipeline_name: str, stack_name: Optional[str] = None
    ) -> Optional[PipelineView]:
        """Fetches a post-execution pipeline view.

        Args:
            pipeline_name: Name of the pipeline.
            stack_name: If specified, pipelines in the metadata store of the
                given stack are returned. Otherwise, pipelines in the metadata
                store of the currently active stack are returned.

        Returns:
            A post-execution pipeline view for the given name or `None` if
            it doesn't exist.

        Raises:
            RuntimeError: If no stack name is specified and no active stack name
                is configured.
            KeyError: If no stack with the given name exists.
        """
        stack_name = stack_name or self.active_stack_name
        if not stack_name:
            raise RuntimeError(
                "No active stack is configured for the repository. Run "
                "`zenml stack set STACK_NAME` to update the active stack."
            )
        metadata_store = self.get_stack(stack_name).metadata_store
        return metadata_store.get_pipeline(pipeline_name)

    @staticmethod
    def is_repository_directory(path: Path) -> bool:
        """Checks whether a ZenML repository exists at the given path."""
        config_dir = path / REPOSITORY_DIRECTORY_NAME
        return fileio.isdir(str(config_dir))

    @staticmethod
    def find_repository(
        path: Optional[Path] = None, enable_warnings: bool = False
    ) -> Optional[Path]:
        """Search for a ZenML repository directory.

        Args:
            path: Optional path to look for the repository. If no path is
                given, this function tries to find the repository using the
                environment variable `ZENML_REPOSITORY_PATH` (if set) and
                recursively searching in the parent directories of the current
                working directory.
            enable_warnings: If `True`, warnings are printed if the repository
                root cannot be found.

        Returns:
            Absolute path to a ZenML repository directory or None if no
            repository directory was found.
        """
        if not path:
            # try to get path from the environment variable
            env_var_path = os.getenv(ENV_ZENML_REPOSITORY_PATH)
            if env_var_path:
                path = Path(env_var_path)

        if path:
            # explicit path via parameter or environment variable, don't search
            # parent directories
            search_parent_directories = False
            warning_message = (
                f"Unable to find ZenML repository at path '{path}'. Make sure "
                f"to create a ZenML repository by calling `zenml init` when "
                f"specifying an explicit repository path in code or via the "
                f"environment variable '{ENV_ZENML_REPOSITORY_PATH}'."
            )
        else:
            # try to find the repo in the parent directories of the current
            # working directory
            path = Path.cwd()
            search_parent_directories = True
            warning_message = (
                f"Unable to find ZenML repository in your current working "
                f"directory ({path}) or any parent directories. If you "
                f"want to use an existing repository which is in a different "
                f"location, set the environment variable "
                f"'{ENV_ZENML_REPOSITORY_PATH}'. If you want to create a new "
                f"repository, run `zenml init`."
            )

        def _find_repo_helper(path_: Path) -> Optional[Path]:
            """Helper function to recursively search parent directories for a
            ZenML repository."""
            if Repository.is_repository_directory(path_):
                return path_

            if not search_parent_directories or utils.is_root(str(path_)):
                return None

            return _find_repo_helper(path_.parent)

        repo_path = _find_repo_helper(path)

        if repo_path:
            return repo_path.resolve()
        if enable_warnings:
            logger.warning(warning_message)
        return None<|MERGE_RESOLUTION|>--- conflicted
+++ resolved
@@ -863,8 +863,6 @@
                 name,
             )
 
-<<<<<<< HEAD
-=======
     def update_stack_component(
         self,
         name: str,
@@ -883,7 +881,7 @@
         self.zen_store.update_stack_component(
             name,
             component_type,
-            StackComponentWrapper.from_component(component),
+            ComponentWrapper.from_component(component),
         )
         analytics_metadata = {
             "type": component.TYPE.value,
@@ -899,11 +897,10 @@
     ) -> List[StackComponent]:
         """Fetches all registered stack components of the given type."""
         return [
-            self._component_from_wrapper(c)
+            c.to_component()
             for c in self.zen_store.get_stack_components(component_type)
         ]
 
->>>>>>> 369291c0
     def get_stack_component(
         self, component_type: StackComponentType, name: str
     ) -> StackComponent:
