--- conflicted
+++ resolved
@@ -44,11 +44,7 @@
     SqlZenStore,
 )
 from zenml.zen_stores.models import (
-<<<<<<< HEAD
     ComponentWrapper,
-=======
-    StackComponentWrapper,
->>>>>>> 5726e453
     StackWrapper,
     User,
     ZenStoreModel,
@@ -713,11 +709,7 @@
     @property
     def stacks(self) -> List[Stack]:
         """All stacks registered in this repository."""
-<<<<<<< HEAD
         return [s.to_stack() for s in self.zen_store.stacks]
-=======
-        return [self._stack_from_wrapper(s) for s in self.zen_store.stacks]
->>>>>>> 5726e453
 
     @property
     def stack_configurations(self) -> Dict[str, Dict[StackComponentType, str]]:
@@ -783,11 +775,7 @@
         Raises:
             KeyError: If no stack exists for the given name.
         """
-<<<<<<< HEAD
         self.zen_store.get_stack(name)  # raises KeyError
-=======
-        self.zen_store.get_stack_configuration(name)  # raises KeyError
->>>>>>> 5726e453
         if self.__config:
             self.__config.active_stack_name = name
             self._write_config()
@@ -808,11 +796,7 @@
             KeyError: If no stack exists for the given name or one of the
                 stacks components is not registered.
         """
-<<<<<<< HEAD
         return self.zen_store.get_stack(name).to_stack()
-=======
-        return self._stack_from_wrapper(self.zen_store.get_stack(name))
->>>>>>> 5726e453
 
     def register_stack(self, stack: Stack) -> None:
         """Registers a stack and it's components.
@@ -856,18 +840,6 @@
                 name,
             )
 
-<<<<<<< HEAD
-=======
-    def get_stack_components(
-        self, component_type: StackComponentType
-    ) -> List[StackComponent]:
-        """Fetches all registered stack components of the given type."""
-        return [
-            self._component_from_wrapper(c)
-            for c in self.zen_store.get_stack_components(component_type)
-        ]
-
->>>>>>> 5726e453
     def get_stack_component(
         self, component_type: StackComponentType, name: str
     ) -> StackComponent:
@@ -885,17 +857,10 @@
             component_type.value,
             name,
         )
-<<<<<<< HEAD
-
         return self.zen_store.get_stack_component(
             name=name,
             component_type=component_type,
         ).to_component()
-=======
-        return self._component_from_wrapper(
-            self.zen_store.get_stack_component(component_type, name=name)
-        )
->>>>>>> 5726e453
 
     def register_stack_component(
         self,
@@ -911,11 +876,7 @@
                 and name already exists.
         """
         self.zen_store.register_stack_component(
-<<<<<<< HEAD
             ComponentWrapper.from_component(component)
-=======
-            StackComponentWrapper.from_component(component)
->>>>>>> 5726e453
         )
         analytics_metadata = {
             "type": component.TYPE.value,
