#  Copyright (c) ZenML GmbH 2022. All Rights Reserved.
#
#  Licensed under the Apache License, Version 2.0 (the "License");
#  you may not use this file except in compliance with the License.
#  You may obtain a copy of the License at:
#
#       https://www.apache.org/licenses/LICENSE-2.0
#
#  Unless required by applicable law or agreed to in writing, software
#  distributed under the License is distributed on an "AS IS" BASIS,
#  WITHOUT WARRANTIES OR CONDITIONS OF ANY KIND, either express
#  or implied. See the License for the specific language governing
#  permissions and limitations under the License.
"""Class to launch (run directly or using a step operator) steps."""

import logging
import time
from datetime import datetime
from typing import TYPE_CHECKING, Dict, Optional, Tuple

from zenml.artifact_stores import step_logging_utils
from zenml.client import Client
from zenml.config.step_configurations import Step
from zenml.config.step_run_info import StepRunInfo
from zenml.enums import ExecutionStatus
from zenml.environment import get_run_environment_dict
from zenml.logger import get_logger
from zenml.models.logs_models import LogsRequestModel
from zenml.models.pipeline_run_models import (
    PipelineRunRequestModel,
    PipelineRunResponseModel,
)
from zenml.models.step_run_models import (
    StepRunRequestModel,
    StepRunResponseModel,
)
from zenml.orchestrators import (
    cache_utils,
    input_utils,
    output_utils,
    publish_utils,
)
from zenml.orchestrators import utils as orchestrator_utils
from zenml.orchestrators.step_runner import StepRunner
from zenml.orchestrators.utils import is_setting_enabled
from zenml.stack import Stack
from zenml.utils import string_utils

if TYPE_CHECKING:
    from zenml.models.artifact_models import ArtifactResponseModel
    from zenml.models.pipeline_deployment_models import (
        PipelineDeploymentResponseModel,
    )
    from zenml.step_operators import BaseStepOperator

logger = get_logger(__name__)


def _get_step_name_in_pipeline(
    step: "Step", deployment: "PipelineDeploymentResponseModel"
) -> str:
    """Gets the step name of a step inside a pipeline.

    Args:
        step: The step for which to get the name.
        deployment: The pipeline deployment that contains the step.

    Returns:
        The name of the step inside the pipeline.
    """
    step_name_mapping = {
        step_.config.name: key
        for key, step_ in deployment.step_configurations.items()
    }
    return step_name_mapping[step.config.name]


def _get_step_operator(
    stack: "Stack", step_operator_name: str
) -> "BaseStepOperator":
    """Fetches the step operator from the stack.

    Args:
        stack: Stack on which the step is being run.
        step_operator_name: Name of the step operator to get.

    Returns:
        The step operator to run a step.

    Raises:
        RuntimeError: If no active step operator is found.
    """
    step_operator = stack.step_operator

    # the two following errors should never happen as the stack gets
    # validated before running the pipeline
    if not step_operator:
        raise RuntimeError(
            f"No step operator specified for active stack '{stack.name}'."
        )

    if step_operator_name != step_operator.name:
        raise RuntimeError(
            f"No step operator named '{step_operator_name}' in active "
            f"stack '{stack.name}'."
        )

    return step_operator


class StepLauncher:
    """A class responsible for launching a step of a ZenML pipeline.

    This class follows these steps to launch and publish a ZenML step:
    1. Publish or reuse a `PipelineRun`
    2. Resolve the input artifacts of the step
    3. Generate a cache key for the step
    4. Check if the step can be cached or not
    5. Publish a new `StepRun`
    6. If the step can't be cached, the step will be executed in one of these
    two ways depending on its configuration:
        - Calling a `step operator` to run the step in a different environment
        - Calling a `step runner` to run the step in the current environment
    7. Update the status of the previously published `StepRun`
    8. Update the status of the `PipelineRun`
    """

    def __init__(
        self,
        deployment: "PipelineDeploymentResponseModel",
        step: Step,
        orchestrator_run_id: str,
    ):
        """Initializes the launcher.

        Args:
            deployment: The pipeline deployment.
            step: The step to launch.
            orchestrator_run_id: The orchestrator pipeline run id.

        Raises:
            RuntimeError: If the deployment has no associated stack.
        """
        self._deployment = deployment
        self._step = step
        self._orchestrator_run_id = orchestrator_run_id

        if not deployment.stack:
            raise RuntimeError(
                f"Missing stack for deployment {deployment.id}. This is "
                "probably because the stack was manually deleted."
            )

        self._stack = Stack.from_model(deployment.stack)
        self._step_name = _get_step_name_in_pipeline(
            step=step, deployment=deployment
        )

    def launch(self) -> None:
        """Launches the step."""
        logger.info(f"Step `{self._step_name}` has started.")

        pipeline_run, run_was_created = self._create_or_reuse_run()

        # Set up logging
        logs_uri = step_logging_utils.prepare_logs_uri(
            self._stack.artifact_store,
            pipeline_run.id,
            self._step.config.name,
        )

        zenml_handler = step_logging_utils.get_step_logging_handler(
            self._stack.artifact_store, logs_uri
        )

        try:
            root_logger = logging.getLogger()
            root_logger.addHandler(zenml_handler)

            if run_was_created:
                pipeline_run_metadata = self._stack.get_pipeline_run_metadata(
                    run_id=pipeline_run.id
                )
                publish_utils.publish_pipeline_run_metadata(
                    pipeline_run_id=pipeline_run.id,
                    pipeline_run_metadata=pipeline_run_metadata,
                )
            client = Client()
            docstring, source_code = self._get_step_docstring_and_source_code()
            step_run = StepRunRequestModel(
                name=self._step_name,
                pipeline_run_id=pipeline_run.id,
                step=self._step,
                status=ExecutionStatus.RUNNING,
                docstring=docstring,
                source_code=source_code,
                start_time=datetime.utcnow(),
                user=client.active_user.id,
                workspace=client.active_workspace.id,
                step_logs=LogsRequestModel(
                    uri=logs_uri,
                    artifact_store_id=self._stack.artifact_store.id,
                ),
            )
            try:
<<<<<<< HEAD
                execution_needed, step_run_response = self._prepare(
                    step_run=step_run
                )

=======
                execution_needed, step_run = self._prepare(step_run=step_run)
>>>>>>> fcc75e33
            except:  # noqa: E722
                logger.error(f"Failed preparing run step `{self._step_name}`.")
                step_run.status = ExecutionStatus.FAILED
                step_run.end_time = datetime.utcnow()
                raise
            finally:
                step_run_response = Client().zen_store.create_run_step(
                    step_run
                )

            if execution_needed:
                try:
                    self._run_step(
                        pipeline_run=pipeline_run,
                        step_run=step_run_response,
                    )
                except:  # noqa: E722
                    logger.error(f"Failed to run step `{self._step_name}`.")
                    publish_utils.publish_failed_step_run(step_run_response.id)
                    raise

            publish_utils.update_pipeline_run_status(pipeline_run=pipeline_run)
        except:  # noqa: E722
            logger.error(f"Pipeline run `{pipeline_run.name}` failed.")
            publish_utils.publish_failed_pipeline_run(pipeline_run.id)
            raise
        finally:
            # Still write the logs to the artifact store regardless if we fail or not
            zenml_handler.flush()
            root_logger.removeHandler(zenml_handler)

    def _get_step_docstring_and_source_code(self) -> Tuple[Optional[str], str]:
        """Gets the docstring and source code of the step.

        If any of the two is longer than 1000 characters, it will be truncated.

        Returns:
            The docstring and source code of the step.
        """
        from zenml.steps.base_step import BaseStep

        step_instance = BaseStep.load_from_source(self._step.spec.source)

        docstring = step_instance.docstring
        if docstring and len(docstring) > 1000:
            docstring = docstring[:1000] + "..."

        source_code = step_instance.source_code
        if source_code and len(source_code) > 1000:
            source_code = source_code[:1000] + "..."

        return docstring, source_code

    def _create_or_reuse_run(self) -> Tuple[PipelineRunResponseModel, bool]:
        """Creates a pipeline run or reuses an existing one.

        Returns:
            The created or existing pipeline run,
            and a boolean indicating whether the run was created or reused.
        """
        run_id = orchestrator_utils.get_run_id_for_orchestrator_run_id(
            orchestrator=self._stack.orchestrator,
            orchestrator_run_id=self._orchestrator_run_id,
        )

        date = datetime.utcnow().strftime("%Y_%m_%d")
        time = datetime.utcnow().strftime("%H_%M_%S_%f")
        run_name = self._deployment.run_name_template.format(
            date=date, time=time
        )

        logger.debug(
            "Creating pipeline run with ID: %s, name: %s", run_id, run_name
        )

        client = Client()
        pipeline_run = PipelineRunRequestModel(
            id=run_id,
            name=run_name,
            orchestrator_run_id=self._orchestrator_run_id,
            user=client.active_user.id,
            workspace=client.active_workspace.id,
            stack=self._deployment.stack.id
            if self._deployment.stack
            else None,
            pipeline=self._deployment.pipeline.id
            if self._deployment.pipeline
            else None,
            build=self._deployment.build.id
            if self._deployment.build
            else None,
            deployment=self._deployment.id,
            schedule_id=self._deployment.schedule.id
            if self._deployment.schedule
            else None,
            status=ExecutionStatus.RUNNING,
            pipeline_configuration=self._deployment.pipeline_configuration,
            num_steps=len(self._deployment.step_configurations),
            client_environment=self._deployment.client_environment,
            orchestrator_environment=get_run_environment_dict(),
            server_version=client.zen_store.get_store_info().version,
            start_time=datetime.utcnow(),
        )
        return client.zen_store.get_or_create_run(pipeline_run)

    def _prepare(
        self, step_run: StepRunRequestModel
    ) -> Tuple[bool, StepRunRequestModel]:
        """Prepares running the step.

        Args:
            step_run: The step to run.

        Returns:
            Tuple that specifies whether the step needs to be executed as
            well as the response model of the registered step run.
        """
        input_artifacts, parent_step_ids = input_utils.resolve_step_inputs(
            step=self._step, run_id=step_run.pipeline_run_id
        )
        input_artifact_ids = {
            input_name: artifact.id
            for input_name, artifact in input_artifacts.items()
        }

        cache_key = cache_utils.generate_cache_key(
            step=self._step,
            input_artifact_ids=input_artifact_ids,
            artifact_store=self._stack.artifact_store,
            workspace_id=Client().active_workspace.id,
        )

        step_run.input_artifacts = input_artifact_ids
        step_run.parent_step_ids = parent_step_ids
        step_run.cache_key = cache_key

        cache_enabled = is_setting_enabled(
            is_enabled_on_step=self._step.config.enable_cache,
            is_enabled_on_pipeline=self._deployment.pipeline_configuration.enable_cache,
        )

        execution_needed = True
        if cache_enabled:
            cached_step_run = cache_utils.get_cached_step_run(
                cache_key=cache_key
            )
            if cached_step_run:
                logger.info(f"Using cached version of `{self._step_name}`.")
                execution_needed = False
                cached_outputs = cached_step_run.output_artifacts
                step_run.original_step_run_id = cached_step_run.id
                step_run.output_artifacts = {
                    output_name: artifact.id
                    for output_name, artifact in cached_outputs.items()
                }
                step_run.status = ExecutionStatus.CACHED
                step_run.end_time = step_run.start_time

        return execution_needed, step_run

    def _run_step(
        self,
        pipeline_run: PipelineRunResponseModel,
        step_run: StepRunResponseModel,
    ) -> None:
        """Runs the current step.

        Args:
            pipeline_run: The model of the current pipeline run.
            step_run: The model of the current step run.
        """
        # Prepare step run information.
        step_run_info = StepRunInfo(
            config=self._step.config,
            pipeline=self._deployment.pipeline_configuration,
            run_name=pipeline_run.name,
            pipeline_step_name=self._step_name,
            run_id=pipeline_run.id,
            step_run_id=step_run.id,
        )

        output_artifact_uris = output_utils.prepare_output_artifact_uris(
            step_run=step_run, stack=self._stack, step=self._step
        )

        # Run the step.
        start_time = time.time()
        try:
            if self._step.config.step_operator:
                self._run_step_with_step_operator(
                    step_operator_name=self._step.config.step_operator,
                    step_run_info=step_run_info,
                )
            else:
                self._run_step_without_step_operator(
                    step_run_info=step_run_info,
                    input_artifacts=step_run.input_artifacts,
                    output_artifact_uris=output_artifact_uris,
                )
        except:  # noqa: E722
            output_utils.remove_artifact_dirs(
                artifact_uris=list(output_artifact_uris.values())
            )
            raise

        duration = time.time() - start_time
        logger.info(
            f"Step `{self._step_name}` has finished in "
            f"{string_utils.get_human_readable_time(duration)}."
        )

    def _run_step_with_step_operator(
        self,
        step_operator_name: str,
        step_run_info: StepRunInfo,
    ) -> None:
        """Runs the current step with a step operator.

        Args:
            step_operator_name: The name of the step operator to use.
            step_run_info: Additional information needed to run the step.
        """
        from zenml.step_operators.step_operator_entrypoint_configuration import (
            StepOperatorEntrypointConfiguration,
        )

        step_operator = _get_step_operator(
            stack=self._stack,
            step_operator_name=step_operator_name,
        )
        entrypoint_command = (
            StepOperatorEntrypointConfiguration.get_entrypoint_command()
            + StepOperatorEntrypointConfiguration.get_entrypoint_arguments(
                step_name=self._step_name,
                deployment_id=self._deployment.id,
                step_run_id=str(step_run_info.step_run_id),
            )
        )
        environment = orchestrator_utils.get_config_environment_vars()
        logger.info(
            "Using step operator `%s` to run step `%s`.",
            step_operator.name,
            self._step_name,
        )
        step_operator.launch(
            info=step_run_info,
            entrypoint_command=entrypoint_command,
            environment=environment,
        )

    def _run_step_without_step_operator(
        self,
        step_run_info: StepRunInfo,
        input_artifacts: Dict[str, "ArtifactResponseModel"],
        output_artifact_uris: Dict[str, str],
    ) -> None:
        """Runs the current step without a step operator.

        Args:
            step_run_info: Additional information needed to run the step.
            input_artifacts: The input artifacts of the current step.
            output_artifact_uris: The output artifact URIs of the current step.
        """
        runner = StepRunner(step=self._step, stack=self._stack)
        runner.run(
            input_artifacts=input_artifacts,
            output_artifact_uris=output_artifact_uris,
            step_run_info=step_run_info,
        )<|MERGE_RESOLUTION|>--- conflicted
+++ resolved
@@ -203,14 +203,7 @@
                 ),
             )
             try:
-<<<<<<< HEAD
-                execution_needed, step_run_response = self._prepare(
-                    step_run=step_run
-                )
-
-=======
                 execution_needed, step_run = self._prepare(step_run=step_run)
->>>>>>> fcc75e33
             except:  # noqa: E722
                 logger.error(f"Failed preparing run step `{self._step_name}`.")
                 step_run.status = ExecutionStatus.FAILED
