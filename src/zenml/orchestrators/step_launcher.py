--- conflicted
+++ resolved
@@ -388,13 +388,8 @@
 
     def _link_cached_artifacts_to_model_version(
         self,
-<<<<<<< HEAD
-        model_config: "ModelConfig",
+        model_config_from_context: Optional["ModelConfig"],
         step_run: StepRunRequest,
-=======
-        model_config_from_context: Optional["ModelConfig"],
-        step_run: StepRunRequestModel,
->>>>>>> e9dd4860
     ) -> None:
         """Links the output artifacts of the cached step to the model version in Control Plane.
 
@@ -420,8 +415,8 @@
                         artifact_name=output_name_
                     )
                     logger.info(
-                        f"Linking artifact `{artifact_config_.artifact_name}` to "
-                        f"model `{artifact_config_.model_name}` version "
+                        f"Linking artifact `{artifact_config_.artifact_name}` "
+                        f"to model `{artifact_config_.model_name}` version "
                         f"`{artifact_config_.model_version}` implicitly."
                     )
                 if artifact_config_.model_name is None:
