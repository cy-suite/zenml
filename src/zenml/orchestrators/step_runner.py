#  Copyright (c) ZenML GmbH 2022. All Rights Reserved.
#
#  Licensed under the Apache License, Version 2.0 (the "License");
#  you may not use this file except in compliance with the License.
#  You may obtain a copy of the License at:
#
#       https://www.apache.org/licenses/LICENSE-2.0
#
#  Unless required by applicable law or agreed to in writing, software
#  distributed under the License is distributed on an "AS IS" BASIS,
#  WITHOUT WARRANTIES OR CONDITIONS OF ANY KIND, either express
#  or implied. See the License for the specific language governing
#  permissions and limitations under the License.

"""Class to run steps."""

import copy
import inspect
from contextlib import nullcontext
from typing import (
    TYPE_CHECKING,
    Any,
    Dict,
    List,
    Optional,
    Tuple,
    Type,
)

from zenml.artifacts.unmaterialized_artifact import UnmaterializedArtifact
from zenml.artifacts.utils import save_artifact
from zenml.config.step_configurations import StepConfiguration
from zenml.config.step_run_info import StepRunInfo
from zenml.constants import (
    ENV_ZENML_DISABLE_STEP_LOGS_STORAGE,
    ENV_ZENML_IGNORE_FAILURE_HOOK,
    handle_bool_env_var,
)
from zenml.enums import ArtifactSaveType
from zenml.exceptions import StepInterfaceError
from zenml.logger import get_logger
from zenml.logging.step_logging import StepLogsStorageContext, redirected
from zenml.materializers.base_materializer import BaseMaterializer
from zenml.orchestrators.publish_utils import (
    publish_step_run_metadata,
    publish_successful_step_run,
)
from zenml.orchestrators.utils import (
    is_setting_enabled,
)
from zenml.steps.step_context import StepContext, get_step_context
from zenml.steps.utils import (
    OutputSignature,
    parse_return_type_annotations,
    resolve_type_annotation,
)
from zenml.utils import materializer_utils, source_utils
from zenml.utils.typing_utils import get_origin, is_union

if TYPE_CHECKING:
    from zenml.artifact_stores import BaseArtifactStore
    from zenml.config.source import Source
    from zenml.config.step_configurations import Step
    from zenml.models import (
        ArtifactVersionResponse,
        PipelineRunResponse,
        StepRunResponse,
    )
    from zenml.stack import Stack
    from zenml.steps import BaseStep


logger = get_logger(__name__)


class StepRunner:
    """Class to run steps."""

    def __init__(self, step: "Step", stack: "Stack"):
        """Initializes the step runner.

        Args:
            step: The step to run.
            stack: The stack on which the step should run.
        """
        self._step = step
        self._stack = stack

    @property
    def configuration(self) -> StepConfiguration:
        """Configuration of the step to run.

        Returns:
            The step configuration.
        """
        return self._step.config

    def run(
        self,
        pipeline_run: "PipelineRunResponse",
        step_run: "StepRunResponse",
        input_artifacts: Dict[str, "ArtifactVersionResponse"],
        output_artifact_uris: Dict[str, str],
        step_run_info: StepRunInfo,
    ) -> None:
        """Runs the step.

        Args:
            pipeline_run: The model of the current pipeline run.
            step_run: The model of the current step run.
            input_artifacts: The input artifact versions of the step.
            output_artifact_uris: The URIs of the output artifacts of the step.
            step_run_info: The step run info.

        Raises:
            BaseException: A general exception if the step fails.
        """
        if handle_bool_env_var(ENV_ZENML_DISABLE_STEP_LOGS_STORAGE, False):
            step_logging_enabled = False
        else:
            enabled_on_step = step_run.config.enable_step_logs
            enabled_on_pipeline = pipeline_run.config.enable_step_logs

            step_logging_enabled = is_setting_enabled(
                is_enabled_on_step=enabled_on_step,
                is_enabled_on_pipeline=enabled_on_pipeline,
            )

        logs_context = nullcontext()
        if step_logging_enabled and not redirected.get():
            if step_run.logs:
                logs_context = StepLogsStorageContext(  # type: ignore[assignment]
                    logs_uri=step_run.logs.uri,
                    artifact_store=self._stack.artifact_store,
                )
            else:
                logger.debug(
                    "There is no LogsResponseModel prepared for the step. The"
                    "step logging storage is disabled."
                )

        with logs_context:
            step_instance = self._load_step()
            output_materializers = self._load_output_materializers()
            spec = inspect.getfullargspec(
                inspect.unwrap(step_instance.entrypoint)
            )

            output_annotations = parse_return_type_annotations(
                func=step_instance.entrypoint
            )

            self._stack.prepare_step_run(info=step_run_info)

            # Initialize the step context singleton
            StepContext._clear()
            StepContext(
                pipeline_run=pipeline_run,
                step_run=step_run,
                output_materializers=output_materializers,
                output_artifact_uris=output_artifact_uris,
                output_artifact_configs={
                    k: v.artifact_config for k, v in output_annotations.items()
                },
            )

            # Parse the inputs for the entrypoint function.
            function_params = self._parse_inputs(
                args=spec.args,
                annotations=spec.annotations,
                input_artifacts=input_artifacts,
            )

            step_failed = False
            try:
                return_values = step_instance.call_entrypoint(
                    **function_params
                )
            except BaseException as step_exception:  # noqa: E722
                step_failed = True
                if not handle_bool_env_var(
                    ENV_ZENML_IGNORE_FAILURE_HOOK, False
                ):
                    if (
                        failure_hook_source
                        := self.configuration.failure_hook_source
                    ):
                        logger.info("Detected failure hook. Running...")
                        self.load_and_run_hook(
                            failure_hook_source,
                            step_exception=step_exception,
                        )
                raise
            finally:
                try:
                    step_run_metadata = self._stack.get_step_run_metadata(
                        info=step_run_info,
                    )
                    publish_step_run_metadata(
                        step_run_id=step_run_info.step_run_id,
                        step_run_metadata=step_run_metadata,
                    )
                    self._stack.cleanup_step_run(
                        info=step_run_info, step_failed=step_failed
                    )
<<<<<<< HEAD
                    output_artifacts = self._store_output_artifacts(
                        output_data=output_data,
                        output_artifact_uris=output_artifact_uris,
                        output_materializers=output_materializers,
                        output_annotations=output_annotations,
                        artifact_metadata_enabled=artifact_metadata_enabled,
                        artifact_visualization_enabled=artifact_visualization_enabled,
                    )

                    if (
                        model_version := step_run.model_version
                        or pipeline_run.model_version
                    ):
                        from zenml.orchestrators import step_run_utils

                        step_run_utils.link_output_artifacts_to_model_version(
                            artifacts={
                                k: [v] for k, v in output_artifacts.items()
                            },
                            output_configurations=step_run.config.outputs,
                            model_version=model_version,
=======
                    if not step_failed:
                        if (
                            success_hook_source
                            := self.configuration.success_hook_source
                        ):
                            logger.info("Detected success hook. Running...")
                            self.load_and_run_hook(
                                success_hook_source,
                                step_exception=None,
                            )

                        # Store and publish the output artifacts of the step function.
                        output_data = self._validate_outputs(
                            return_values, output_annotations
                        )
                        artifact_metadata_enabled = is_setting_enabled(
                            is_enabled_on_step=step_run_info.config.enable_artifact_metadata,
                            is_enabled_on_pipeline=step_run_info.pipeline.enable_artifact_metadata,
                        )
                        artifact_visualization_enabled = is_setting_enabled(
                            is_enabled_on_step=step_run_info.config.enable_artifact_visualization,
                            is_enabled_on_pipeline=step_run_info.pipeline.enable_artifact_visualization,
>>>>>>> ade66f4e
                        )
                        output_artifacts = self._store_output_artifacts(
                            output_data=output_data,
                            output_artifact_uris=output_artifact_uris,
                            output_materializers=output_materializers,
                            output_annotations=output_annotations,
                            artifact_metadata_enabled=artifact_metadata_enabled,
                            artifact_visualization_enabled=artifact_visualization_enabled,
                        )

                        if (
                            model_version := step_run.model_version
                            or pipeline_run.model_version
                        ):
                            from zenml.orchestrators import step_run_utils

                            step_run_utils.link_output_artifacts_to_model_version(
                                artifacts=output_artifacts,
                                output_configurations=step_run.config.outputs,
                                model_version=model_version,
                            )
                finally:
                    StepContext._clear()  # Remove the step context singleton

            # Update the status and output artifacts of the step run.
            output_artifact_ids = {
                output_name: artifact.id
                for output_name, artifact in output_artifacts.items()
            }
            publish_successful_step_run(
                step_run_id=step_run_info.step_run_id,
                output_artifact_ids=output_artifact_ids,
            )

    def _load_step(self) -> "BaseStep":
        """Load the step instance.

        Returns:
            The step instance.
        """
        from zenml.steps import BaseStep

        step_instance = BaseStep.load_from_source(self._step.spec.source)
        step_instance = copy.deepcopy(step_instance)
        step_instance._configuration = self._step.config
        return step_instance

    def _load_output_materializers(
        self,
    ) -> Dict[str, Tuple[Type[BaseMaterializer], ...]]:
        """Loads the output materializers for the step.

        Returns:
            The step output materializers.
        """
        materializers = {}
        for name, output in self.configuration.outputs.items():
            output_materializers = []

            for source in output.materializer_source:
                materializer_class: Type[BaseMaterializer] = (
                    source_utils.load_and_validate_class(
                        source, expected_class=BaseMaterializer
                    )
                )
                output_materializers.append(materializer_class)

            materializers[name] = tuple(output_materializers)

        return materializers

    def _parse_inputs(
        self,
        args: List[str],
        annotations: Dict[str, Any],
        input_artifacts: Dict[str, "ArtifactVersionResponse"],
    ) -> Dict[str, Any]:
        """Parses the inputs for a step entrypoint function.

        Args:
            args: The arguments of the step entrypoint function.
            annotations: The annotations of the step entrypoint function.
            input_artifacts: The input artifact versions of the step.

        Returns:
            The parsed inputs for the step entrypoint function.

        Raises:
            RuntimeError: If a function argument value is missing.
        """
        function_params: Dict[str, Any] = {}

        if args and args[0] == "self":
            args.pop(0)

        for arg in args:
            arg_type = annotations.get(arg, None)
            arg_type = resolve_type_annotation(arg_type)

            if arg in input_artifacts:
                function_params[arg] = self._load_input_artifact(
                    input_artifacts[arg], arg_type
                )
            elif arg in self.configuration.parameters:
                function_params[arg] = self.configuration.parameters[arg]
            else:
                raise RuntimeError(
                    f"Unable to find value for step function argument `{arg}`."
                )

        return function_params

    def _parse_hook_inputs(
        self,
        args: List[str],
        annotations: Dict[str, Any],
        step_exception: Optional[BaseException],
    ) -> Dict[str, Any]:
        """Parses the inputs for a hook function.

        Args:
            args: The arguments of the hook function.
            annotations: The annotations of the hook function.
            step_exception: The exception of the original step.

        Returns:
            The parsed inputs for the hook function.

        Raises:
            TypeError: If hook function is passed a wrong parameter type.
        """
        function_params: Dict[str, Any] = {}

        if args and args[0] == "self":
            args.pop(0)

        for arg in args:
            arg_type = annotations.get(arg, None)
            arg_type = resolve_type_annotation(arg_type)

            if issubclass(arg_type, BaseException):
                function_params[arg] = step_exception
            else:
                # It should not be of any other type
                raise TypeError(
                    "Hook functions can only take arguments of type "
                    f"`BaseException`, not {arg_type}"
                )

        return function_params

    def _load_input_artifact(
        self, artifact: "ArtifactVersionResponse", data_type: Type[Any]
    ) -> Any:
        """Loads an input artifact.

        Args:
            artifact: The artifact to load.
            data_type: The data type of the artifact value.

        Returns:
            The artifact value.
        """
        # Skip materialization for `UnmaterializedArtifact`.
        if data_type == UnmaterializedArtifact:
            return UnmaterializedArtifact(
                **artifact.get_hydrated_version().model_dump()
            )

        if data_type is Any or is_union(get_origin(data_type)):
            # Entrypoint function does not define a specific type for the input,
            # we use the datatype of the stored artifact
            data_type = source_utils.load(artifact.data_type)

        from zenml.orchestrators.utils import (
            register_artifact_store_filesystem,
        )

        materializer_class: Type[BaseMaterializer] = (
            source_utils.load_and_validate_class(
                artifact.materializer, expected_class=BaseMaterializer
            )
        )

        def _load_artifact(artifact_store: "BaseArtifactStore") -> Any:
            materializer: BaseMaterializer = materializer_class(
                uri=artifact.uri, artifact_store=artifact_store
            )
            materializer.validate_load_type_compatibility(data_type)
            return materializer.load(data_type=data_type)

        if artifact.artifact_store_id == self._stack.artifact_store.id:
            # Register the artifact store of the active stack here to avoid
            # unnecessary component/flavor calls when using
            # `register_artifact_store_filesystem(...)`
            self._stack.artifact_store._register()
            return _load_artifact(artifact_store=self._stack.artifact_store)
        else:
            with register_artifact_store_filesystem(
                artifact.artifact_store_id
            ) as target_artifact_store:
                return _load_artifact(artifact_store=target_artifact_store)

    def _validate_outputs(
        self,
        return_values: Any,
        output_annotations: Dict[str, OutputSignature],
    ) -> Dict[str, Any]:
        """Validates the step function outputs.

        Args:
            return_values: The return values of the step function.
            output_annotations: The output annotations of the step function.

        Returns:
            The validated output, mapping output names to return values.

        Raises:
            StepInterfaceError: If the step function return values do not
                match the output annotations.
        """
        step_name = self._step.spec.pipeline_parameter_name

        # if there are no outputs, the return value must be `None`.
        if len(output_annotations) == 0:
            if return_values is not None:
                raise StepInterfaceError(
                    f"Wrong step function output type for step `{step_name}`: "
                    f"Expected no outputs but the function returned something: "
                    f"{return_values}."
                )
            return {}

        # if there is only one output annotation (either directly specified
        # or contained in an `Output` tuple) we treat the step function
        # return value as the return for that output.
        if len(output_annotations) == 1:
            return_values = [return_values]

        # if the user defined multiple outputs, the return value must be a list
        # or tuple.
        if not isinstance(return_values, (list, tuple)):
            raise StepInterfaceError(
                f"Wrong step function output type for step `{step_name}`: "
                f"Expected multiple outputs ({output_annotations}) but "
                f"the function did not return a list or tuple "
                f"(actual return value: {return_values})."
            )

        # The amount of actual outputs must be the same as the amount of
        # expected outputs.
        if len(output_annotations) != len(return_values):
            raise StepInterfaceError(
                f"Wrong amount of step function outputs for step "
                f"'{step_name}: Expected {len(output_annotations)} outputs "
                f"but the function returned {len(return_values)} outputs"
                f"(return values: {return_values})."
            )

        from zenml.steps.utils import get_args

        validated_outputs: Dict[str, Any] = {}
        for return_value, (output_name, output_annotation) in zip(
            return_values, output_annotations.items()
        ):
            output_type = output_annotation.resolved_annotation
            if output_type is Any:
                pass
            else:
                if is_union(get_origin(output_type)):
                    output_type = get_args(output_type)

                if not isinstance(return_value, output_type):
                    raise StepInterfaceError(
                        f"Wrong type for output '{output_name}' of step "
                        f"'{step_name}' (expected type: {output_type}, "
                        f"actual type: {type(return_value)})."
                    )
            validated_outputs[output_name] = return_value
        return validated_outputs

    def _store_output_artifacts(
        self,
        output_data: Dict[str, Any],
        output_materializers: Dict[str, Tuple[Type[BaseMaterializer], ...]],
        output_artifact_uris: Dict[str, str],
        output_annotations: Dict[str, OutputSignature],
        artifact_metadata_enabled: bool,
        artifact_visualization_enabled: bool,
    ) -> Dict[str, "ArtifactVersionResponse"]:
        """Stores the output artifacts of the step.

        Args:
            output_data: The output data of the step function, mapping output
                names to return values.
            output_materializers: The output materializers of the step.
            output_artifact_uris: The output artifact URIs of the step.
            output_annotations: The output annotations of the step function.
            artifact_metadata_enabled: Whether artifact metadata collection is
                enabled.
            artifact_visualization_enabled: Whether artifact visualization is
                enabled.

        Returns:
            The IDs of the published output artifacts.
        """
        step_context = get_step_context()
        output_artifacts: Dict[str, "ArtifactVersionResponse"] = {}

        for output_name, return_value in output_data.items():
            data_type = type(return_value)
            materializer_classes = output_materializers[output_name]
            if materializer_classes:
                materializer_class = materializer_utils.select_materializer(
                    data_type=data_type,
                    materializer_classes=materializer_classes,
                )
            else:
                # If no materializer classes are stored in the IR, that means
                # there was no/an `Any` type annotation for the output and
                # we try to find a materializer for it at runtime
                from zenml.materializers.materializer_registry import (
                    materializer_registry,
                )

                default_materializer_source = self._step.config.outputs[
                    output_name
                ].default_materializer_source

                if default_materializer_source:
                    default_materializer_class: Type[BaseMaterializer] = (
                        source_utils.load_and_validate_class(
                            default_materializer_source,
                            expected_class=BaseMaterializer,
                        )
                    )
                    materializer_registry.default_materializer = (
                        default_materializer_class
                    )

                materializer_class = materializer_registry[data_type]

            uri = output_artifact_uris[output_name]
            artifact_config = output_annotations[output_name].artifact_config

            if artifact_config is not None:
                has_custom_name = bool(artifact_config.name)
                version = artifact_config.version
            else:
                has_custom_name, version = False, None

            # Override the artifact name if it is not a custom name.
            if has_custom_name:
                artifact_name = output_name
            else:
                if step_context.pipeline_run.pipeline:
                    pipeline_name = step_context.pipeline_run.pipeline.name
                else:
                    pipeline_name = "unlisted"
                step_name = step_context.step_run.name
                artifact_name = f"{pipeline_name}::{step_name}::{output_name}"

            # Get metadata that the user logged manually
            user_metadata = step_context.get_output_metadata(output_name)

            # Get full set of tags
            tags = step_context.get_output_tags(output_name)

            artifact = save_artifact(
                name=artifact_name,
                data=return_value,
                materializer=materializer_class,
                uri=uri,
                extract_metadata=artifact_metadata_enabled,
                include_visualizations=artifact_visualization_enabled,
                has_custom_name=has_custom_name,
                version=version,
                tags=tags,
                user_metadata=user_metadata,
                save_type=ArtifactSaveType.STEP_OUTPUT,
            )
            output_artifacts[output_name] = artifact

        return output_artifacts

    def load_and_run_hook(
        self,
        hook_source: "Source",
        step_exception: Optional[BaseException],
    ) -> None:
        """Loads hook source and runs the hook.

        Args:
            hook_source: The source of the hook function.
            step_exception: The exception of the original step.
        """
        try:
            hook = source_utils.load(hook_source)
            hook_spec = inspect.getfullargspec(inspect.unwrap(hook))

            function_params = self._parse_hook_inputs(
                args=hook_spec.args,
                annotations=hook_spec.annotations,
                step_exception=step_exception,
            )
            logger.debug(f"Running hook {hook} with params: {function_params}")
            hook(**function_params)
        except Exception as e:
            logger.error(
                f"Failed to load hook source with exception: '{hook_source}': "
                f"{e}"
            )<|MERGE_RESOLUTION|>--- conflicted
+++ resolved
@@ -203,29 +203,6 @@
                     self._stack.cleanup_step_run(
                         info=step_run_info, step_failed=step_failed
                     )
-<<<<<<< HEAD
-                    output_artifacts = self._store_output_artifacts(
-                        output_data=output_data,
-                        output_artifact_uris=output_artifact_uris,
-                        output_materializers=output_materializers,
-                        output_annotations=output_annotations,
-                        artifact_metadata_enabled=artifact_metadata_enabled,
-                        artifact_visualization_enabled=artifact_visualization_enabled,
-                    )
-
-                    if (
-                        model_version := step_run.model_version
-                        or pipeline_run.model_version
-                    ):
-                        from zenml.orchestrators import step_run_utils
-
-                        step_run_utils.link_output_artifacts_to_model_version(
-                            artifacts={
-                                k: [v] for k, v in output_artifacts.items()
-                            },
-                            output_configurations=step_run.config.outputs,
-                            model_version=model_version,
-=======
                     if not step_failed:
                         if (
                             success_hook_source
@@ -248,7 +225,6 @@
                         artifact_visualization_enabled = is_setting_enabled(
                             is_enabled_on_step=step_run_info.config.enable_artifact_visualization,
                             is_enabled_on_pipeline=step_run_info.pipeline.enable_artifact_visualization,
->>>>>>> ade66f4e
                         )
                         output_artifacts = self._store_output_artifacts(
                             output_data=output_data,
@@ -266,12 +242,14 @@
                             from zenml.orchestrators import step_run_utils
 
                             step_run_utils.link_output_artifacts_to_model_version(
-                                artifacts=output_artifacts,
+                                artifacts={
+                                    k: [v] for k, v in output_artifacts.items()
+                                },
                                 output_configurations=step_run.config.outputs,
                                 model_version=model_version,
                             )
                 finally:
-                    StepContext._clear()  # Remove the step context singleton
+                    StepContext._clear()
 
             # Update the status and output artifacts of the step run.
             output_artifact_ids = {
