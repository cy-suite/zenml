--- conflicted
+++ resolved
@@ -597,11 +597,8 @@
             if artifact_config is not None:
                 has_custom_name = bool(artifact_config.name)
                 version = artifact_config.version
-<<<<<<< HEAD
                 original_name = artifact_config._original_name
-=======
                 artifact_type = artifact_config.artifact_type
->>>>>>> 981e4211
             else:
                 has_custom_name, version, original_name = False, None, None
 
