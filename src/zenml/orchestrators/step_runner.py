#  Copyright (c) ZenML GmbH 2022. All Rights Reserved.
#
#  Licensed under the Apache License, Version 2.0 (the "License");
#  you may not use this file except in compliance with the License.
#  You may obtain a copy of the License at:
#
#       https://www.apache.org/licenses/LICENSE-2.0
#
#  Unless required by applicable law or agreed to in writing, software
#  distributed under the License is distributed on an "AS IS" BASIS,
#  WITHOUT WARRANTIES OR CONDITIONS OF ANY KIND, either express
#  or implied. See the License for the specific language governing
#  permissions and limitations under the License.

"""Class to run steps."""

import copy
import inspect
from contextlib import nullcontext
from typing import (
    TYPE_CHECKING,
    Any,
    Dict,
    List,
    Optional,
    Set,
    Tuple,
    Type,
)
from uuid import UUID

from pydantic.typing import get_origin, is_union

from zenml.artifacts.unmaterialized_artifact import UnmaterializedArtifact
from zenml.client import Client
from zenml.config.step_configurations import StepConfiguration
from zenml.config.step_run_info import StepRunInfo
from zenml.constants import (
    ENV_ZENML_DISABLE_STEP_LOGS_STORAGE,
    handle_bool_env_var,
)
from zenml.enums import StackComponentType
from zenml.exceptions import StepContextError, StepInterfaceError
from zenml.logger import get_logger
from zenml.logging.step_logging import StepLogsStorageContext, redirected
from zenml.materializers.base_materializer import BaseMaterializer
from zenml.model.utils import link_step_artifacts_to_model
from zenml.new.steps.step_context import StepContext, get_step_context
from zenml.orchestrators.publish_utils import (
    publish_step_run_metadata,
    publish_successful_step_run,
)
from zenml.orchestrators.utils import is_setting_enabled
from zenml.steps.step_environment import StepEnvironment
from zenml.steps.utils import (
    OutputSignature,
    parse_return_type_annotations,
    resolve_type_annotation,
)
from zenml.utils import artifact_utils, materializer_utils, source_utils

if TYPE_CHECKING:
    from zenml.artifacts.external_artifact_config import (
        ExternalArtifactConfiguration,
    )
    from zenml.config.source import Source
    from zenml.config.step_configurations import Step
    from zenml.models.artifact_models import ArtifactResponseModel
    from zenml.models.pipeline_run_models import PipelineRunResponseModel
    from zenml.models.step_run_models import StepRunResponseModel
    from zenml.stack import Stack
    from zenml.steps import BaseStep


logger = get_logger(__name__)


class StepRunner:
    """Class to run steps."""

    def __init__(self, step: "Step", stack: "Stack"):
        """Initializes the step runner.

        Args:
            step: The step to run.
            stack: The stack on which the step should run.
        """
        self._step = step
        self._stack = stack

    @property
    def configuration(self) -> StepConfiguration:
        """Configuration of the step to run.

        Returns:
            The step configuration.
        """
        return self._step.config

    def run(
        self,
        pipeline_run: "PipelineRunResponseModel",
        step_run: "StepRunResponseModel",
        input_artifacts: Dict[str, "ArtifactResponseModel"],
        output_artifact_uris: Dict[str, str],
        step_run_info: StepRunInfo,
    ) -> None:
        """Runs the step.

        Args:
            pipeline_run: The model of the current pipeline run.
            step_run: The model of the current step run.
            input_artifacts: The input artifacts of the step.
            output_artifact_uris: The URIs of the output artifacts of the step.
            step_run_info: The step run info.

        Raises:
            BaseException: A general exception if the step fails.
        """
        if handle_bool_env_var(ENV_ZENML_DISABLE_STEP_LOGS_STORAGE, False):
            step_logging_enabled = False
        else:
            enabled_on_step = step_run.config.enable_step_logs
            enabled_on_pipeline = pipeline_run.config.enable_step_logs

            step_logging_enabled = is_setting_enabled(
                is_enabled_on_step=enabled_on_step,
                is_enabled_on_pipeline=enabled_on_pipeline,
            )

        logs_context = nullcontext()
        if step_logging_enabled and not redirected.get():
            if step_run.logs:
                logs_context = StepLogsStorageContext(  # type: ignore[assignment]
                    logs_uri=step_run.logs.uri
                )
            else:
                logger.debug(
                    "There is no LogsResponseModel prepared for the step. The"
                    "step logging storage is disabled."
                )

        with logs_context:
            step_instance = self._load_step()
            output_materializers = self._load_output_materializers()
            spec = inspect.getfullargspec(
                inspect.unwrap(step_instance.entrypoint)
            )

            # (Deprecated) Wrap the execution of the step function in a step
            # environment that the step function code can access to retrieve
            # information about the pipeline runtime, such as the current step
            # name and the current pipeline run ID
            cache_enabled = is_setting_enabled(
                is_enabled_on_step=step_run_info.config.enable_cache,
                is_enabled_on_pipeline=step_run_info.pipeline.enable_cache,
            )
            output_annotations = parse_return_type_annotations(
                func=step_instance.entrypoint
            )
            with StepEnvironment(
                step_run_info=step_run_info,
                cache_enabled=cache_enabled,
            ):
                self._stack.prepare_step_run(info=step_run_info)

                # Initialize the step context singleton
                StepContext._clear()
                StepContext(
                    pipeline_run=pipeline_run,
                    step_run=step_run,
                    output_materializers=output_materializers,
                    output_artifact_uris=output_artifact_uris,
                    step_run_info=step_run_info,
                    cache_enabled=cache_enabled,
                    output_artifact_configs={
                        k: v.artifact_config
                        for k, v in output_annotations.items()
                    },
                )
                # Prepare Model Context
                self._prepare_model_context_for_step()

                # Parse the inputs for the entrypoint function.
                function_params = self._parse_inputs(
                    args=spec.args,
                    annotations=spec.annotations,
                    input_artifacts=input_artifacts,
                )

                self._link_pipeline_run_to_model_from_context(
                    pipeline_run=pipeline_run
                )

                step_failed = False
                try:
                    return_values = step_instance.call_entrypoint(
                        **function_params
                    )
                except BaseException as step_exception:  # noqa: E722
                    step_failed = True
                    failure_hook_source = (
                        self.configuration.failure_hook_source
                    )
                    if failure_hook_source:
                        logger.info("Detected failure hook. Running...")
                        self.load_and_run_hook(
                            failure_hook_source,
                            step_exception=step_exception,
                        )
                    raise
                finally:
                    step_run_metadata = self._stack.get_step_run_metadata(
                        info=step_run_info,
                    )
                    publish_step_run_metadata(
                        step_run_id=step_run_info.step_run_id,
                        step_run_metadata=step_run_metadata,
                    )
                    self._stack.cleanup_step_run(
                        info=step_run_info, step_failed=step_failed
                    )
                    if not step_failed:
                        success_hook_source = (
                            self.configuration.success_hook_source
                        )
                        if success_hook_source:
                            logger.info("Detected success hook. Running...")
                            self.load_and_run_hook(
                                success_hook_source,
                                step_exception=None,
                            )

                        # Store and publish the output artifacts of the step function.
                        output_data = self._validate_outputs(
                            return_values, output_annotations
                        )
                        artifact_metadata_enabled = is_setting_enabled(
                            is_enabled_on_step=step_run_info.config.enable_artifact_metadata,
                            is_enabled_on_pipeline=step_run_info.pipeline.enable_artifact_metadata,
                        )
                        artifact_visualization_enabled = is_setting_enabled(
                            is_enabled_on_step=step_run_info.config.enable_artifact_visualization,
                            is_enabled_on_pipeline=step_run_info.pipeline.enable_artifact_visualization,
                        )
                        output_artifact_ids = self._store_output_artifacts(
                            output_data=output_data,
                            output_artifact_uris=output_artifact_uris,
                            output_materializers=output_materializers,
                            output_annotations=output_annotations,
                            artifact_metadata_enabled=artifact_metadata_enabled,
                            artifact_visualization_enabled=artifact_visualization_enabled,
                        )
                        link_step_artifacts_to_model(
                            artifact_ids=output_artifact_ids
                        )
                        self._link_pipeline_run_to_model_from_artifacts(
                            pipeline_run=pipeline_run,
                            artifact_names=list(output_artifact_ids.keys()),
                            external_artifacts=list(
                                step_run.config.external_input_artifacts.values()
                            ),
                        )
                    StepContext._clear()  # Remove the step context singleton

            # Update the status and output artifacts of the step run.
            publish_successful_step_run(
                step_run_id=step_run_info.step_run_id,
                output_artifact_ids=output_artifact_ids,
            )

    def _load_step(self) -> "BaseStep":
        """Load the step instance.

        Returns:
            The step instance.
        """
        from zenml.steps import BaseStep

        step_instance = BaseStep.load_from_source(self._step.spec.source)
        step_instance = copy.deepcopy(step_instance)
        step_instance._configuration = self._step.config
        return step_instance

    def _load_output_materializers(
        self,
    ) -> Dict[str, Tuple[Type[BaseMaterializer], ...]]:
        """Loads the output materializers for the step.

        Returns:
            The step output materializers.
        """
        materializers = {}
        for name, output in self.configuration.outputs.items():
            output_materializers = []

            for source in output.materializer_source:
                materializer_class: Type[
                    BaseMaterializer
                ] = source_utils.load_and_validate_class(
                    source, expected_class=BaseMaterializer
                )
                output_materializers.append(materializer_class)

            materializers[name] = tuple(output_materializers)

        return materializers

    def _parse_inputs(
        self,
        args: List[str],
        annotations: Dict[str, Any],
        input_artifacts: Dict[str, "ArtifactResponseModel"],
    ) -> Dict[str, Any]:
        """Parses the inputs for a step entrypoint function.

        Args:
            args: The arguments of the step entrypoint function.
            annotations: The annotations of the step entrypoint function.
            input_artifacts: The input artifacts of the step.

        Returns:
            The parsed inputs for the step entrypoint function.

        Raises:
            RuntimeError: If a function argument value is missing.
        """
        function_params: Dict[str, Any] = {}

        if args and args[0] == "self":
            args.pop(0)

        for arg in args:
            arg_type = annotations.get(arg, None)
            arg_type = resolve_type_annotation(arg_type)

            if inspect.isclass(arg_type) and issubclass(arg_type, StepContext):
                step_name = self.configuration.name
                logger.warning(
                    "Passing a `StepContext` as an argument to a step function "
                    "is deprecated and will be removed in a future release. "
                    f"Please adjust your '{step_name}' step to instead import "
                    "the `StepContext` inside your step, as shown here: "
                    "https://docs.zenml.io/user-guide/advanced-guide/pipelining-features/fetch-metadata-within-steps"
                )
                function_params[arg] = get_step_context()
            elif arg in input_artifacts:
                function_params[arg] = self._load_input_artifact(
                    input_artifacts[arg], arg_type
                )
            elif arg in self.configuration.parameters:
                function_params[arg] = self.configuration.parameters[arg]
            else:
                raise RuntimeError(
                    f"Unable to find value for step function argument `{arg}`."
                )

        return function_params

    def _parse_hook_inputs(
        self,
        args: List[str],
        annotations: Dict[str, Any],
        step_exception: Optional[BaseException],
    ) -> Dict[str, Any]:
        """Parses the inputs for a hook function.

        Args:
            args: The arguments of the hook function.
            annotations: The annotations of the hook function.
            step_exception: The exception of the original step.

        Returns:
            The parsed inputs for the hook function.

        Raises:
            TypeError: If hook function is passed a wrong parameter type.
        """
        from zenml.steps import BaseParameters

        function_params: Dict[str, Any] = {}

        if args and args[0] == "self":
            args.pop(0)

        for arg in args:
            arg_type = annotations.get(arg, None)
            arg_type = resolve_type_annotation(arg_type)

            # Parse the parameters
            if issubclass(arg_type, BaseParameters):
                step_params = arg_type.parse_obj(
                    self.configuration.parameters[arg]
                )
                function_params[arg] = step_params

            # Parse the step context
            elif issubclass(arg_type, StepContext):
                step_name = self.configuration.name
                logger.warning(
                    "Passing a `StepContext` as an argument to a hook function "
                    "is deprecated and will be removed in a future release. "
                    f"Please adjust your '{step_name}' hook to instead import "
                    "the `StepContext` inside your hook, as shown here: "
                    "https://docs.zenml.io/user-guide/advanced-guide/pipelining-features/fetch-metadata-within-steps"
                )
                function_params[arg] = get_step_context()

            elif issubclass(arg_type, BaseException):
                function_params[arg] = step_exception

            else:
                # It should not be of any other type
                raise TypeError(
                    "Hook functions can only take arguments of type "
                    f"`BaseParameters`, or `BaseException`, not {arg_type}"
                )

        return function_params

    def _load_input_artifact(
        self, artifact: "ArtifactResponseModel", data_type: Type[Any]
    ) -> Any:
        """Loads an input artifact.

        Args:
            artifact: The artifact to load.
            data_type: The data type of the artifact value.

        Returns:
            The artifact value.
        """
        # Skip materialization for `UnmaterializedArtifact`.
        if data_type == UnmaterializedArtifact:
            return UnmaterializedArtifact.parse_obj(artifact)

        if data_type is Any or is_union(get_origin(data_type)):
            # Entrypoint function does not define a specific type for the input,
            # we use the datatype of the stored artifact
            data_type = source_utils.load(artifact.data_type)

        materializer_class: Type[
            BaseMaterializer
        ] = source_utils.load_and_validate_class(
            artifact.materializer, expected_class=BaseMaterializer
        )
        materializer: BaseMaterializer = materializer_class(artifact.uri)
        materializer.validate_type_compatibility(data_type)
        return materializer.load(data_type=data_type)

    def _validate_outputs(
        self,
        return_values: Any,
        output_annotations: Dict[str, OutputSignature],
    ) -> Dict[str, Any]:
        """Validates the step function outputs.

        Args:
            return_values: The return values of the step function.
            output_annotations: The output annotations of the step function.

        Returns:
            The validated output, mapping output names to return values.

        Raises:
            StepInterfaceError: If the step function return values do not
                match the output annotations.
        """
        step_name = self._step.spec.pipeline_parameter_name

        # if there are no outputs, the return value must be `None`.
        if len(output_annotations) == 0:
            if return_values is not None:
                raise StepInterfaceError(
                    f"Wrong step function output type for step '{step_name}': "
                    f"Expected no outputs but the function returned something: "
                    f"{return_values}."
                )
            return {}

        # if there is only one output annotation (either directly specified
        # or contained in an `Output` tuple) we treat the step function
        # return value as the return for that output.
        if len(output_annotations) == 1:
            return_values = [return_values]

        # if the user defined multiple outputs, the return value must be a list
        # or tuple.
        if not isinstance(return_values, (list, tuple)):
            raise StepInterfaceError(
                f"Wrong step function output type for step '{step_name}': "
                f"Expected multiple outputs ({output_annotations}) but "
                f"the function did not return a list or tuple "
                f"(actual return value: {return_values})."
            )

        # The amount of actual outputs must be the same as the amount of
        # expected outputs.
        if len(output_annotations) != len(return_values):
            raise StepInterfaceError(
                f"Wrong amount of step function outputs for step "
                f"'{step_name}: Expected {len(output_annotations)} outputs "
                f"but the function returned {len(return_values)} outputs"
                f"(return values: {return_values})."
            )

        from pydantic.typing import get_origin, is_union

        from zenml.steps.utils import get_args

        validated_outputs: Dict[str, Any] = {}
        for return_value, (output_name, output_annotation) in zip(
            return_values, output_annotations.items()
        ):
            output_type = output_annotation.resolved_annotation
            if output_type is Any:
                pass
            else:
                if is_union(get_origin(output_type)):
                    output_type = get_args(output_type)

                if not isinstance(return_value, output_type):
                    raise StepInterfaceError(
                        f"Wrong type for output '{output_name}' of step "
                        f"'{step_name}' (expected type: {output_type}, "
                        f"actual type: {type(return_value)})."
                    )
            validated_outputs[output_name] = return_value
        return validated_outputs

    def _store_output_artifacts(
        self,
        output_data: Dict[str, Any],
        output_materializers: Dict[str, Tuple[Type[BaseMaterializer], ...]],
        output_artifact_uris: Dict[str, str],
        output_annotations: Dict[str, OutputSignature],
        artifact_metadata_enabled: bool,
        artifact_visualization_enabled: bool,
    ) -> Dict[str, UUID]:
        """Stores the output artifacts of the step.

        Args:
            output_data: The output data of the step function, mapping output
                names to return values.
            output_materializers: The output materializers of the step.
            output_artifact_uris: The output artifact URIs of the step.
            output_annotations: The output annotations of the step function.
            artifact_metadata_enabled: Whether artifact metadata collection is
                enabled.
            artifact_visualization_enabled: Whether artifact visualization is
                enabled.

        Returns:
            The IDs of the published output artifacts.
        """
        client = Client()
        step_context = get_step_context()
        artifact_stores = client.active_stack_model.components.get(
            StackComponentType.ARTIFACT_STORE
        )
        assert artifact_stores  # Every stack has an artifact store.
        artifact_store_id = artifact_stores[0].id
        output_artifacts: Dict[str, UUID] = {}

        for output_name, return_value in output_data.items():
            data_type = type(return_value)
            materializer_classes = output_materializers[output_name]
            if materializer_classes:
                materializer_class = materializer_utils.select_materializer(
                    data_type=data_type,
                    materializer_classes=materializer_classes,
                )
            else:
                # If no materializer classes are stored in the IR, that means
                # there was no/an `Any` type annotation for the output and
                # we try to find a materializer for it at runtime
                from zenml.materializers.materializer_registry import (
                    materializer_registry,
                )

                default_materializer_source = self._step.config.outputs[
                    output_name
                ].default_materializer_source

                if default_materializer_source:
                    default_materializer_class: Type[
                        BaseMaterializer
                    ] = source_utils.load_and_validate_class(
                        default_materializer_source,
                        expected_class=BaseMaterializer,
                    )
                    materializer_registry.default_materializer = (
                        default_materializer_class
                    )

                materializer_class = materializer_registry[data_type]

            uri = output_artifact_uris[output_name]
            materializer = materializer_class(uri)
            artifact_config = output_annotations[output_name].artifact_config

            if artifact_config is not None:
                has_custom_name = bool(artifact_config.name)
                version = artifact_config.version
                tags = artifact_config.tags
            else:
                has_custom_name, version, tags = False, None, None

            # Override the artifact name if it is not a custom name.
            if has_custom_name:
                artifact_name = output_name
            else:
                if step_context.pipeline_run.pipeline:
                    pipeline_name = step_context.pipeline_run.pipeline.name
                else:
                    pipeline_name = "unlisted"
                step_name = step_context.step_run.name
                artifact_name = f"{pipeline_name}::{step_name}::{output_name}"

            # Get metadata that the user logged manually
            user_metadata = step_context.get_output_metadata(output_name)

            artifact_id = artifact_utils.upload_artifact(
                name=artifact_name,
                data=return_value,
                materializer=materializer,
                artifact_store_id=artifact_store_id,
                extract_metadata=artifact_metadata_enabled,
                include_visualizations=artifact_visualization_enabled,
                has_custom_name=has_custom_name,
                version=version,
                tags=tags,
                user_metadata=user_metadata,
            )
            output_artifacts[output_name] = artifact_id

        return output_artifacts

    def _prepare_model_context_for_step(self) -> None:
        try:
            model_config = get_step_context().model_config
            model_config.get_or_create_model_version()
        except StepContextError:
            return

    def _get_model_versions_from_artifacts(
        self,
        artifact_names: List[str],
    ) -> Set[Tuple[UUID, UUID]]:
        """Gets the model versions from the artifacts.

        Args:
            artifact_names: The names of the published output artifacts.

        Returns:
            Set of tuples of (model_id, model_version_id).
        """
        models = set()
        for artifact_name in artifact_names:
            artifact_config = (
                get_step_context()._get_output(artifact_name).artifact_config
            )
            if artifact_config is not None:
                if (model_config := artifact_config._model_config) is not None:
                    model_version = model_config._get_model_version()
                    models.add((model_version.model.id, model_version.id))
                else:
                    break
        return models

    def _get_model_versions_from_config(self) -> Set[Tuple[UUID, UUID]]:
        """Gets the model versions from the step model config.

        Returns:
            Set of tuples of (model_id, model_version_id).
        """
        try:
            mc = get_step_context().model_config
            model_version = mc._get_model_version()
            return {(model_version.model.id, model_version.id)}
        except StepContextError:
            return set()

    def _link_pipeline_run_to_model_from_context(
        self,
        pipeline_run: "PipelineRunResponseModel",
    ) -> None:
        """Links the pipeline run to the model version using artifacts data.

        Args:
            pipeline_run: The response model of current pipeline run.
        """
        from zenml.models.model_models import (
            ModelVersionPipelineRunRequestModel,
        )

        models = self._get_model_versions_from_config()

        client = Client()
        for model in models:
            client.zen_store.create_model_version_pipeline_run_link(
                ModelVersionPipelineRunRequestModel(
                    user=Client().active_user.id,
                    workspace=Client().active_workspace.id,
                    pipeline_run=pipeline_run.id,
                    model=model[0],
                    model_version=model[1],
                )
            )

    def _link_pipeline_run_to_model_from_artifacts(
        self,
        pipeline_run: "PipelineRunResponseModel",
        artifact_names: List[str],
        external_artifacts: List["ExternalArtifactConfiguration"],
    ) -> None:
        """Links the pipeline run to the model version using artifacts data.

        Args:
            pipeline_run: The response model of current pipeline run.
            artifact_names: The name of the published output artifacts.
            external_artifacts: The external artifacts of the step.
        """
        from zenml.models.model_models import (
            ModelVersionPipelineRunRequestModel,
        )

        models = self._get_model_versions_from_artifacts(artifact_names)
        client = Client()
        for model in models:
            client.zen_store.create_model_version_pipeline_run_link(
                ModelVersionPipelineRunRequestModel(
<<<<<<< HEAD
                    user=Client().active_user.id,
                    workspace=Client().active_workspace.id,
=======
                    user=client.active_user.id,
                    workspace=client.active_workspace.id,
                    name=pipeline_run.name,
>>>>>>> a0e6f994
                    pipeline_run=pipeline_run.id,
                    model=model[0],
                    model_version=model[1],
                )
            )

    def load_and_run_hook(
        self,
        hook_source: "Source",
        step_exception: Optional[BaseException],
    ) -> None:
        """Loads hook source and runs the hook.

        Args:
            hook_source: The source of the hook function.
            step_exception: The exception of the original step.
        """
        try:
            hook = source_utils.load(hook_source)
            hook_spec = inspect.getfullargspec(inspect.unwrap(hook))

            function_params = self._parse_hook_inputs(
                args=hook_spec.args,
                annotations=hook_spec.annotations,
                step_exception=step_exception,
            )
            logger.debug(f"Running hook {hook} with params: {function_params}")
            hook(**function_params)
        except Exception as e:
            logger.error(
                f"Failed to load hook source with exception: '{hook_source}': {e}"
            )<|MERGE_RESOLUTION|>--- conflicted
+++ resolved
@@ -730,14 +730,8 @@
         for model in models:
             client.zen_store.create_model_version_pipeline_run_link(
                 ModelVersionPipelineRunRequestModel(
-<<<<<<< HEAD
-                    user=Client().active_user.id,
-                    workspace=Client().active_workspace.id,
-=======
                     user=client.active_user.id,
                     workspace=client.active_workspace.id,
-                    name=pipeline_run.name,
->>>>>>> a0e6f994
                     pipeline_run=pipeline_run.id,
                     model=model[0],
                     model_version=model[1],
