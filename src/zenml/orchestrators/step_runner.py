--- conflicted
+++ resolved
@@ -195,33 +195,41 @@
                 return_values = step_instance.call_entrypoint(
                     **function_params
                 )
-<<<<<<< HEAD
-            except BaseException as step_exception:  # noqa: E722
-                step_failed = True
-                if not handle_bool_env_var(
-                    ENV_ZENML_IGNORE_FAILURE_HOOK, False
-                ):
-                    if (
-                        failure_hook_source
-                        := self.configuration.failure_hook_source
-                    ):
-                        logger.info("Detected failure hook. Running...")
-                        self.load_and_run_hook(
-                            failure_hook_source,
-                            step_exception=step_exception,
-                        )
-                raise
-            finally:
-                step_run_metadata = self._stack.get_step_run_metadata(
-                    info=step_run_info,
-=======
 
                 # Parse the inputs for the entrypoint function.
                 function_params = self._parse_inputs(
                     args=spec.args,
                     annotations=spec.annotations,
                     input_artifacts=input_artifacts,
->>>>>>> ab92463e
+                )
+
+                _link_pipeline_run_to_model_from_context(
+                    pipeline_run_id=pipeline_run.id
+                )
+
+                step_failed = False
+                try:
+                    return_values = step_instance.call_entrypoint(
+                        **function_params
+                    )
+                except BaseException as step_exception:  # noqa: E722
+                    step_failed = True
+                    if not handle_bool_env_var(
+                        ENV_ZENML_IGNORE_FAILURE_HOOK, False
+                    ):
+                        if (
+                            failure_hook_source
+                            := self.configuration.failure_hook_source
+                        ):
+                            logger.info("Detected failure hook. Running...")
+                            self.load_and_run_hook(
+                                failure_hook_source,
+                                step_exception=step_exception,
+                            )
+                raise
+            finally:
+                step_run_metadata = self._stack.get_step_run_metadata(
+                    info=step_run_info,
                 )
                 publish_step_run_metadata(
                     step_run_id=step_run_info.step_run_id,
