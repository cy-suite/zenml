#  Copyright (c) ZenML GmbH 2023. All Rights Reserved.
#
#  Licensed under the Apache License, Version 2.0 (the "License");
#  you may not use this file except in compliance with the License.
#  You may obtain a copy of the License at:
#
#       https://www.apache.org/licenses/LICENSE-2.0
#
#  Unless required by applicable law or agreed to in writing, software
#  distributed under the License is distributed on an "AS IS" BASIS,
#  WITHOUT WARRANTIES OR CONDITIONS OF ANY KIND, either express
#  or implied. See the License for the specific language governing
#  permissions and limitations under the License.
"""Base ZenML Service Connector class."""
import logging
from abc import abstractmethod
from datetime import datetime, timezone
from typing import (
    Any,
    ClassVar,
    Dict,
    List,
    Optional,
    Tuple,
    Type,
    Union,
    cast,
)
from uuid import UUID

from pydantic import (
    BaseModel,
    SecretStr,
    ValidationError,
)
from pydantic.main import ModelMetaclass

from zenml.client import Client
from zenml.constants import (
    ENV_ZENML_ENABLE_IMPLICIT_AUTH_METHODS,
    handle_bool_env_var,
)
from zenml.exceptions import AuthorizationException
from zenml.logger import get_logger
from zenml.models import (
    ServiceConnectorRequest,
    ServiceConnectorResourcesModel,
    ServiceConnectorResponse,
    ServiceConnectorResponseBody,
    ServiceConnectorResponseMetadata,
    ServiceConnectorTypedResourcesModel,
    ServiceConnectorTypeModel,
    UserResponse,
    WorkspaceResponse,
)

logger = get_logger(__name__)


class AuthenticationConfig(BaseModel):
    """Base authentication configuration."""

    @property
    def secret_values(self) -> Dict[str, SecretStr]:
        """Get the secret values as a dictionary.

        Returns:
            A dictionary of all secret values in the configuration.
        """
        return {
            k: v
            for k, v in self.dict(exclude_none=True).items()
            if isinstance(v, SecretStr)
        }

    @property
    def non_secret_values(self) -> Dict[str, str]:
        """Get the non-secret values as a dictionary.

        Returns:
            A dictionary of all non-secret values in the configuration.
        """
        return {
            k: v
            for k, v in self.dict(exclude_none=True).items()
            if not isinstance(v, SecretStr)
        }

    @property
    def all_values(self) -> Dict[str, Any]:
        """Get all values as a dictionary.

        Returns:
            A dictionary of all values in the configuration.
        """
        return self.dict(exclude_none=True)


class ServiceConnectorMeta(ModelMetaclass):
    """Metaclass responsible for automatically registering ServiceConnector classes."""

    def __new__(
        mcs, name: str, bases: Tuple[Type[Any], ...], dct: Dict[str, Any]
    ) -> "ServiceConnectorMeta":
        """Creates a new ServiceConnector class and registers it.

        Args:
            name: The name of the class.
            bases: The base classes of the class.
            dct: The dictionary of the class.

        Returns:
            The ServiceConnectorMeta class.
        """
        cls = cast(
            Type["ServiceConnector"], super().__new__(mcs, name, bases, dct)
        )

        # Skip the following validation and registration for the base class.
        if name == "ServiceConnector":
            return cls

        else:
            from zenml.service_connectors.service_connector_registry import (
                service_connector_registry,
            )

            # Register the service connector.
            service_connector_registry.register_service_connector_type(
                cls.get_type()
            )

        return cls


class ServiceConnector(BaseModel, metaclass=ServiceConnectorMeta):
    """Base service connector class.

    Service connectors are standalone components that can be used to link ZenML
    to external resources. They are responsible for validating and storing
    authentication configuration and sensitive credentials and for providing
    authentication services to other ZenML components. Service connectors are
    built on top of the (otherwise opaque) ZenML secrets and secrets store
    mechanisms and add secret auto-configuration, secret discovery and secret
    schema validation capabilities.

    The implementation independent service connector abstraction is made
    possible through the use of generic "resource types" and "resource IDs".
    These constitute the "contract" between connectors and the consumers of the
    authentication services that they provide. In a nutshell, a connector
    instance advertises what resource(s) it can be used to gain access to,
    whereas a consumer may run a query to search for compatible connectors by
    specifying the resource(s) that they need to access and then use a
    matching connector instance to connect to said resource(s).

    The resource types and authentication methods supported by a connector are
    declared in the connector type specification. The role of this specification
    is two-fold:

    - it declares a schema for the configuration that needs to be provided to
    configure the connector. This can be used to validate the configuration
    without having to instantiate the connector itself (e.g. in the CLI and
    dashboard), which also makes it possible to configure connectors and
    store their configuration without having to instantiate them.
    - it provides a way for ZenML to keep a registry of available connector
    implementations and configured connector instances. Users who want to
    connect ZenML to external resources via connectors can use this registry
    to discover what types of connectors are available and what types of
    resources they can be configured to access. Consumers can also use the
    registry to find connector instances that are compatible with the
    types of resources that they need to access.
    """

    id: Optional[UUID] = None
    name: Optional[str] = None
    auth_method: str
    resource_type: Optional[str] = None
    resource_id: Optional[str] = None
    expires_at: Optional[datetime] = None
    expiration_seconds: Optional[int] = None
    config: AuthenticationConfig

    _TYPE: ClassVar[Optional[ServiceConnectorTypeModel]] = None

    def __init__(self, **kwargs: Any) -> None:
        """Initialize a new service connector instance.

        Args:
            kwargs: Additional keyword arguments to pass to the base class
                constructor.
        """
        super().__init__(**kwargs)

        # Convert the resource ID to its canonical form. For resource types
        # that don't support multiple instances:
        # - if a resource ID is not provided, we use the default resource ID for
        # the resource type
        # - if a resource ID is provided, we verify that it matches the default
        # resource ID for the resource type
        if self.resource_type:
            try:
                self.resource_id = self._validate_resource_id(
                    self.resource_type, self.resource_id
                )
            except AuthorizationException as e:
                error = (
                    f"Authorization error validating resource ID "
                    f"{self.resource_id} for resource type "
                    f"{self.resource_type}: {e}"
                )
                # Log an exception if debug logging is enabled
                if logger.isEnabledFor(logging.DEBUG):
                    logger.exception(error)
                else:
                    logger.warning(error)

                self.resource_id = None

    @classmethod
    @abstractmethod
    def _get_connector_type(cls) -> ServiceConnectorTypeModel:
        """Get the connector type specification.

        Returns:
            The connector type specification.
        """

    def _canonical_resource_id(
        self, resource_type: str, resource_id: str
    ) -> str:
        """Convert a resource ID to its canonical form.

        This method is used to canonicalize the resource ID before it is
        stored in the connector instance. The default implementation simply
        returns the supplied resource ID as-is.

        Args:
            resource_type: The resource type to canonicalize.
            resource_id: The resource ID to canonicalize.

        Returns:
            The canonical resource ID.
        """
        return resource_id

    def _get_default_resource_id(self, resource_type: str) -> str:
        """Get the default resource ID for a resource type.

        Service connector implementations must override this method and provide
        a default resource ID for resources that do not support multiple
        instances.

        Args:
            resource_type: The type of the resource to get a default resource ID
                for. Only called with resource types that do not support
                multiple instances.

        Raises:
            RuntimeError: If the resource type does not support multiple
                instances and the connector implementation did not provide a
                default resource ID.
        """
        # If a resource type does not support multiple instances, raise an
        # exception; the connector implementation must override this method and
        # provide a default resource ID in this case.
        raise RuntimeError(
            f"Resource type '{resource_type}' does not support multiple "
            f"instances and the connector implementation didn't provide "
            f"a default resource ID."
        )

    @abstractmethod
    def _connect_to_resource(
        self,
        **kwargs: Any,
    ) -> Any:
        """Authenticate and connect to a resource.

        This method initializes and returns an implementation specific object
        representing an authenticated service client, connection or session that
        can be used to access the resource that the connector instance is
        configured to connect to.

        The implementation should assume that the the resource type and resource
        ID configured in the connector instance are both set, valid and ready to
        be used.

        Args:
            kwargs: Additional implementation specific keyword arguments to use
                to configure the client.

        Returns:
            An implementation specific object representing the authenticated
            service client, connection or session.

        Raises:
            AuthorizationException: If authentication failed.
        """

    @abstractmethod
    def _configure_local_client(
        self,
        **kwargs: Any,
    ) -> None:
        """Configure a local client to authenticate and connect to a resource.

        This method configures a local client or SDK installed on the localhost
        to connect to the resource that the connector instance is configured
        to access.

        The implementation should assume that the the resource type and resource
        ID configured in the connector instance are both set, valid and ready to
        be used.

        Args:
            kwargs: Additional implementation specific keyword arguments to use
                to configure the client.

        Raises:
            AuthorizationException: If authentication failed.
            NotImplementedError: If the connector instance does not support
                local configuration for the configured resource type or
                authentication method.
        """

    @classmethod
    @abstractmethod
    def _auto_configure(
        cls,
        auth_method: Optional[str] = None,
        resource_type: Optional[str] = None,
        resource_id: Optional[str] = None,
        **kwargs: Any,
    ) -> "ServiceConnector":
        """Auto-configure a connector instance.

        Instantiate a connector with a configuration extracted from the
        authentication configuration available in the environment (e.g.
        environment variables or local client/SDK configuration files).

        Args:
            auth_method: The particular authentication method to use. If not
                specified, the connector implementation must decide which
                authentication method to use or raise an exception.
            resource_type: The type of resource to configure. If not specified,
                the connector implementation must return a connector instance
                configured to access any of the supported resource types or
                decide to use a default resource type or raise an exception.
            resource_id: The ID of the resource to configure. The
                implementation may choose to either require or ignore this
                parameter if it does not support or detect a resource type that
                supports multiple instances.
            kwargs: Additional implementation specific keyword arguments to use.

        Returns:
            A connector instance configured with authentication credentials
            automatically extracted from the environment.

        Raises:
            NotImplementedError: If the connector auto-configuration fails or
                is not supported.
        """

    @abstractmethod
    def _verify(
        self,
        resource_type: Optional[str] = None,
        resource_id: Optional[str] = None,
    ) -> List[str]:
        """Verify and list all the resources that the connector can access.

        This method uses the connector's configuration to verify that it can
        authenticate and access the indicated resource(s). A non-empty list of
        resource IDs in canonical format MUST be returned if the resource type
        is supplied, otherwise the connector is marked as being in an error
        state that doesn't allow it to be used to access any resources.

        The implementation should not rely on the resource type and resource
        ID configured in the connector instance because they might be
        missing or different than the ones supplied to this method (e.g. if
        this is a multi-type or multi-instance connector).

        If a resource type is not supplied, the implementation must verify that
        it can authenticate and connect to any of the supported resource types
        and should not return any resource IDs. A list of resource IDs may be
        returned in this case, but is not required.

        For resource types that do not support multiple instances, the
        resource ID parameter, if supplied, is the same as the default
        resource ID for the resource type as returned by
        `_get_default_resource_id`, in which case, the implementation should
        return it unmodified.

        For resource types that do support multiple instances, if the resource
        ID is not supplied, the implementation MUST return a non-empty list of
        resource IDs in canonical format identifying all the resources that the
        connector can access of the specified type.

        Args:
            resource_type: The type of the resource to verify. If omitted and
                if the connector supports multiple resource types, the
                implementation must verify that it can authenticate and connect
                to any and all of the supported resource types.
            resource_id: The ID of the resource to connect to. Omitted if a
                resource type is not specified. It has the same value as the
                default resource ID if the supplied resource type doesn't
                support multiple instances. If the supplied resource type does
                allows multiple instances, this parameter may still be omitted
                to fetch a list of resource IDs identifying all the resources
                of the indicated type that the connector can access.

        Returns:
            The list of resources IDs in canonical format identifying the
            resources that the connector can access. This list may be empty only
            if the resource type is not specified (i.e. for multi-type
            connectors).

        Raises:
            ValueError: If the connector configuration is invalid.
            AuthorizationException: If authentication failed.
        """

    def _get_connector_client(
        self,
        resource_type: str,
        resource_id: str,
    ) -> "ServiceConnector":
        """Get a connector instance that can be used to connect to a resource.

        This method should return a connector instance that is fully configured
        and ready to use to access the indicated resource:
        - has proper authentication configuration and credentials. These can be
        either the same as the ones configured in this connector instance or
        different ones (e.g. if this connector is able to generate temporary
        credentials for a particular resource).
        - has a resource type
        - has a resource ID

        This method is useful in cases where the connector capable of
        authenticating against the target service and accessing the configured
        resource is different than the connector configured by the user. Some
        example use-cases for this are:

        - a connector is configured with long-lived credentials or credentials
        with wide permissions but is able to generate temporary credentials or
        credentials with a narrower permissions scope for a particular resource.
        In this case, the "main connector" instance stores the long-lived
        credentials and is used to generate temporary credentials that are used
        by the "connector client" instance to authenticate against the target
        service and access the resource.

        - a connector is configured to access multiple types of resources (e.g.
        cloud providers) or multiple resource instances. In this case, the "main
        connector" instance is configured without a resource type or without a
        resource ID and is able to grant access to any resource type/resource
        ID. It can instantiate "connector clients" for a particular
        resource type and resource ID.

        - a connector is configured with a resource type but it is able to
        generate configurations for a different resource type. In this case,
        the "main connector" and the "connector client" can even belong to
        different connector implementations and the "main connector" can
        generate a "connector client" configuration of a different resource type
        that is used to access the final resource (e.g. the AWS connector can
        instantiate a Kubernetes connector client to access an EKS resource as
        if it were a generic Kubernetes cluster).

        The default implementation returns this connector instance itself, or a
        copy of it if the resource type or resource ID are different than the
        ones configured in the connector instance.

        Args:
            resource_type: The type of the resources to connect to.
            resource_id: The ID of a particular resource to connect to.

        Returns:
            A service connector client instance that can be used to connect to
            the indicated resource.
        """
        if (
            self.resource_type == resource_type
            and self.resource_id == resource_id
        ):
            return self

        copy = self.copy()
        copy.resource_type = resource_type
        copy.resource_id = resource_id
        return copy

    def _validate_resource_id(
        self, resource_type: str, resource_id: Optional[str]
    ) -> Optional[str]:
        """Validate a resource ID value of a certain type against the connector configuration.

        Args:
            resource_type: The type of resource to validate.
            resource_id: The resource ID to validate.

        Returns:
            The validated resource ID, or a default resource ID if the resource
            type supports multiple instances and one was not supplied.

        Raises:
            AuthorizationException: If the connector is not authorized to
                access the provided resource ID.
        """
        # Fetch the resource type specification
        resource_type_spec = self.type.resource_type_dict[resource_type]
        # If the resource type supports multiple instances, return the supplied
        # resource converted to canonical format, if supplied
        if resource_type_spec.supports_instances:
            if resource_id is None:
                return None
            return self._canonical_resource_id(resource_type, resource_id)

        # If the resource type does not support multiple instances, the
        # connector implementation must provide a default resource ID based
        # on the connector configuration
        default_resource_id = self._get_default_resource_id(resource_type)

        if resource_id is None:
            return default_resource_id

        resource_id = self._canonical_resource_id(resource_type, resource_id)
        if resource_id != default_resource_id:
            raise AuthorizationException(
                f"The connector does not allow access to the provided "
                f"'{resource_id}' {resource_type_spec.name} resource. It "
                f"only allows access to the following resource: "
                f"'{default_resource_id}'."
            )

        return resource_id

    @classmethod
    def _check_implicit_auth_method_allowed(cls) -> None:
        """Check if implicit authentication methods are allowed.

        Raises:
            AuthorizationException: If implicit authentication methods are
                not enabled.
        """
        if not handle_bool_env_var(ENV_ZENML_ENABLE_IMPLICIT_AUTH_METHODS):
            raise AuthorizationException(
                "Implicit authentication methods for service connectors are "
                "implicitly disabled for security reasons. To enabled them, "
                f"the {ENV_ZENML_ENABLE_IMPLICIT_AUTH_METHODS} environment "
                "variable must be set for the ZenML deployment."
            )

    @classmethod
    def get_type(cls) -> ServiceConnectorTypeModel:
        """Get the connector type specification.

        Returns:
            The connector type specification.
        """
        if cls._TYPE is not None:
            return cls._TYPE

        connector_type = cls._get_connector_type()
        connector_type.set_connector_class(cls)
        cls._TYPE = connector_type
        return cls._TYPE

    @property
    def type(self) -> ServiceConnectorTypeModel:
        """Get the connector type specification.

        Returns:
            The connector type specification.
        """
        return self.get_type()

    @property
    def supported_resource_types(self) -> List[str]:
        """The resource types supported by this connector instance.

        Returns:
            A list with the resource types supported by this connector instance.
        """
        spec = self.get_type()

        # An unset resource type means that the connector is configured to
        # access any of the supported resource types (a multi-type connector).
        # In that case, we report all the supported resource types to
        # allow it to be discovered as compatible with any of them.
        if self.resource_type:
            resource_types = [self.resource_type]
        else:
            resource_types = list(spec.resource_type_dict.keys())

        return resource_types

    @classmethod
    def from_model(
        cls,
        model: Union["ServiceConnectorRequest", "ServiceConnectorResponse"],
    ) -> "ServiceConnector":
        """Creates a service connector instance from a service connector model.

        Args:
            model: The service connector model.

        Returns:
            The created service connector instance.

        Raises:
            ValueError: If the connector configuration is invalid.
        """
        # Validate the connector configuration model
        spec = cls.get_type()

        # Multiple resource types in the model means that the connector
        # instance is configured to access any of the supported resource
        # types (a multi-type connector). We represent that here by setting the
        # resource type to None.
        resource_type: Optional[str] = None
        if len(model.resource_types) == 1:
            resource_type = model.resource_types[0]

        expiration_seconds: Optional[int] = None
        try:
            method_spec, _ = spec.find_resource_specifications(
                model.auth_method,
                resource_type,
            )
            expiration_seconds = method_spec.validate_expiration(
                model.expiration_seconds
            )
        except (KeyError, ValueError) as e:
            raise ValueError(
                f"connector configuration is not valid: {e}"
            ) from e

        # Unpack the authentication configuration
        config = model.configuration.copy()
        if isinstance(model, ServiceConnectorResponse) and model.secret_id:
            try:
                secret = Client().get_secret(model.secret_id)
            except KeyError as e:
                raise ValueError(
                    f"could not fetch secret with ID '{model.secret_id}' "
                    f"referenced in the connector configuration: {e}"
                ) from e

            if secret.has_missing_values:
                raise ValueError(
                    f"secret with ID '{model.secret_id}' referenced in the "
                    "connector configuration has missing values. This can "
                    "happen for example if your user lacks the permissions "
                    "required to access the secret."
                )

            config.update(secret.secret_values)

        if model.secrets:
            config.update(
                {
                    k: v.get_secret_value()
                    for k, v in model.secrets.items()
                    if v
                }
            )

        if method_spec.config_class is None:
            raise ValueError(
                f"the implementation of the {model.name} connector type is "
                "not available in the environment. Please check that you "
                "have installed the required dependencies."
            )

        # Validate the authentication configuration
        try:
            auth_config = method_spec.config_class(**config)
        except ValidationError as e:
            raise ValueError(
                f"connector configuration is not valid: {e}"
            ) from e

        assert isinstance(auth_config, AuthenticationConfig)

        connector = cls(
            auth_method=model.auth_method,
            resource_type=resource_type,
            resource_id=model.resource_id,
            config=auth_config,
            expires_at=model.expires_at,
            expiration_seconds=expiration_seconds,
        )
        if isinstance(model, ServiceConnectorResponse):
            connector.id = model.id
            connector.name = model.name

        return connector

    def to_model(
        self,
        user: UUID,
        workspace: UUID,
        name: Optional[str] = None,
        description: str = "",
        labels: Optional[Dict[str, str]] = None,
    ) -> "ServiceConnectorRequest":
        """Convert the connector instance to a service connector model.

        Args:
            name: The name of the connector.
            user: The ID of the user that created the connector.
            workspace: The ID of the workspace that the connector belongs to.
            description: The description of the connector.
            labels: The labels of the connector.

        Returns:
            The service connector model corresponding to the connector
            instance.

        Raises:
            ValueError: If the connector configuration is not valid.
        """
        spec = self.get_type()

        name = name or self.name
        if name is None:
            raise ValueError(
                "connector configuration is not valid: name must be set"
            )

        model = ServiceConnectorRequest(
            connector_type=spec.connector_type,
            name=name,
            description=description,
            user=user,
            workspace=workspace,
            auth_method=self.auth_method,
            expires_at=self.expires_at,
            expiration_seconds=self.expiration_seconds,
            labels=labels or {},
        )

        # Validate the connector configuration.
        model.validate_and_configure_resources(
            connector_type=spec,
            resource_types=self.resource_type,
            resource_id=self.resource_id,
            configuration=self.config.non_secret_values,
            secrets=self.config.secret_values,  # type: ignore[arg-type]
        )

        return model

    def to_response_model(
        self,
        workspace: WorkspaceResponse,
        user: Optional[UserResponse] = None,
        name: Optional[str] = None,
        id: Optional[UUID] = None,
        description: str = "",
        labels: Optional[Dict[str, str]] = None,
    ) -> "ServiceConnectorResponse":
        """Convert the connector instance to a service connector response model.

        Args:
            workspace: The workspace that the connector belongs to.
            user: The user that created the connector.
            name: The name of the connector.
            id: The ID of the connector.
            description: The description of the connector.
            labels: The labels of the connector.

        Returns:
            The service connector response model corresponding to the connector
            instance.

        Raises:
            ValueError: If the connector configuration is not valid.
        """
        spec = self.get_type()

        name = name or self.name
        id = id or self.id
        if name is None or id is None:
            raise ValueError(
                "connector configuration is not valid: name and ID must be set"
            )

        model = ServiceConnectorResponse(
            id=id,
            name=name,
<<<<<<< HEAD
            description=description,
            user=user,
            workspace=workspace,
            auth_method=self.auth_method,
            expires_at=self.expires_at,
            expiration_seconds=self.expiration_seconds,
            labels=labels or {},
=======
            body=ServiceConnectorResponseBody(
                user=user,
                created=datetime.utcnow(),
                updated=datetime.utcnow(),
                is_shared=is_shared,
                description=description,
                connector_type=self.get_type(),
                auth_method=self.auth_method,
                expires_at=self.expires_at,
            ),
            metadata=ServiceConnectorResponseMetadata(
                workspace=workspace,
                expiration_seconds=self.expiration_seconds,
                labels=labels or {},
            ),
>>>>>>> e17f4d3a
        )

        # Validate the connector configuration.
        model.validate_and_configure_resources(
            connector_type=spec,
            resource_types=self.resource_type,
            resource_id=self.resource_id,
            configuration=self.config.non_secret_values,
            secrets=self.config.secret_values,  # type: ignore[arg-type]
        )

        return model

    def has_expired(self) -> bool:
        """Check if the connector authentication credentials have expired.

        Verify that the authentication credentials associated with the connector
        have not expired by checking the expiration time against the current
        time.

        Returns:
            True if the connector has expired, False otherwise.
        """
        if not self.expires_at:
            return False

        expires_at = self.expires_at.replace(tzinfo=timezone.utc)
        return expires_at < datetime.now(timezone.utc)

    def validate_runtime_args(
        self,
        resource_type: Optional[str],
        resource_id: Optional[str] = None,
        require_resource_type: bool = False,
        require_resource_id: bool = False,
        **kwargs: Any,
    ) -> Tuple[Optional[str], Optional[str]]:
        """Validate the runtime arguments against the connector configuration.

        Validate that the supplied runtime arguments are compatible with the
        connector configuration and its specification. This includes validating
        that the resource type and resource ID are compatible with the connector
        configuration and its capabilities.

        Args:
            resource_type: The type of the resource supplied at runtime by the
                connector's consumer. Must be the same as the resource type that
                the connector is configured to access, unless the connector is
                configured to access any resource type.
            resource_id: The ID of the resource requested by the connector's
                consumer. Can be different than the resource ID that the
                connector is configured to access, e.g. if it is not in the
                canonical form.
            require_resource_type: Whether the resource type is required.
            require_resource_id: Whether the resource ID is required.
            kwargs: Additional runtime arguments.

        Returns:
            The validated resource type and resource ID.

        Raises:
            ValueError: If the runtime arguments are not valid.
        """
        if (
            self.resource_type
            and resource_type
            and (self.resource_type != resource_type)
        ):
            raise ValueError(
                f"the connector is configured to provide access to a "
                f"'{self.resource_type}' resource type, but a different "
                f"resource type was requested: '{resource_type}'."
            )

        resource_type = resource_type or self.resource_type
        resource_id = resource_id or self.resource_id

        if require_resource_type and not resource_type:
            raise ValueError(
                "the connector is configured to provide access to multiple "
                "resource types. A resource type must be specified when "
                "requesting access to a resource."
            )

        spec = self.get_type()

        try:
            # Get the resource specification corresponding to the
            # connector configuration.
            _, resource_spec = spec.find_resource_specifications(
                self.auth_method,
                resource_type,
            )
        except (KeyError, ValueError) as e:
            raise ValueError(
                f"connector configuration is not valid: {e}"
            ) from e

        if not resource_type or not resource_spec:
            if resource_id:
                raise ValueError(
                    "the connector is configured to provide access to multiple "
                    "resource types, but only a resource name was specified. A "
                    "resource type must also be specified when "
                    "requesting access to a resource."
                )

            return resource_type, resource_id

        # Validate and convert the resource ID to its canonical form.
        # A default resource ID is returned for resource types that do not
        # support instances, if no resource ID is specified.
        resource_id = self._validate_resource_id(
            resource_type=resource_type,
            resource_id=resource_id,
        )

        if resource_id:
            if self.resource_id and self.resource_id != resource_id:
                raise ValueError(
                    f"the connector is configured to provide access to a "
                    f"single {resource_spec.name} resource with a "
                    f"resource name of '{self.resource_id}', but a "
                    f"different resource name was requested: "
                    f"'{resource_id}'."
                )

        else:
            if not self.resource_id and require_resource_id:
                raise ValueError(
                    f"the connector is configured to provide access to "
                    f"multiple {resource_spec.name} resources. A resource name "
                    "must be specified when requesting access to a resource."
                )

        return resource_type, resource_id

    def connect(
        self,
        **kwargs: Any,
    ) -> Any:
        """Authenticate and connect to a resource.

        Initialize and return an implementation specific object representing an
        authenticated service client, connection or session that can be used
        to access the resource that the connector is configured to access.

        The connector has to be fully configured for this method to succeed
        (i.e. the connector's configuration must be valid, a resource type and
        a resource ID must be configured). This method should only be called on
        a connector client retrieved by calling `get_connector_client` on the
        main service connector.

        Args:
            kwargs: Additional implementation specific keyword arguments to use
                to configure the client.

        Returns:
            An implementation specific object representing the authenticated
            service client, connection or session.

        Raises:
            AuthorizationException: If the connector's authentication
                credentials have expired.
        """
        resource_type, resource_id = self.validate_runtime_args(
            resource_type=self.resource_type,
            resource_id=self.resource_id,
            require_resource_type=True,
            require_resource_id=True,
        )

        if self.has_expired():
            raise AuthorizationException(
                "the connector's authentication credentials have expired."
            )

        self._verify(
            resource_type=resource_type,
            resource_id=resource_id,
        )

        return self._connect_to_resource(
            **kwargs,
        )

    @classmethod
    def auto_configure(
        cls,
        auth_method: Optional[str] = None,
        resource_type: Optional[str] = None,
        resource_id: Optional[str] = None,
        **kwargs: Any,
    ) -> Optional["ServiceConnector"]:
        """Auto-configure a connector instance.

        Instantiate a connector with a configuration extracted from the
        authentication configuration available in the environment (e.g.
        environment variables or local client/SDK configuration files).

        Args:
            auth_method: The particular authentication method to use. If
                omitted and if the connector implementation cannot decide which
                authentication method to use, it may raise an exception.
            resource_type: The type of resource to configure. If not specified,
                the method returns a connector instance configured to access any
                of the supported resource types (multi-type connector) or
                configured to use a default resource type. If the connector
                doesn't support multi-type configurations or if it cannot decide
                which resource type to use, it may raise an exception.
            resource_id: The ID of the resource instance to configure. The
                connector implementation may choose to either require or ignore
                this parameter if it does not support or detect a resource type
                that supports multiple instances.
            kwargs: Additional implementation specific keyword arguments to use.

        Returns:
            A connector instance configured with authentication credentials
            automatically extracted from the environment or None if
            auto-configuration is not supported.

        Raises:
            ValueError: If the connector does not support the requested
                authentication method or resource type.
            AuthorizationException: If the connector's authentication
                credentials have expired.
        """
        spec = cls.get_type()

        if not spec.supports_auto_configuration:
            return None

        if auth_method and auth_method not in spec.auth_method_dict:
            raise ValueError(
                f"connector type {spec.name} does not support authentication "
                f"method: '{auth_method}'"
            )

        if resource_type and resource_type not in spec.resource_type_dict:
            raise ValueError(
                f"connector type {spec.name} does not support resource type: "
                f"'{resource_type}'"
            )

        connector = cls._auto_configure(
            auth_method=auth_method,
            resource_type=resource_type,
            resource_id=resource_id,
            **kwargs,
        )

        if connector.has_expired():
            raise AuthorizationException(
                "the connector's auto-configured authentication credentials "
                "have expired."
            )

        connector._verify(
            resource_type=connector.resource_type,
            resource_id=connector.resource_id,
        )
        return connector

    def configure_local_client(
        self,
        **kwargs: Any,
    ) -> None:
        """Configure a local client to authenticate and connect to a resource.

        This method uses the connector's configuration to configure a local
        client or SDK installed on the localhost so that it can authenticate
        and connect to the resource that the connector is configured to access.

        The connector has to be fully configured for this method to succeed
        (i.e. the connector's configuration must be valid, a resource type must
        be specified and the resource ID must be specified if the resource type
        supports multiple instances). This method should only be called on a
        connector client retrieved by calling `get_connector_client` on the
        main service connector.

        Args:
            kwargs: Additional implementation specific keyword arguments to use
                to configure the client.

        Raises:
            AuthorizationException: If the connector's authentication
                credentials have expired.
        """
        resource_type, resource_id = self.validate_runtime_args(
            resource_type=self.resource_type,
            resource_id=self.resource_id,
            require_resource_type=True,
            require_resource_id=True,
        )

        if self.has_expired():
            raise AuthorizationException(
                "the connector's authentication credentials have expired."
            )

        self._verify(
            resource_type=resource_type,
            resource_id=resource_id,
        )

        self._configure_local_client(
            **kwargs,
        )

    def verify(
        self,
        resource_type: Optional[str] = None,
        resource_id: Optional[str] = None,
        list_resources: bool = True,
    ) -> ServiceConnectorResourcesModel:
        """Verify and optionally list all the resources that the connector can access.

        This method uses the connector's configuration to verify that it can
        authenticate and access the indicated resource(s).

        If `list_resources` is set, the list of resources that the connector can
        access, scoped to the supplied resource type and resource ID is included
        in the response, otherwise the connector only verifies that it can
        globally authenticate and doesn't verify or return resource information
        (i.e. the `resource_ids` fields in the response are empty).

        Args:
            resource_type: The type of the resource to verify. If the connector
                instance is already configured with a resource type, this
                argument must be the same as the one configured if supplied.
            resource_id: The ID of a particular resource instance to check
                whether the connector can access. If the connector instance is
                already configured with a resource ID that is not the same or
                equivalent to the one requested, a `ValueError` exception is
                raised.
            list_resources: Whether to list the resources that the connector can
                access.

        Returns:
            A list of resources that the connector can access.

        Raises:
            ValueError: If the arguments or the connector configuration are
                not valid.
        """
        spec = self.get_type()

        resources = ServiceConnectorResourcesModel(
            connector_type=spec,
            id=self.id,
            name=self.name,
        )

        name_msg = f" '{self.name}'" if self.name else ""

        resource_types = self.supported_resource_types
        if resource_type:
            if resource_type not in resource_types:
                raise ValueError(
                    f"connector{name_msg} does not support resource type: "
                    f"'{resource_type}'. Supported resource types are: "
                    f"{', '.join(resource_types)}"
                )
            resource_types = [resource_type]

        # Pre-populate the list of resources with entries corresponding to the
        # supported resource types and scoped to the supplied resource type
        resources.resources = [
            ServiceConnectorTypedResourcesModel(
                resource_type=rt,
            )
            for rt in resource_types
        ]

        if self.has_expired():
            error = "the connector's authentication credentials have expired."
            # Log the error in the resources object
            resources.set_error(error)
            return resources

        verify_resource_types: List[Optional[str]] = []
        verify_resource_id = None
        if not list_resources and not resource_id:
            # If we're not listing resources, we're only verifying that the
            # connector can authenticate globally (i.e. without supplying a
            # resource type or resource ID). This is the same as if no resource
            # type or resource ID was supplied. The only exception is when the
            # verification scope is already set to a single resource ID, in
            # which case we still perform the verification on that resource ID.
            verify_resource_types = [None]
            verify_resource_id = None
        else:
            if len(resource_types) > 1:
                # This forces the connector to verify that it can authenticate
                # globally (i.e. without supplying a resource type or resource
                # ID) before listing individual resources in the case of
                # multi-type service connectors.
                verify_resource_types = [None]

            verify_resource_types.extend(resource_types)
            if len(verify_resource_types) == 1:
                verify_resource_id = resource_id

        # Here we go through each resource type and attempt to verify and list
        # the resources that the connector can access for that resource type.
        # This list may start with a `None` resource type, which indicates that
        # the connector should verify that it can authenticate globally.
        for resource_type in verify_resource_types:
            try:
                resource_type, resource_id = self.validate_runtime_args(
                    resource_type=resource_type,
                    resource_id=verify_resource_id,
                    require_resource_type=False,
                    require_resource_id=False,
                )

                resource_ids = self._verify(
                    resource_type=resource_type,
                    resource_id=resource_id,
                )
            except ValueError as exc:
                raise ValueError(
                    f"The connector configuration is incomplete or invalid: "
                    f"{exc}",
                )
            except AuthorizationException as exc:
                error = f"connector{name_msg} authorization failure: {exc}"
                # Log an exception if debug logging is enabled
                if logger.isEnabledFor(logging.DEBUG):
                    logger.exception(error)
                else:
                    logger.warning(error)

                # Log the error in the resources object
                resources.set_error(error, resource_type=resource_type)
                if resource_type:
                    continue
                else:
                    # We stop on a global failure
                    break
            except Exception as exc:
                error = (
                    f"connector{name_msg} verification failed with "
                    f"unexpected error: {exc}"
                )
                # Log an exception if debug logging is enabled
                if logger.isEnabledFor(logging.DEBUG):
                    logger.exception(error)
                else:
                    logger.warning(error)
                error = (
                    "an unexpected error occurred while verifying the "
                    "connector."
                )
                # Log the error in the resources object
                resources.set_error(error, resource_type=resource_type)
                if resource_type:
                    continue
                else:
                    # We stop on a global failure
                    break

            if not resource_type:
                # If a resource type is not provided as argument, we don't
                # expect any resources to be listed
                continue

            resource_type_spec = spec.resource_type_dict[resource_type]

            if resource_id:
                # A single resource was requested, so we expect a single
                # resource to be listed
                if [resource_id] != resource_ids:
                    logger.error(
                        f"a different resource ID '{resource_ids}' was "
                        f"returned than the one requested: {resource_ids}. "
                        f"This is likely a bug in the {self.__class__} "
                        "connector implementation."
                    )
                resources.set_resource_ids(resource_type, [resource_id])
            elif not resource_ids:
                # If no resources were listed, signal this as an error that the
                # connector cannot access any resources.
                error = (
                    f"connector{name_msg} didn't list any "
                    f"{resource_type_spec.name} resources. This is likely "
                    "caused by the connector credentials not being valid or "
                    "not having sufficient permissions to list or access "
                    "resources of this type. Please check the connector "
                    "configuration and its credentials and try again."
                )
                logger.debug(error)
                resources.set_error(error, resource_type=resource_type)
            else:
                resources.set_resource_ids(resource_type, resource_ids)

        return resources

    def get_connector_client(
        self,
        resource_type: Optional[str] = None,
        resource_id: Optional[str] = None,
    ) -> "ServiceConnector":
        """Get a connector client that can be used to connect to a resource.

        The connector client can be used by consumers to connect to a resource
        (i.e. make calls to `connect` and `configure_local_client`).

        The returned connector may be the same as the original connector
        or it may a different instance configured with different credentials or
        even of a different connector type.

        Args:
            resource_type: The type of the resource to connect to.
            resource_id: The ID of a particular resource to connect to.

        Returns:
            A service connector client that can be used to connect to the
            resource.

        Raises:
            AuthorizationException: If authentication failed.
        """
        resource_type, resource_id = self.validate_runtime_args(
            resource_type=resource_type,
            resource_id=resource_id,
            require_resource_type=True,
            require_resource_id=True,
        )

        if self.has_expired():
            raise AuthorizationException(
                "the connector's authentication credentials have expired."
            )

        # Verify if the connector allows access to the requested resource type
        # and instance.
        self._verify(
            resource_type=resource_type,
            resource_id=resource_id,
        )

        assert resource_type is not None
        assert resource_id is not None

        connector_client = self._get_connector_client(
            resource_type=resource_type,
            resource_id=resource_id,
        )

        if connector_client.has_expired():
            raise AuthorizationException(
                "the connector's authentication credentials have expired."
            )

        connector_client._verify(
            resource_type=resource_type,
            resource_id=connector_client.resource_id,
        )

        return connector_client

    class Config:
        """Connector configuration."""

        # all attributes with leading underscore are private and therefore
        # are mutable and not included in serialization
        underscore_attrs_are_private = True<|MERGE_RESOLUTION|>--- conflicted
+++ resolved
@@ -788,20 +788,10 @@
         model = ServiceConnectorResponse(
             id=id,
             name=name,
-<<<<<<< HEAD
-            description=description,
-            user=user,
-            workspace=workspace,
-            auth_method=self.auth_method,
-            expires_at=self.expires_at,
-            expiration_seconds=self.expiration_seconds,
-            labels=labels or {},
-=======
             body=ServiceConnectorResponseBody(
                 user=user,
                 created=datetime.utcnow(),
                 updated=datetime.utcnow(),
-                is_shared=is_shared,
                 description=description,
                 connector_type=self.get_type(),
                 auth_method=self.auth_method,
@@ -812,7 +802,6 @@
                 expiration_seconds=self.expiration_seconds,
                 labels=labels or {},
             ),
->>>>>>> e17f4d3a
         )
 
         # Validate the connector configuration.
