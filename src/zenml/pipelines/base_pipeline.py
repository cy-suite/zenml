import inspect
from abc import abstractmethod
<<<<<<< HEAD
from typing import Any, Dict
=======
from typing import Dict
>>>>>>> d4e7e630

from zenml.annotations.artifact_annotations import Input
from zenml.annotations.step_annotations import Step
from zenml.core.repo import Repository
from zenml.stacks.base_stack import BaseStack
from zenml.utils.exceptions import PipelineInterfaceError


class BasePipelineMeta(type):
    """Pipeline Metaclass responsible for validating the pipeline definition."""

    def __new__(mcs, name, bases, dct):
        """Ensures that all function arguments are either a `Step`
        or an `Input`."""
        cls = super().__new__(mcs, name, bases, dct)
        cls.NAME = name
        cls.STEP_SPEC = dict()
        cls.INPUT_SPEC = dict()

        connect_spec = inspect.getfullargspec(cls.connect)
        connect_args = connect_spec.args

        if connect_args and connect_args[0] == "self":
            connect_args.pop(0)

        for arg in connect_args:
            arg_type = connect_spec.annotations.get(arg, None)
            if isinstance(arg_type, Step):
                cls.STEP_SPEC.update({arg: arg_type.type})
            elif isinstance(arg_type, Input):
                cls.INPUT_SPEC.update({arg: arg_type.type})
            else:
                raise PipelineInterfaceError(
                    "When you are designing a pipeline, the input signature "
                    "can only parameters which are annotated by either the "
                    "step- and the input annotations."
                )
        return cls


class BasePipeline(metaclass=BasePipelineMeta):
    """Base ZenML pipeline."""

    def __init__(self, *args, **kwargs):

        self.__stack = Repository().get_active_stack()

        self.__steps = dict()
        self.__inputs = dict()

        if args:
            raise PipelineInterfaceError(
                "You can only use keyword arguments while you are creating an"
                "instance of a pipeline."
            )

        for k, v in kwargs.items():
            if k in self.STEP_SPEC:
                self.__steps.update({k: v})
            elif k in self.INPUT_SPEC:
                self.__inputs.update({k: v})
            else:
                raise PipelineInterfaceError(
                    f"The argument {k} is an unknown argument. Needs to be "
                    f"one of either {self.INPUT_SPEC.keys()} or "
                    f"{self.STEP_SPEC.keys()}"
                )

    @abstractmethod
    def connect(self, *args, **kwargs):
        """Function that connects inputs and outputs of the pipeline steps."""

    @classmethod
    def get_executable(cls):
        """Returns the `connect` function."""
        return cls.connect

    @property
    def name(self) -> str:
        """Name of pipeline is always equal to self.NAME"""
        return self.NAME

    @property
    def stack(self) -> BaseStack:
        """Returns the stack for this pipeline."""
        return self.__stack

    @stack.setter
<<<<<<< HEAD
    def stack(self, stack: Any):
=======
    def stack(self, stack: BaseStack):
>>>>>>> d4e7e630
        """Setting the stack property is not allowed. This method always
        raises a PipelineInterfaceError.
        """
        raise PipelineInterfaceError(
            "The provider will be automatically"
            "inferred from your environment. Please "
            "do no attempt to manually change it."
        )

    @property
    def inputs(self) -> Dict:
        """Returns a dictionary of pipeline inputs."""
        return self.__inputs

    @inputs.setter
<<<<<<< HEAD
    def inputs(self, inputs: Any):
=======
    def inputs(self, inputs: Dict):
>>>>>>> d4e7e630
        """Setting the inputs property is not allowed. This method always
        raises a PipelineInterfaceError.
        """
        raise PipelineInterfaceError(
            "The provider will be automatically"
            "inferred from your environment. Please "
            "do no attempt to manually change it."
        )

    @property
    def steps(self) -> Dict:
        """Returns a dictionary of pipeline steps."""
        return self.__steps

    @steps.setter
<<<<<<< HEAD
    def steps(self, steps: Any):
=======
    def steps(self, steps: Dict):
>>>>>>> d4e7e630
        """Setting the steps property is not allowed. This method always
        raises a PipelineInterfaceError.
        """
        raise PipelineInterfaceError(
            "The provider will be automatically"
            "inferred from your environment. Please "
            "do no attempt to manually change it."
        )

    def run(self):
        """Runs the pipeline using the orchestrator of the pipeline stack."""
        return self.stack.orchestrator.run(self)<|MERGE_RESOLUTION|>--- conflicted
+++ resolved
@@ -1,10 +1,6 @@
 import inspect
 from abc import abstractmethod
-<<<<<<< HEAD
-from typing import Any, Dict
-=======
 from typing import Dict
->>>>>>> d4e7e630
 
 from zenml.annotations.artifact_annotations import Input
 from zenml.annotations.step_annotations import Step
@@ -93,11 +89,7 @@
         return self.__stack
 
     @stack.setter
-<<<<<<< HEAD
-    def stack(self, stack: Any):
-=======
     def stack(self, stack: BaseStack):
->>>>>>> d4e7e630
         """Setting the stack property is not allowed. This method always
         raises a PipelineInterfaceError.
         """
@@ -113,11 +105,7 @@
         return self.__inputs
 
     @inputs.setter
-<<<<<<< HEAD
-    def inputs(self, inputs: Any):
-=======
     def inputs(self, inputs: Dict):
->>>>>>> d4e7e630
         """Setting the inputs property is not allowed. This method always
         raises a PipelineInterfaceError.
         """
@@ -133,11 +121,7 @@
         return self.__steps
 
     @steps.setter
-<<<<<<< HEAD
-    def steps(self, steps: Any):
-=======
     def steps(self, steps: Dict):
->>>>>>> d4e7e630
         """Setting the steps property is not allowed. This method always
         raises a PipelineInterfaceError.
         """
