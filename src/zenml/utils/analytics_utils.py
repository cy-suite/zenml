#  Copyright (c) ZenML GmbH 2020. All Rights Reserved.
#
#  Licensed under the Apache License, Version 2.0 (the "License");
#  you may not use this file except in compliance with the License.
#  You may obtain a copy of the License at:
#
#       https://www.apache.org/licenses/LICENSE-2.0
#
#  Unless required by applicable law or agreed to in writing, software
#  distributed under the License is distributed on an "AS IS" BASIS,
#  WITHOUT WARRANTIES OR CONDITIONS OF ANY KIND, either express
#  or implied. See the License for the specific language governing
#  permissions and limitations under the License.
"""Analytics code for ZenML."""

from enum import Enum
from typing import Any, Callable, Dict, Optional, Union

from zenml import __version__
from zenml.constants import IS_DEBUG_ENV, SEGMENT_KEY_DEV, SEGMENT_KEY_PROD
from zenml.environment import Environment, get_environment
from zenml.logger import get_logger

logger = get_logger(__name__)


class AnalyticsEvent(str, Enum):
    """Enum of events to track in segment."""

    # Pipelines
    RUN_PIPELINE = "Pipeline run"
    GET_PIPELINES = "Pipelines fetched"
    GET_PIPELINE = "Pipeline fetched"
    CREATE_PIPELINE = "Pipeline created"
    UPDATE_PIPELINE = "Pipeline updated"
    DELETE_PIPELINE = "Pipeline deleted"

    # Repo
    INITIALIZE_REPO = "ZenML initialized"
    CONNECT_REPOSITORY = "Repository connected"
    UPDATE_REPOSITORY = "Repository updated"
    DELETE_REPOSITORY = "Repository deleted"

    # Profile
    INITIALIZED_PROFILE = "Profile initialized"

    # Components
    REGISTERED_STACK_COMPONENT = "Stack component registered"
    UPDATED_STACK_COMPONENT = "Stack component updated"
    COPIED_STACK_COMPONENT = "Stack component copied"

    # Stack
    REGISTERED_STACK = "Stack registered"
    REGISTERED_DEFAULT_STACK = "Default stack registered"
    SET_STACK = "Stack set"
    UPDATED_STACK = "Stack updated"
    COPIED_STACK = "Stack copied"
    IMPORT_STACK = "Stack imported"
    EXPORT_STACK = "Stack exported"

    # Model Deployment
    MODEL_DEPLOYED = "Model deployed"

    # Analytics opt in and out
    OPT_IN_ANALYTICS = "Analytics opt-in"
    OPT_OUT_ANALYTICS = "Analytics opt-out"

    # Examples
    RUN_ZENML_GO = "ZenML go"
    RUN_EXAMPLE = "Example run"
    PULL_EXAMPLE = "Example pull"

    # Integrations
    INSTALL_INTEGRATION = "Integration installed"

    # Users
    CREATED_USER = "User created"
    CREATED_DEFAULT_USER = "Default user created"
    DELETED_USER = "User deleted"

    # Teams
    CREATED_TEAM = "Team created"
    DELETED_TEAM = "Team deleted"

    # Projects
    CREATED_PROJECT = "Project created"
    CREATED_DEFAULT_PROJECT = "Default project created"
    DELETED_PROJECT = "Project deleted"

    # Role
    CREATED_ROLE = "Role created"
    DELETED_ROLE = "Role deleted"

    # Flavor
    CREATED_FLAVOR = "Flavor created"

    # Test event
    EVENT_TEST = "Test event"

<<<<<<< HEAD
    # Login events
    LOGIN = "Login"
    LOGOUT = "Logout"
=======
    # Stack recipes
    PULL_STACK_RECIPE = "Stack recipes pulled"
    RUN_STACK_RECIPE = "Stack recipe created"
    DESTROY_STACK_RECIPE = "Stack recipe destroyed"
>>>>>>> 2fafb561


def get_segment_key() -> str:
    """Get key for authorizing to Segment backend.

    Returns:
        Segment key as a string.
    """
    if IS_DEBUG_ENV:
        return SEGMENT_KEY_DEV
    else:
        return SEGMENT_KEY_PROD


def identify_user(user_metadata: Optional[Dict[str, Any]] = None) -> bool:
    """Attach metadata to user directly.

    Args:
        user_metadata: Dict of metadata to attach to the user.

    Returns:
        True if event is sent successfully, False is not.
    """
    # TODO [ENG-857]: The identify_user function shares a lot of setup with
    #  track_event() - this duplicated code could be given its own function
    try:
        from zenml.config.global_config import GlobalConfiguration

        gc = GlobalConfiguration()

        # That means user opted out of analytics
        if not gc.analytics_opt_in:
            return False

        import analytics

        if analytics.write_key is None:
            analytics.write_key = get_segment_key()

        assert (
            analytics.write_key is not None
        ), "Analytics key not set but trying to make telemetry call."

        # Set this to 1 to avoid backoff loop
        analytics.max_retries = 1

        logger.debug(
            f"Attempting to attach metadata to: User: {gc.user_id}, "
            f"Metadata: {user_metadata}"
        )

        if user_metadata is None:
            return False

        analytics.identify(str(gc.user_id), traits=user_metadata)
        logger.debug(f"User data sent: User: {gc.user_id},{user_metadata}")
        return True
    except Exception as e:
        # We should never fail main thread
        logger.error(f"User data update failed due to: {e}")
        return False


def track_event(
    event: Union[str, AnalyticsEvent],
    metadata: Optional[Dict[str, Any]] = None,
) -> bool:
    """Track segment event if user opted-in.

    Args:
        event: Name of event to track in segment.
        metadata: Dict of metadata to track.

    Returns:
        True if event is sent successfully, False is not.
    """
    try:
        import analytics

        from zenml.config.global_config import GlobalConfiguration

        if analytics.write_key is None:
            analytics.write_key = get_segment_key()

        assert (
            analytics.write_key is not None
        ), "Analytics key not set but trying to make telemetry call."

        # Set this to 1 to avoid backoff loop
        analytics.max_retries = 1

        gc = GlobalConfiguration()
        if isinstance(event, AnalyticsEvent):
            event = event.value

        logger.debug(
            f"Attempting analytics: User: {gc.user_id}, "
            f"Event: {event},"
            f"Metadata: {metadata}"
        )

        if not gc.analytics_opt_in and event not in {
            AnalyticsEvent.OPT_OUT_ANALYTICS,
            AnalyticsEvent.OPT_IN_ANALYTICS,
        }:
            return False

        if metadata is None:
            metadata = {}

        # add basics
        metadata.update(Environment.get_system_info())
        metadata.update(
            {
                "environment": get_environment(),
                "python_version": Environment.python_version(),
                "version": __version__,
            }
        )

        analytics.track(str(gc.user_id), event, metadata)
        logger.debug(
            f"Analytics sent: User: {gc.user_id}, Event: {event}, Metadata: "
            f"{metadata}"
        )
        return True
    except Exception as e:
        # We should never fail main thread
        logger.debug(f"Analytics failed due to: {e}")
        return False


def parametrized(
    dec: Callable[..., Callable[..., Any]]
) -> Callable[..., Callable[[Callable[..., Any]], Callable[..., Any]]]:
    """This is a meta-decorator, that is, a decorator for decorators.

    As a decorator is a function, it actually works as a regular decorator
    with arguments.

    Args:
        dec: Decorator to be applied to the function.

    Returns:
        Decorator that applies the given decorator to the function.
    """

    def layer(
        *args: Any, **kwargs: Any
    ) -> Callable[[Callable[..., Any]], Callable[..., Any]]:
        """Internal layer.

        Args:
            *args: Arguments to be passed to the decorator.
            **kwargs: Keyword arguments to be passed to the decorator.

        Returns:
            Decorator that applies the given decorator to the function.
        """

        def repl(f: Callable[..., Any]) -> Callable[..., Any]:
            """Internal REPL.

            Args:
                f: Function to be decorated.

            Returns:
                Decorated function.
            """
            return dec(f, *args, **kwargs)

        return repl

    return layer


@parametrized
def track(
    func: Callable[..., Any],
    event: Optional[Union[str, AnalyticsEvent]] = None,
) -> Callable[..., Any]:
    """Decorator to track event.

    Args:
        func: Function that is decorated.
        event: Event string to stamp with.

    Returns:
        Decorated function.
    """
    # Need to redefine the name for the event here in order for mypy
    # to recognize it's not an optional string anymore
    # TODO [ENG-168]: open bug ticket and link here
    event_name = event or func.__name__  # default to name of function
    metadata: Dict[str, Any] = {}

    def inner_func(*args: Any, **kwargs: Any) -> Any:
        """Inner decorator function.

        Args:
            *args: Arguments to be passed to the function.
            **kwargs: Keyword arguments to be passed to the function.

        Returns:
            Result of the function.
        """
        track_event(event_name, metadata=metadata)
        result = func(*args, **kwargs)
        return result

    return inner_func<|MERGE_RESOLUTION|>--- conflicted
+++ resolved
@@ -97,16 +97,14 @@
     # Test event
     EVENT_TEST = "Test event"
 
-<<<<<<< HEAD
     # Login events
     LOGIN = "Login"
     LOGOUT = "Logout"
-=======
+
     # Stack recipes
     PULL_STACK_RECIPE = "Stack recipes pulled"
     RUN_STACK_RECIPE = "Stack recipe created"
     DESTROY_STACK_RECIPE = "Stack recipe destroyed"
->>>>>>> 2fafb561
 
 
 def get_segment_key() -> str:
