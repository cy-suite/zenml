--- conflicted
+++ resolved
@@ -225,13 +225,10 @@
 DEVICE_AUTHORIZATION = "/device_authorization"
 DEVICE_VERIFY = "/verify"
 API_TOKEN = "/api_token"
-<<<<<<< HEAD
 TAGS = "/tags"
-=======
 SERVICE_ACCOUNTS = "/service_accounts"
 API_KEYS = "/api_keys"
 API_KEY_ROTATE = "/rotate"
->>>>>>> 4076cee8
 
 # model metadata yaml file name
 MODEL_METADATA_YAML_FILE_NAME = "model_metadata.yaml"
