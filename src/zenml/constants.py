--- conflicted
+++ resolved
@@ -248,7 +248,11 @@
 DEFAULT_ZENML_SERVER_SECURE_HEADERS_XXP = "0"
 DEFAULT_ZENML_SERVER_SECURE_HEADERS_CONTENT = "nosniff"
 _csp_script_src_urls = ["https://widgets-v3.featureos.app"]
-_csp_connect_src_urls = ["https://sdkdocs.zenml.io", "https://hubapi.zenml.io"]
+_csp_connect_src_urls = [
+    "https://sdkdocs.zenml.io",
+    "https://hubapi.zenml.io",
+    "https://analytics.zenml.io",
+]
 _csp_img_src_urls = [
     "https://public-flavor-logos.s3.eu-central-1.amazonaws.com",
     "https://avatar.vercel.sh",
@@ -262,16 +266,9 @@
 ]
 DEFAULT_ZENML_SERVER_SECURE_HEADERS_CSP = (
     "default-src 'none'; "
-<<<<<<< HEAD
-    "script-src 'self' 'unsafe-inline' 'unsafe-eval' https://widgets-v3.featureos.app; "
-    "connect-src 'self' https://sdkdocs.zenml.io https://hubapi.zenml.io https://analytics.zenml.io; "
-    "img-src 'self' data: https://public-flavor-logos.s3.eu-central-1.amazonaws.com"
-    " https://avatar.vercel.sh; "
-=======
     f"script-src 'self' 'unsafe-inline' 'unsafe-eval' {' '.join(_csp_script_src_urls)}; "
     f"connect-src 'self' {' '.join(_csp_connect_src_urls)}; "
     f"img-src 'self' data: {' '.join(_csp_img_src_urls)}; "
->>>>>>> ecfbdcea
     "style-src 'self' 'unsafe-inline'; "
     "base-uri 'self'; "
     "form-action 'self'; "
