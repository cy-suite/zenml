"""Utility functions for running pipelines."""

import time
from datetime import datetime
<<<<<<< HEAD
from typing import TYPE_CHECKING, Any, Dict, List, Optional, Set, Tuple, Union
=======
from typing import TYPE_CHECKING, Any, Dict, Optional, Union
>>>>>>> 6b012b26
from uuid import UUID

from pydantic import BaseModel

from zenml import constants
from zenml.client import Client
from zenml.config.pipeline_run_configuration import PipelineRunConfiguration
from zenml.config.source import Source, SourceType
from zenml.config.step_configurations import StepConfigurationUpdate
from zenml.enums import ExecutionStatus
from zenml.logger import get_logger
from zenml.models import (
    FlavorFilter,
    PipelineDeploymentBase,
    PipelineDeploymentResponse,
    PipelineRunRequest,
    PipelineRunResponse,
    StackResponse,
)
from zenml.orchestrators.utils import get_run_name
from zenml.stack import Flavor, Stack
<<<<<<< HEAD
from zenml.utils import cloud_utils, code_utils, notebook_utils, source_utils
=======
from zenml.utils import code_utils, notebook_utils
>>>>>>> 6b012b26
from zenml.zen_stores.base_zen_store import BaseZenStore

if TYPE_CHECKING:
    StepConfigurationUpdateOrDict = Union[
        Dict[str, Any], StepConfigurationUpdate
    ]

logger = get_logger(__name__)


def get_default_run_name(pipeline_name: str) -> str:
    """Gets the default name for a pipeline run.

    Args:
        pipeline_name: Name of the pipeline which will be run.

    Returns:
        Run name.
    """
    return f"{pipeline_name}-{{date}}-{{time}}"


def create_placeholder_run(
    deployment: "PipelineDeploymentResponse",
) -> Optional["PipelineRunResponse"]:
    """Create a placeholder run for the deployment.

    If the deployment contains a schedule, no placeholder run will be
    created.

    Args:
        deployment: The deployment for which to create the placeholder run.

    Returns:
        The placeholder run or `None` if no run was created.
    """
    assert deployment.user

    if deployment.schedule:
        return None

    run_request = PipelineRunRequest(
        name=get_run_name(run_name_template=deployment.run_name_template),
        # We set the start time on the placeholder run already to
        # make it consistent with the {time} placeholder in the
        # run name. This means the placeholder run will usually
        # have longer durations than scheduled runs, as for them
        # the start_time is only set once the first step starts
        # running.
        start_time=datetime.utcnow(),
        orchestrator_run_id=None,
        user=deployment.user.id,
        workspace=deployment.workspace.id,
        deployment=deployment.id,
        pipeline=deployment.pipeline.id if deployment.pipeline else None,
        status=ExecutionStatus.INITIALIZING,
    )
    return Client().zen_store.create_run(run_request)


def get_placeholder_run(
    deployment_id: UUID,
) -> Optional["PipelineRunResponse"]:
    """Get the placeholder run for a deployment.

    Args:
        deployment_id: ID of the deployment for which to get the placeholder
            run.

    Returns:
        The placeholder run or `None` if there exists no placeholder run for the
        deployment.
    """
    runs = Client().list_pipeline_runs(
        sort_by="asc:created",
        size=1,
        deployment_id=deployment_id,
        status=ExecutionStatus.INITIALIZING,
    )
    if len(runs.items) == 0:
        return None

    run = runs.items[0]
    if run.orchestrator_run_id is None:
        return run

    return None


def deploy_pipeline(
    deployment: "PipelineDeploymentResponse",
    stack: "Stack",
    placeholder_run: Optional["PipelineRunResponse"] = None,
) -> None:
    """Run a deployment.

    Args:
        deployment: The deployment to run.
        stack: The stack on which to run the deployment.
        placeholder_run: An optional placeholder run for the deployment. This
            will be deleted in case the pipeline deployment failed.

    Raises:
        Exception: Any exception that happened while deploying or running
            (in case it happens synchronously) the pipeline.
    """
    stack.prepare_pipeline_deployment(deployment=deployment)

    # Prevent execution of nested pipelines which might lead to
    # unexpected behavior
    previous_value = constants.SHOULD_PREVENT_PIPELINE_EXECUTION
    constants.SHOULD_PREVENT_PIPELINE_EXECUTION = True
    try:
        stack.deploy_pipeline(deployment=deployment)
    except Exception as e:
        if (
            placeholder_run
            and Client().get_pipeline_run(placeholder_run.id).status
            == ExecutionStatus.INITIALIZING
        ):
            # The run hasn't actually started yet, which means that we
            # failed during initialization -> We don't want the
            # placeholder run to stay in the database
            Client().delete_pipeline_run(placeholder_run.id)

        raise e
    finally:
        constants.SHOULD_PREVENT_PIPELINE_EXECUTION = previous_value


def wait_for_pipeline_run_to_finish(run_id: UUID) -> "PipelineRunResponse":
    """Waits until a pipeline run is finished.

    Args:
        run_id: ID of the run for which to wait.

    Returns:
        Model of the finished run.
    """
    sleep_interval = 1
    max_sleep_interval = 64

    while True:
        run = Client().get_pipeline_run(run_id)

        if run.status.is_finished:
            return run

        logger.info(
            "Waiting for pipeline run with ID %s to finish (current status: %s)",
            run_id,
            run.status,
        )
        time.sleep(sleep_interval)
        if sleep_interval < max_sleep_interval:
            sleep_interval *= 2


def validate_stack_is_runnable_from_server(
    zen_store: BaseZenStore, stack: StackResponse
) -> None:
    """Validate if a stack model is runnable from the server.

    Args:
        zen_store: ZenStore to use for listing flavors.
        stack: The stack to validate.

    Raises:
        ValueError: If the stack has components of a custom flavor or local
            components.
    """
    for component_list in stack.components.values():
        assert len(component_list) == 1
        component = component_list[0]
        flavors = zen_store.list_flavors(
            FlavorFilter(name=component.flavor, type=component.type)
        )
        assert len(flavors) == 1
        flavor_model = flavors[0]

        if flavor_model.workspace is not None:
            raise ValueError("No custom stack component flavors allowed.")

        flavor = Flavor.from_model(flavor_model)
        component_config = flavor.config_class(**component.configuration)

        if component_config.is_local:
            raise ValueError("No local stack components allowed.")


def validate_run_config_is_runnable_from_server(
    run_configuration: "PipelineRunConfiguration",
) -> None:
    """Validates that the run configuration can be used to run from the server.

    Args:
        run_configuration: The run configuration to validate.

    Raises:
        ValueError: If there are values in the run configuration that are not
            allowed when running a pipeline from the server.
    """
    if run_configuration.parameters:
        raise ValueError(
            "Can't set parameters when running pipeline via Rest API."
        )

    if run_configuration.build:
        raise ValueError("Can't set build when running pipeline via Rest API.")

    if run_configuration.schedule:
        raise ValueError(
            "Can't set schedule when running pipeline via Rest API."
        )

    if run_configuration.settings.get("docker"):
        raise ValueError(
            "Can't set DockerSettings when running pipeline via Rest API."
        )

    for step_update in run_configuration.steps.values():
        if step_update.settings.get("docker"):
            raise ValueError(
                "Can't set DockerSettings when running pipeline via Rest API."
            )


def upload_notebook_cell_code_if_necessary(
    deployment: "PipelineDeploymentBase", stack: "Stack"
) -> None:
    """Upload notebook cell code if necessary.

    This function checks if any of the steps of the pipeline that will be
    executed in a different process are defined in a notebook. If that is the
    case, it will extract that notebook cell code into python files and upload
    an archive of all the necessary files to the artifact store.

    Args:
        deployment: The deployment.
        stack: The stack on which the deployment will happen.

    Raises:
        RuntimeError: If the code for one of the steps that will run out of
            process cannot be extracted into a python file.
    """
    should_upload = False
    resolved_notebook_sources = source_utils.get_resolved_notebook_sources()

    for step in deployment.step_configurations.values():
        source = step.spec.source

        if source.type == SourceType.NOTEBOOK:
            if (
                stack.orchestrator.flavor != "local"
                or step.config.step_operator
            ):
                should_upload = True
                cell_code = resolved_notebook_sources.get(
                    source.import_path, None
                )

                # Code does not run in-process, which means we need to
                # extract the step code into a python file
                if not cell_code:
                    raise RuntimeError(
                        f"Unable to run step {step.config.name}. This step is "
                        "defined in a notebook and you're trying to run it "
                        "in a remote environment, but ZenML was not able to "
                        "detect the step code in the notebook. To fix "
                        "this error, define your step in a python file instead "
                        "of a notebook."
                    )

    if should_upload:
        logger.info("Uploading notebook code...")

        for _, cell_code in resolved_notebook_sources.items():
            notebook_utils.warn_about_notebook_cell_magic_commands(
                cell_code=cell_code
            )
            module_name = notebook_utils.compute_cell_replacement_module_name(
                cell_code=cell_code
            )
            file_name = f"{module_name}.py"

            code_utils.upload_notebook_code(
                artifact_store=stack.artifact_store,
                cell_code=cell_code,
                file_name=file_name,
            )

        all_deployment_sources = get_all_sources_from_value(deployment)

        for source in all_deployment_sources:
            if source.type == SourceType.NOTEBOOK:
                setattr(source, "artifact_store_id", stack.artifact_store.id)

        logger.info("Upload finished.")


def get_all_sources_from_value(value: Any) -> List[Source]:
    """Get all source objects from a value.

    Args:
        value: The value from which to get all the source objects.

    Returns:
        List of source objects for the given value.
    """
    sources = []
    if isinstance(value, Source):
        sources.append(value)
    elif isinstance(value, BaseModel):
        for v in value.__dict__.values():
            sources.extend(get_all_sources_from_value(v))
    elif isinstance(value, Dict):
        for v in value.values():
            sources.extend(get_all_sources_from_value(v))
    elif isinstance(value, (List, Set, tuple)):
        for v in value:
            sources.extend(get_all_sources_from_value(v))

    return sources<|MERGE_RESOLUTION|>--- conflicted
+++ resolved
@@ -2,11 +2,7 @@
 
 import time
 from datetime import datetime
-<<<<<<< HEAD
-from typing import TYPE_CHECKING, Any, Dict, List, Optional, Set, Tuple, Union
-=======
-from typing import TYPE_CHECKING, Any, Dict, Optional, Union
->>>>>>> 6b012b26
+from typing import TYPE_CHECKING, Any, Dict, List, Optional, Set, Union
 from uuid import UUID
 
 from pydantic import BaseModel
@@ -28,11 +24,7 @@
 )
 from zenml.orchestrators.utils import get_run_name
 from zenml.stack import Flavor, Stack
-<<<<<<< HEAD
-from zenml.utils import cloud_utils, code_utils, notebook_utils, source_utils
-=======
-from zenml.utils import code_utils, notebook_utils
->>>>>>> 6b012b26
+from zenml.utils import code_utils, notebook_utils, source_utils
 from zenml.zen_stores.base_zen_store import BaseZenStore
 
 if TYPE_CHECKING:
