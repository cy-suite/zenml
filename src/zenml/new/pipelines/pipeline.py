#  Copyright (c) ZenML GmbH 2023. All Rights Reserved.
#
#  Licensed under the Apache License, Version 2.0 (the "License");
#  you may not use this file except in compliance with the License.
#  You may obtain a copy of the License at:
#
#       https://www.apache.org/licenses/LICENSE-2.0
#
#  Unless required by applicable law or agreed to in writing, software
#  distributed under the License is distributed on an "AS IS" BASIS,
#  WITHOUT WARRANTIES OR CONDITIONS OF ANY KIND, either express
#  or implied. See the License for the specific language governing
#  permissions and limitations under the License.
"""Definition of a ZenML pipeline."""
import copy
import hashlib
import inspect
from collections import defaultdict
from contextlib import contextmanager
from datetime import datetime
from pathlib import Path
from types import FunctionType
from typing import (
    TYPE_CHECKING,
    Any,
    Callable,
    ClassVar,
    Dict,
    Iterator,
    List,
    Mapping,
    Optional,
    Set,
    Tuple,
    TypeVar,
    Union,
)
from uuid import UUID

import yaml
from pydantic import ValidationError

from zenml import constants
from zenml.analytics.enums import AnalyticsEvent
from zenml.analytics.utils import track_handler
from zenml.client import Client
from zenml.config.compiler import Compiler
from zenml.config.pipeline_configurations import (
    PipelineConfiguration,
    PipelineConfigurationUpdate,
)
from zenml.config.pipeline_run_configuration import PipelineRunConfiguration
from zenml.config.pipeline_spec import PipelineSpec
from zenml.config.schedule import Schedule
from zenml.config.step_configurations import StepConfigurationUpdate
from zenml.enums import ExecutionStatus, StackComponentType
from zenml.hooks.hook_validators import resolve_and_validate_hook
from zenml.logger import get_logger
from zenml.models import (
<<<<<<< HEAD
    CodeReferenceRequestModel,
    PipelineBuildResponseModel,
    PipelineDeploymentRequestModel,
    PipelineDeploymentResponseModel,
    PipelineRequestModel,
    PipelineResponseModel,
    PipelineRunRequestModel,
    PipelineRunResponseModel,
    ScheduleRequestModel,
=======
    CodeReferenceRequest,
    PipelineBuildBase,
    PipelineBuildResponse,
    PipelineDeploymentBase,
    PipelineDeploymentRequest,
    PipelineDeploymentResponse,
    PipelineRequest,
    PipelineResponse,
    PipelineRunResponse,
    ScheduleRequest,
>>>>>>> e17f4d3a
)
from zenml.new.pipelines import build_utils
from zenml.new.pipelines.model_utils import NewModelVersionRequest
from zenml.orchestrators.utils import get_run_name
from zenml.stack import Stack
from zenml.steps import BaseStep
from zenml.steps.entrypoint_function_utils import (
    StepArtifact,
)
from zenml.steps.step_invocation import StepInvocation
from zenml.utils import (
    code_repository_utils,
    dashboard_utils,
    dict_utils,
    pydantic_utils,
    settings_utils,
    source_utils,
    yaml_utils,
)

if TYPE_CHECKING:
    from zenml.artifacts.external_artifact import ExternalArtifact
    from zenml.config.base_settings import SettingsOrDict
    from zenml.config.source import Source
    from zenml.model.model_config import ModelConfig

    StepConfigurationUpdateOrDict = Union[
        Dict[str, Any], StepConfigurationUpdate
    ]
    HookSpecification = Union[str, "Source", FunctionType]

logger = get_logger(__name__)

T = TypeVar("T", bound="Pipeline")
F = TypeVar("F", bound=Callable[..., None])


class Pipeline:
    """ZenML pipeline class."""

    # The active pipeline is the pipeline to which step invocations will be
    # added when a step is called. It is set using a context manager when a
    # pipeline is called (see Pipeline.__call__ for more context)
    ACTIVE_PIPELINE: ClassVar[Optional["Pipeline"]] = None

    def __init__(
        self,
        name: str,
        entrypoint: F,
        enable_cache: Optional[bool] = None,
        enable_artifact_metadata: Optional[bool] = None,
        enable_artifact_visualization: Optional[bool] = None,
        enable_step_logs: Optional[bool] = None,
        settings: Optional[Mapping[str, "SettingsOrDict"]] = None,
        extra: Optional[Dict[str, Any]] = None,
        on_failure: Optional["HookSpecification"] = None,
        on_success: Optional["HookSpecification"] = None,
        model_config: Optional["ModelConfig"] = None,
    ) -> None:
        """Initializes a pipeline.

        Args:
            name: The name of the pipeline.
            entrypoint: The entrypoint function of the pipeline.
            enable_cache: If caching should be enabled for this pipeline.
            enable_artifact_metadata: If artifact metadata should be enabled for
                this pipeline.
            enable_artifact_visualization: If artifact visualization should be
                enabled for this pipeline.
            enable_step_logs: If step logs should be enabled for this pipeline.
            settings: settings for this pipeline.
            extra: Extra configurations for this pipeline.
            on_failure: Callback function in event of failure of the step. Can
                be a function with a single argument of type `BaseException`, or
                a source path to such a function (e.g. `module.my_function`).
            on_success: Callback function in event of success of the step. Can
                be a function with no arguments, or a source path to such a
                function (e.g. `module.my_function`).
            model_config: Model(Version) configuration for this step as `ModelConfig` instance.
        """
        self._invocations: Dict[str, StepInvocation] = {}
        self._run_args: Dict[str, Any] = {}

        self._configuration = PipelineConfiguration(
            name=name,
        )
        self._from_config_file: Dict[str, Any] = {}
        with self.__suppress_configure_warnings__():
            self.configure(
                enable_cache=enable_cache,
                enable_artifact_metadata=enable_artifact_metadata,
                enable_artifact_visualization=enable_artifact_visualization,
                enable_step_logs=enable_step_logs,
                settings=settings,
                extra=extra,
                on_failure=on_failure,
                on_success=on_success,
                model_config=model_config,
            )
        self.entrypoint = entrypoint
        self._parameters: Dict[str, Any] = {}

        self.__suppress_warnings_flag__ = False

    @property
    def name(self) -> str:
        """The name of the pipeline.

        Returns:
            The name of the pipeline.
        """
        return self.configuration.name

    @property
    def enable_cache(self) -> Optional[bool]:
        """If caching is enabled for the pipeline.

        Returns:
            If caching is enabled for the pipeline.
        """
        return self.configuration.enable_cache

    @property
    def configuration(self) -> PipelineConfiguration:
        """The configuration of the pipeline.

        Returns:
            The configuration of the pipeline.
        """
        return self._configuration

    @property
    def invocations(self) -> Dict[str, StepInvocation]:
        """Returns the step invocations of this pipeline.

        This dictionary will only be populated once the pipeline has been
        called.

        Returns:
            The step invocations.
        """
        return self._invocations

    def resolve(self) -> "Source":
        """Resolves the pipeline.

        Returns:
            The pipeline source.
        """
        return source_utils.resolve(self.entrypoint, skip_validation=True)

    @property
    def source_object(self) -> Any:
        """The source object of this pipeline.

        Returns:
            The source object of this pipeline.
        """
        return self.entrypoint

    @property
    def source_code(self) -> str:
        """The source code of this pipeline.

        Returns:
            The source code of this pipeline.
        """
        return inspect.getsource(self.source_object)

    @classmethod
    def from_model(cls, model: "PipelineResponse") -> "Pipeline":
        """Creates a pipeline instance from a model.

        Args:
            model: The model to load the pipeline instance from.

        Returns:
            The pipeline instance.
        """
        from zenml.new.pipelines.deserialization_utils import load_pipeline

        return load_pipeline(model=model)

    @property
    def model(self) -> "PipelineResponse":
        """Gets the registered pipeline model for this instance.

        Returns:
            The registered pipeline model.

        Raises:
            RuntimeError: If the pipeline has not been registered yet.
        """
        self._prepare_if_possible()

        pipeline_spec = Compiler().compile_spec(self)
        version_hash = self._compute_unique_identifier(
            pipeline_spec=pipeline_spec
        )

        pipelines = Client().list_pipelines(
            name=self.name, version_hash=version_hash
        )
        if len(pipelines) == 1:
            return pipelines.items[0]

        raise RuntimeError(
            f"Cannot get the model of pipeline '{self.name}' because it has "
            f"not been registered yet. Please ensure that the pipeline has "
            f"been run and that at least one step has been executed."
        )

    @contextmanager
    def __suppress_configure_warnings__(self) -> Iterator[Any]:
        """Context manager to suppress warnings in `Pipeline.configure(...)`.

        Used to suppress warnings when called from inner code and not user-facing code.

        Yields:
            Nothing.
        """
        self.__suppress_warnings_flag__ = True
        yield
        self.__suppress_warnings_flag__ = False

    def configure(
        self: T,
        enable_cache: Optional[bool] = None,
        enable_artifact_metadata: Optional[bool] = None,
        enable_artifact_visualization: Optional[bool] = None,
        enable_step_logs: Optional[bool] = None,
        settings: Optional[Mapping[str, "SettingsOrDict"]] = None,
        extra: Optional[Dict[str, Any]] = None,
        on_failure: Optional["HookSpecification"] = None,
        on_success: Optional["HookSpecification"] = None,
        model_config: Optional["ModelConfig"] = None,
        merge: bool = True,
    ) -> T:
        """Configures the pipeline.

        Configuration merging example:
        * `merge==True`:
            pipeline.configure(extra={"key1": 1})
            pipeline.configure(extra={"key2": 2}, merge=True)
            pipeline.configuration.extra # {"key1": 1, "key2": 2}
        * `merge==False`:
            pipeline.configure(extra={"key1": 1})
            pipeline.configure(extra={"key2": 2}, merge=False)
            pipeline.configuration.extra # {"key2": 2}

        Args:
            enable_cache: If caching should be enabled for this pipeline.
            enable_artifact_metadata: If artifact metadata should be enabled for
                this pipeline.
            enable_artifact_visualization: If artifact visualization should be
                enabled for this pipeline.
            enable_step_logs: If step logs should be enabled for this pipeline.
            settings: settings for this pipeline.
            extra: Extra configurations for this pipeline.
            on_failure: Callback function in event of failure of the step. Can
                be a function with a single argument of type `BaseException`, or
                a source path to such a function (e.g. `module.my_function`).
            on_success: Callback function in event of success of the step. Can
                be a function with no arguments, or a source path to such a
                function (e.g. `module.my_function`).
            merge: If `True`, will merge the given dictionary configurations
                like `extra` and `settings` with existing
                configurations. If `False` the given configurations will
                overwrite all existing ones. See the general description of this
                method for an example.
            model_config: Model(Version) configuration for this step as `ModelConfig` instance.

        Returns:
            The pipeline instance that this method was called on.
        """
        failure_hook_source = None
        if on_failure:
            # string of on_failure hook function to be used for this pipeline
            failure_hook_source = resolve_and_validate_hook(on_failure)

        success_hook_source = None
        if on_success:
            # string of on_success hook function to be used for this pipeline
            success_hook_source = resolve_and_validate_hook(on_success)

        values = dict_utils.remove_none_values(
            {
                "enable_cache": enable_cache,
                "enable_artifact_metadata": enable_artifact_metadata,
                "enable_artifact_visualization": enable_artifact_visualization,
                "enable_step_logs": enable_step_logs,
                "settings": settings,
                "extra": extra,
                "failure_hook_source": failure_hook_source,
                "success_hook_source": success_hook_source,
                "model_config": model_config,
            }
        )
        if not self.__suppress_warnings_flag__:
            to_be_reapplied = []
            for param_, value_ in values.items():
                if (
                    param_ in PipelineRunConfiguration.__fields__
                    and param_ in self._from_config_file
                    and value_ != self._from_config_file[param_]
                ):
                    to_be_reapplied.append(
                        (param_, self._from_config_file[param_], value_)
                    )
            if to_be_reapplied:
                msg = ""
                reapply_during_run_warning = (
                    "The value of parameter '{name}' has changed from "
                    "'{file_value}' to '{new_value}' set in your configuration file.\n"
                )
                for name, file_value, new_value in to_be_reapplied:
                    msg += reapply_during_run_warning.format(
                        name=name, file_value=file_value, new_value=new_value
                    )
                msg += (
                    "Configuration file value will be used during pipeline run, "
                    "so you change will not be efficient. Consider updating your "
                    "configuration file instead."
                )
                logger.warning(msg)

        config = PipelineConfigurationUpdate(**values)
        self._apply_configuration(config, merge=merge)
        return self

    @property
    def requires_parameters(self) -> bool:
        """If the pipeline entrypoint requires parameters.

        Returns:
            If the pipeline entrypoint requires parameters.
        """
        signature = inspect.signature(self.entrypoint, follow_wrapped=True)
        return any(
            parameter.default is inspect.Parameter.empty
            for parameter in signature.parameters.values()
        )

    @property
    def is_prepared(self) -> bool:
        """If the pipeline is prepared.

        Prepared means that the pipeline entrypoint has been called and the
        pipeline is fully defined.

        Returns:
            If the pipeline is prepared.
        """
        return len(self.invocations) > 0

    def prepare(self, *args: Any, **kwargs: Any) -> None:
        """Prepares the pipeline.

        Args:
            *args: Pipeline entrypoint input arguments.
            **kwargs: Pipeline entrypoint input keyword arguments.
        """
        # Clear existing parameters and invocations
        self._parameters = {}
        self._invocations = {}

        with self:
            # Enter the context manager, so we become the active pipeline. This
            # means that all steps that get called while the entrypoint function
            # is executed will be added as invocation to this pipeline instance.
            self._call_entrypoint(*args, **kwargs)

    def register(self) -> "PipelineResponse":
        """Register the pipeline in the server.

        Returns:
            The registered pipeline model.
        """
        # Activating the built-in integrations to load all materializers
        from zenml.integrations.registry import integration_registry

        self._prepare_if_possible()
        integration_registry.activate_integrations()

        if self.configuration.dict(exclude_defaults=True, exclude={"name"}):
            logger.warning(
                f"The pipeline `{self.name}` that you're registering has "
                "custom configurations applied to it. These will not be "
                "registered with the pipeline and won't be set when you build "
                "images or run the pipeline from the CLI. To provide these "
                "configurations, use the `--config` option of the `zenml "
                "pipeline build/run` commands."
            )

        pipeline_spec = Compiler().compile_spec(self)
        return self._register(pipeline_spec=pipeline_spec)

    def build(
        self,
        settings: Optional[Mapping[str, "SettingsOrDict"]] = None,
        step_configurations: Optional[
            Mapping[str, "StepConfigurationUpdateOrDict"]
        ] = None,
        config_path: Optional[str] = None,
    ) -> Optional["PipelineBuildResponse"]:
        """Builds Docker images for the pipeline.

        Args:
            settings: Settings for the pipeline.
            step_configurations: Configurations for steps of the pipeline.
            config_path: Path to a yaml configuration file. This file will
                be parsed as a
                `zenml.config.pipeline_configurations.PipelineRunConfiguration`
                object. Options provided in this file will be overwritten by
                options provided in code using the other arguments of this
                method.

        Returns:
            The build output.
        """
        with track_handler(event=AnalyticsEvent.BUILD_PIPELINE):
            self._prepare_if_possible()
            deployment, pipeline_spec, _, _ = self._compile(
                config_path=config_path,
                steps=step_configurations,
                settings=settings,
            )
            pipeline_id = self._register(pipeline_spec=pipeline_spec).id

            local_repo = code_repository_utils.find_active_code_repository()
            code_repository = build_utils.verify_local_repository_context(
                deployment=deployment, local_repo_context=local_repo
            )

            return build_utils.create_pipeline_build(
                deployment=deployment,
                pipeline_id=pipeline_id,
                code_repository=code_repository,
            )

    def _run(
        self,
        *,
        run_name: Optional[str] = None,
        enable_cache: Optional[bool] = None,
        enable_artifact_metadata: Optional[bool] = None,
        enable_artifact_visualization: Optional[bool] = None,
        enable_step_logs: Optional[bool] = None,
        schedule: Optional[Schedule] = None,
        build: Union[str, "UUID", "PipelineBuildBase", None] = None,
        settings: Optional[Mapping[str, "SettingsOrDict"]] = None,
        step_configurations: Optional[
            Mapping[str, "StepConfigurationUpdateOrDict"]
        ] = None,
        extra: Optional[Dict[str, Any]] = None,
        config_path: Optional[str] = None,
        unlisted: bool = False,
        prevent_build_reuse: bool = False,
    ) -> Optional[PipelineRunResponseModel]:
        """Runs the pipeline on the active stack.

        Args:
            run_name: Name of the pipeline run.
            enable_cache: If caching should be enabled for this pipeline run.
            enable_artifact_metadata: If artifact metadata should be enabled
                for this pipeline run.
            enable_artifact_visualization: If artifact visualization should be
                enabled for this pipeline run.
            enable_step_logs: If step logs should be enabled for this pipeline.
            schedule: Optional schedule to use for the run.
            build: Optional build to use for the run.
            settings: Settings for this pipeline run.
            step_configurations: Configurations for steps of the pipeline.
            extra: Extra configurations for this pipeline run.
            config_path: Path to a yaml configuration file. This file will
                be parsed as a
                `zenml.config.pipeline_configurations.PipelineRunConfiguration`
                object. Options provided in this file will be overwritten by
                options provided in code using the other arguments of this
                method.
            unlisted: Whether the pipeline run should be unlisted (not assigned
                to any pipeline).
            prevent_build_reuse: Whether to prevent the reuse of a build.

        Raises:
            Exception: bypass any exception from pipeline up.

        Returns:
            Model of the pipeline run if running without a schedule, `None` if
            running with a schedule.
        """
        if constants.SHOULD_PREVENT_PIPELINE_EXECUTION:
            # An environment variable was set to stop the execution of
            # pipelines. This is done to prevent execution of module-level
            # pipeline.run() calls when importing modules needed to run a step.
            logger.info(
                "Preventing execution of pipeline '%s'. If this is not "
                "intended behavior, make sure to unset the environment "
                "variable '%s'.",
                self.name,
                constants.ENV_ZENML_PREVENT_PIPELINE_EXECUTION,
            )
            return None

        logger.info(f"Initiating a new run for the pipeline: `{self.name}`.")

        with track_handler(AnalyticsEvent.RUN_PIPELINE) as analytics_handler:
            deployment, pipeline_spec, schedule, build = self._compile(
                config_path=config_path,
                run_name=run_name,
                enable_cache=enable_cache,
                enable_artifact_metadata=enable_artifact_metadata,
                enable_artifact_visualization=enable_artifact_visualization,
                enable_step_logs=enable_step_logs,
                steps=step_configurations,
                settings=settings,
                schedule=schedule,
                build=build,
                extra=extra,
            )

            skip_pipeline_registration = constants.handle_bool_env_var(
                constants.ENV_ZENML_SKIP_PIPELINE_REGISTRATION,
                default=False,
            )

            register_pipeline = not (skip_pipeline_registration or unlisted)

            pipeline_id = None
            if register_pipeline:
                pipeline_id = self._register(pipeline_spec=pipeline_spec).id

            else:
                logger.debug(f"Pipeline {self.name} is unlisted.")

            # TODO: check whether orchestrator even support scheduling before
            #   registering the schedule
            schedule_id = None
            if schedule:
                if schedule.name:
                    schedule_name = schedule.name
                else:
                    date = datetime.utcnow().strftime("%Y_%m_%d")
                    time = datetime.utcnow().strftime("%H_%M_%S_%f")
                    schedule_name = deployment.run_name_template.format(
                        date=date, time=time
                    )
                components = Client().active_stack_model.components
                orchestrator = components[StackComponentType.ORCHESTRATOR][0]
                schedule_model = ScheduleRequest(
                    workspace=Client().active_workspace.id,
                    user=Client().active_user.id,
                    pipeline_id=pipeline_id,
                    orchestrator_id=orchestrator.id,
                    name=schedule_name,
                    active=True,
                    cron_expression=schedule.cron_expression,
                    start_time=schedule.start_time,
                    end_time=schedule.end_time,
                    interval_second=schedule.interval_second,
                    catchup=schedule.catchup,
                )
                schedule_id = (
                    Client().zen_store.create_schedule(schedule_model).id
                )
                logger.info(
                    f"Created schedule `{schedule_name}` for pipeline "
                    f"`{deployment.pipeline_configuration.name}`."
                )

            stack = Client().active_stack
            stack.validate()

            new_version_requests = self.get_new_version_requests(deployment)

            local_repo_context = (
                code_repository_utils.find_active_code_repository()
            )
            code_repository = build_utils.verify_local_repository_context(
                deployment=deployment, local_repo_context=local_repo_context
            )

            build_model = build_utils.reuse_or_create_pipeline_build(
                deployment=deployment,
                pipeline_id=pipeline_id,
                allow_build_reuse=not prevent_build_reuse,
                build=build,
                code_repository=code_repository,
            )
            build_id = build_model.id if build_model else None

            code_reference = None
            if local_repo_context and not local_repo_context.is_dirty:
                source_root = source_utils.get_source_root()
                subdirectory = (
                    Path(source_root)
                    .resolve()
                    .relative_to(local_repo_context.root)
                )

                code_reference = CodeReferenceRequest(
                    commit=local_repo_context.current_commit,
                    subdirectory=subdirectory.as_posix(),
                    code_repository=local_repo_context.code_repository_id,
                )

            deployment_request = PipelineDeploymentRequest(
                user=Client().active_user.id,
                workspace=Client().active_workspace.id,
                stack=stack.id,
                pipeline=pipeline_id,
                build=build_id,
                schedule=schedule_id,
                code_reference=code_reference,
                **deployment.dict(),
            )
            deployment_model = Client().zen_store.create_deployment(
                deployment=deployment_request
            )

            analytics_handler.metadata = self._get_pipeline_analytics_metadata(
                deployment=deployment_model, stack=stack
            )
            stack.prepare_pipeline_deployment(deployment=deployment_model)

            self.log_pipeline_deployment_metadata(deployment_model)

            run = None
            if not schedule:
                run_request = PipelineRunRequestModel(
                    name=get_run_name(
                        run_name_template=deployment_model.run_name_template
                    ),
                    # We set the start time on the placeholder run already to
                    # make it consistent with the {time} placeholder in the
                    # run name. This means the placeholder run will usually
                    # have longer durations than scheduled runs, as for them
                    # the start_time is only set once the first step starts
                    # running.
                    start_time=datetime.utcnow(),
                    orchestrator_run_id=None,
                    user=deployment_model.user.id,
                    workspace=deployment_model.workspace.id,
                    deployment=deployment_model.id,
                    pipeline=deployment_model.pipeline.id
                    if deployment_model.pipeline
                    else None,
                    status=ExecutionStatus.INITIALIZING,
                )
                run = Client().zen_store.create_run(run_request)

            # Prevent execution of nested pipelines which might lead to
            # unexpected behavior
            constants.SHOULD_PREVENT_PIPELINE_EXECUTION = True
            try:
                stack.deploy_pipeline(deployment=deployment_model)
            except Exception as e:
                self.delete_running_versions_without_recovery(
                    new_version_requests
                )

                if (
                    run
                    and Client().get_pipeline_run(run.id).status
                    == ExecutionStatus.INITIALIZING
                ):
                    # The run hasn't actually started yet, which means that we
                    # failed during initialization -> We don't want the run to
                    # stay in the database
                    Client().delete_pipeline_run(run.id)

                raise e
            finally:
                constants.SHOULD_PREVENT_PIPELINE_EXECUTION = False

            self.register_running_versions(new_version_requests)
            if run:
                run_url = dashboard_utils.get_run_url(run)
                if run_url:
                    logger.info(f"Dashboard URL: {run_url}")
                else:
                    logger.info(
                        "You can visualize your pipeline runs in the `ZenML "
                        "Dashboard`. In order to try it locally, please run "
                        "`zenml up`."
                    )

            return run

    @staticmethod
    def log_pipeline_deployment_metadata(
        deployment_model: PipelineDeploymentResponse,
    ) -> None:
        """Displays logs based on the deployment model upon running a pipeline.

        Args:
            deployment_model: The model for the pipeline deployment
        """
        try:
            # Log about the schedule/run
            if deployment_model.schedule:
                logger.info(
                    "Scheduling a run with the schedule: "
                    f"`{deployment_model.schedule.name}`"
                )
            else:
                logger.info("Executing a new run.")

            # Log about the caching status
            if deployment_model.pipeline_configuration.enable_cache is False:
                logger.info(
                    f"Caching is disabled by default for "
                    f"`{deployment_model.pipeline_configuration.name}`."
                )

            # Log about the used builds
            if deployment_model.build:
                logger.info("Using a build:")
                logger.info(
                    " Image(s): "
                    f"{', '.join([i.image for i in deployment_model.build.images.values()])}"
                )

                # Log about version mismatches between local and build
                from zenml import __version__

                if deployment_model.build.zenml_version != __version__:
                    logger.info(
                        f"ZenML version (different than the local version): "
                        f"{deployment_model.build.zenml_version}"
                    )

                import platform

                if (
                    deployment_model.build.python_version
                    != platform.python_version()
                ):
                    logger.info(
                        f"Python version (different than the local version): "
                        f"{deployment_model.build.python_version}"
                    )

            # Log about the user, stack and components
            if deployment_model.user is not None:
                logger.info(f"Using user: `{deployment_model.user.name}`")

            if deployment_model.stack is not None:
                logger.info(f"Using stack: `{deployment_model.stack.name}`")

                for (
                    component_type,
                    component_models,
                ) in deployment_model.stack.components.items():
                    logger.info(
                        f"  {component_type.value}: `{component_models[0].name}`"
                    )
        except Exception as e:
            logger.debug(f"Logging pipeline deployment metadata failed: {e}")

    def _update_new_requesters(
        self,
        requester_name: str,
        model_config: "ModelConfig",
        new_versions_requested: Dict[
            Tuple[str, Optional[str]], NewModelVersionRequest
        ],
        other_model_configs: Set["ModelConfig"],
    ) -> None:
        key = (
            model_config.name,
            str(model_config.version) if model_config.version else None,
        )
        if model_config.version is None:
            version_existed = False
        else:
            try:
                model_config._get_model_version()
                version_existed = key not in new_versions_requested
            except KeyError:
                version_existed = False
        if not version_existed:
            model_config.was_created_in_this_run = True
            new_versions_requested[key].update_request(
                model_config,
                NewModelVersionRequest.Requester(
                    source="step", name=requester_name
                ),
            )
            if model_config.version is None and key in new_versions_requested:
                model_config.version = constants.RUNNING_MODEL_VERSION
        else:
            other_model_configs.add(model_config)

    def get_new_version_requests(
        self, deployment: "PipelineDeploymentBase"
    ) -> Dict[Tuple[str, Optional[str]], NewModelVersionRequest]:
        """Get the running versions of the models that are used in the pipeline run.

        Args:
            deployment: The pipeline deployment configuration.

        Returns:
            A dict of new model version request objects.
        """
        new_versions_requested: Dict[
            Tuple[str, Optional[str]], NewModelVersionRequest
        ] = defaultdict(NewModelVersionRequest)
        other_model_configs: Set["ModelConfig"] = set()
        all_steps_have_own_config = True
        for step in deployment.step_configurations.values():
            step_model_config = step.config.model_config
            all_steps_have_own_config = (
                all_steps_have_own_config
                and step.config.model_config is not None
            )
            if step_model_config:
                self._update_new_requesters(
                    model_config=step_model_config,
                    requester_name=step.config.name,
                    new_versions_requested=new_versions_requested,
                    other_model_configs=other_model_configs,
                )
        if not all_steps_have_own_config:
            pipeline_model_config = (
                deployment.pipeline_configuration.model_config
            )
            if pipeline_model_config:
                self._update_new_requesters(
                    model_config=pipeline_model_config,
                    requester_name=self.name,
                    new_versions_requested=new_versions_requested,
                    other_model_configs=other_model_configs,
                )
        elif deployment.pipeline_configuration.model_config is not None:
            logger.warning(
                f"ModelConfig of pipeline `{self.name}` is overridden in all "
                f"steps. "
            )

        self._validate_new_version_requests(new_versions_requested)

        for other_model_config in other_model_configs:
            other_model_config._validate_config_in_runtime()

        return new_versions_requested

    def _validate_new_version_requests(
        self,
        new_versions_requested: Dict[
            Tuple[str, Optional[str]], NewModelVersionRequest
        ],
    ) -> None:
        """Validate the model configurations that are used in the pipeline run.

        Args:
            new_versions_requested: A dict of new model version request objects.

        """
        for key, data in new_versions_requested.items():
            model_name, model_version = key
            if len(data.requesters) > 1:
                logger.warning(
                    f"New version of model version `{model_name}::{model_version or 'NEW'}` "
                    f"requested in multiple decorators:\n{data.requesters}\n We recommend "
                    "that `ModelConfig` requesting new version is configured only in one "
                    "place of the pipeline."
                )
            data.model_config._validate_config_in_runtime()

    def register_running_versions(
        self,
        new_versions_requested: Dict[
            Tuple[str, Optional[str]], NewModelVersionRequest
        ],
    ) -> None:
        """Registers the running versions of the models used in the given pipeline run.

        Args:
            new_versions_requested: Dict of models requesting new versions and
                their definition points.
        """
        for key, _ in new_versions_requested.items():
            model_name, model_version = key
            if not model_version:
                mv = Client().get_model_version(
                    model_name_or_id=model_name,
                    model_version_name_or_number_or_id=constants.RUNNING_MODEL_VERSION,
                )
                mv._update_default_running_version_name()

    def delete_running_versions_without_recovery(
        self,
        new_versions_requested: Dict[
            Tuple[str, Optional[str]], NewModelVersionRequest
        ],
    ) -> None:
        """Delete the running versions of the models without `restore` after fail.

        Args:
            new_versions_requested: Dict of models requesting new versions and their definition points.
        """
        for key, new_version_request in new_versions_requested.items():
            model_name, model_version = key
            if (
                new_version_request.model_config.delete_new_version_on_failure
                and new_version_request.model_config.was_created_in_this_run
            ):
                model = Client().get_model_version(
                    model_name_or_id=model_name,
                    model_version_name_or_number_or_id=model_version
                    or constants.RUNNING_MODEL_VERSION,
                )
                Client().delete_model_version(
                    model_name_or_id=model_name,
                    model_version_name_or_id=model.id,
                )

    def get_runs(self, **kwargs: Any) -> List["PipelineRunResponse"]:
        """(Deprecated) Get runs of this pipeline.

        Args:
            **kwargs: Further arguments for filtering or pagination that are
                passed to `client.list_pipeline_runs()`.

        Returns:
            List of runs of this pipeline.
        """
        logger.warning(
            "`Pipeline.get_runs()` is deprecated and will be removed in a "
            "future version. Please use `Pipeline.model.get_runs()` instead."
        )
        return self.model.get_runs(**kwargs)

    def write_run_configuration_template(
        self, path: str, stack: Optional["Stack"] = None
    ) -> None:
        """Writes a run configuration yaml template.

        Args:
            path: The path where the template will be written.
            stack: The stack for which the template should be generated. If
                not given, the active stack will be used.
        """
        from zenml.config.base_settings import ConfigurationLevel
        from zenml.config.step_configurations import (
            PartialArtifactConfiguration,
        )

        self._prepare_if_possible()

        stack = stack or Client().active_stack

        setting_classes = stack.setting_classes
        setting_classes.update(settings_utils.get_general_settings())

        pipeline_settings = {}
        step_settings = {}
        for key, setting_class in setting_classes.items():
            fields = pydantic_utils.TemplateGenerator(setting_class).run()
            if ConfigurationLevel.PIPELINE in setting_class.LEVEL:
                pipeline_settings[key] = fields
            if ConfigurationLevel.STEP in setting_class.LEVEL:
                step_settings[key] = fields

        steps = {}
        for step_name, invocation in self.invocations.items():
            step = invocation.step
            parameters = (
                pydantic_utils.TemplateGenerator(
                    step.entrypoint_definition.legacy_params.annotation
                ).run()
                if step.entrypoint_definition.legacy_params
                else {}
            )
            outputs = {
                name: PartialArtifactConfiguration()
                for name in step.entrypoint_definition.outputs
            }
            step_template = StepConfigurationUpdate(
                parameters=parameters,
                settings=step_settings,
                outputs=outputs,
            )
            steps[step_name] = step_template

        run_config = PipelineRunConfiguration(
            settings=pipeline_settings, steps=steps
        )
        template = pydantic_utils.TemplateGenerator(run_config).run()
        yaml_string = yaml.dump(template)
        yaml_string = yaml_utils.comment_out_yaml(yaml_string)

        with open(path, "w") as f:
            f.write(yaml_string)

    def _apply_configuration(
        self,
        config: PipelineConfigurationUpdate,
        merge: bool = True,
    ) -> None:
        """Applies an update to the pipeline configuration.

        Args:
            config: The configuration update.
            merge: Whether to merge the updates with the existing configuration
                or not. See the `BasePipeline.configure(...)` method for a
                detailed explanation.
        """
        self._validate_configuration(config)
        self._configuration = pydantic_utils.update_model(
            self._configuration, update=config, recursive=merge
        )
        logger.debug("Updated pipeline configuration:")
        logger.debug(self._configuration)

    @staticmethod
    def _validate_configuration(config: PipelineConfigurationUpdate) -> None:
        """Validates a configuration update.

        Args:
            config: The configuration update to validate.
        """
        settings_utils.validate_setting_keys(list(config.settings))

    def _get_pipeline_analytics_metadata(
        self,
        deployment: "PipelineDeploymentResponse",
        stack: "Stack",
    ) -> Dict[str, Any]:
        """Returns the pipeline deployment metadata.

        Args:
            deployment: The pipeline deployment to track.
            stack: The stack on which the pipeline will be deployed.

        Returns:
            the metadata about the pipeline deployment
        """
        custom_materializer = False
        for step in deployment.step_configurations.values():
            for output in step.config.outputs.values():
                for source in output.materializer_source:
                    if not source.is_internal:
                        custom_materializer = True

        stack_creator = Client().get_stack(stack.id).user
        active_user = Client().active_user
        own_stack = stack_creator and stack_creator.id == active_user.id

        stack_metadata = {
            component_type.value: component.flavor
            for component_type, component in stack.components.items()
        }
        return {
            "store_type": Client().zen_store.type.value,
            **stack_metadata,
            "total_steps": len(self.invocations),
            "schedule": bool(deployment.schedule),
            "custom_materializer": custom_materializer,
            "own_stack": own_stack,
        }

    def _compile(
        self, config_path: Optional[str] = None, **run_configuration_args: Any
    ) -> Tuple[
        "PipelineDeploymentBase",
        "PipelineSpec",
        Optional["Schedule"],
        Union["PipelineBuildBase", UUID, None],
    ]:
        """Compiles the pipeline.

        Args:
            config_path: Path to a config file.
            **run_configuration_args: Configurations for the pipeline run.

        Returns:
            A tuple containing the deployment, spec, schedule and build of
            the compiled pipeline.
        """
        # Activating the built-in integrations to load all materializers
        from zenml.integrations.registry import integration_registry

        integration_registry.activate_integrations()

        self._parse_config_file(
            config_path=config_path,
            matcher=list(PipelineRunConfiguration.__fields__.keys()),
        )

        run_config = PipelineRunConfiguration(**self._from_config_file)

        new_values = dict_utils.remove_none_values(run_configuration_args)
        update = PipelineRunConfiguration.parse_obj(new_values)

        # Update with the values in code so they take precedence
        run_config = pydantic_utils.update_model(run_config, update=update)

        deployment, pipeline_spec = Compiler().compile(
            pipeline=self,
            stack=Client().active_stack,
            run_configuration=run_config,
        )

        return deployment, pipeline_spec, run_config.schedule, run_config.build

    def _register(self, pipeline_spec: "PipelineSpec") -> "PipelineResponse":
        """Register the pipeline in the server.

        Args:
            pipeline_spec: The pipeline spec to register.

        Returns:
            The registered pipeline model.
        """
        version_hash = self._compute_unique_identifier(
            pipeline_spec=pipeline_spec
        )

        client = Client()
        matching_pipelines = client.list_pipelines(
            name=self.name,
            version_hash=version_hash,
            size=1,
            sort_by="desc:created",
        )
        if matching_pipelines.total:
            registered_pipeline = matching_pipelines.items[0]
            logger.info(
                "Reusing registered version: `(version: %s)`.",
                registered_pipeline.version,
            )
            return registered_pipeline

        latest_version = self._get_latest_version() or 0
        version = str(latest_version + 1)

        request = PipelineRequest(
            workspace=client.active_workspace.id,
            user=client.active_user.id,
            name=self.name,
            version=version,
            version_hash=version_hash,
            spec=pipeline_spec,
            docstring=self.__doc__,
        )

        registered_pipeline = client.zen_store.create_pipeline(
            pipeline=request
        )
        logger.info(
            "Registered new version: `(version %s)`.",
            registered_pipeline.version,
        )
        return registered_pipeline

    def _compute_unique_identifier(self, pipeline_spec: PipelineSpec) -> str:
        """Computes a unique identifier from the pipeline spec and steps.

        Args:
            pipeline_spec: Compiled spec of the pipeline.

        Returns:
            The unique identifier of the pipeline.
        """
        from packaging import version

        hash_ = hashlib.md5()  # nosec
        hash_.update(pipeline_spec.json_with_string_sources.encode())

        if version.parse(pipeline_spec.version) >= version.parse("0.4"):
            # Only add this for newer versions to keep backwards compatibility
            hash_.update(self.source_code.encode())

        for step_spec in pipeline_spec.steps:
            invocation = self.invocations[step_spec.pipeline_parameter_name]
            step_source = invocation.step.source_code
            hash_.update(step_source.encode())

        return hash_.hexdigest()

    def _get_latest_version(self) -> Optional[int]:
        """Gets the latest version of this pipeline.

        Returns:
            The latest version or `None` if no version exists.
        """
        all_pipelines = Client().list_pipelines(
            name=self.name, sort_by="desc:created", size=1
        )
        if not all_pipelines.total:
            return None
        pipeline = all_pipelines.items[0]
        if pipeline.version == "UNVERSIONED":
            return None
        return int(all_pipelines.items[0].version)

    def add_step_invocation(
        self,
        step: "BaseStep",
        input_artifacts: Dict[str, StepArtifact],
        external_artifacts: Dict[str, "ExternalArtifact"],
        parameters: Dict[str, Any],
        upstream_steps: Set[str],
        custom_id: Optional[str] = None,
        allow_id_suffix: bool = True,
    ) -> str:
        """Adds a step invocation to the pipeline.

        Args:
            step: The step for which to add an invocation.
            input_artifacts: The input artifacts for the invocation.
            external_artifacts: The external artifacts for the invocation.
            parameters: The parameters for the invocation.
            upstream_steps: The upstream steps for the invocation.
            custom_id: Custom ID to use for the invocation.
            allow_id_suffix: Whether a suffix can be appended to the invocation
                ID.

        Raises:
            RuntimeError: If the method is called on an inactive pipeline.
            RuntimeError: If the invocation was called with an artifact from
                a different pipeline.

        Returns:
            The step invocation ID.
        """
        if Pipeline.ACTIVE_PIPELINE != self:
            raise RuntimeError(
                "A step invocation can only be added to an active pipeline."
            )

        for artifact in input_artifacts.values():
            if artifact.pipeline is not self:
                raise RuntimeError(
                    "Got invalid input artifact for invocation of step "
                    f"{step.name}: The input artifact was produced by a step "
                    f"inside a different pipeline {artifact.pipeline.name}."
                )

        invocation_id = self._compute_invocation_id(
            step=step, custom_id=custom_id, allow_suffix=allow_id_suffix
        )
        invocation = StepInvocation(
            id=invocation_id,
            step=step,
            input_artifacts=input_artifacts,
            external_artifacts=external_artifacts,
            parameters=parameters,
            upstream_steps=upstream_steps,
            pipeline=self,
        )
        self._invocations[invocation_id] = invocation
        return invocation_id

    def _compute_invocation_id(
        self,
        step: "BaseStep",
        custom_id: Optional[str] = None,
        allow_suffix: bool = True,
    ) -> str:
        """Compute the invocation ID.

        Args:
            step: The step for which to compute the ID.
            custom_id: Custom ID to use for the invocation.
            allow_suffix: Whether a suffix can be appended to the invocation
                ID.

        Raises:
            RuntimeError: If no ID suffix is allowed and an invocation for the
                same ID already exists.
            RuntimeError: If no unique invocation ID can be found.

        Returns:
            The invocation ID.
        """
        base_id = id_ = custom_id or step.name

        if id_ not in self.invocations:
            return id_

        if not allow_suffix:
            raise RuntimeError("Duplicate step ID")

        for index in range(2, 10000):
            id_ = f"{base_id}_{index}"
            if id_ not in self.invocations:
                return id_

        raise RuntimeError("Unable to find step ID")

    def __enter__(self: T) -> T:
        """Activate the pipeline context.

        Raises:
            RuntimeError: If a different pipeline is already active.

        Returns:
            The pipeline instance.
        """
        if Pipeline.ACTIVE_PIPELINE:
            raise RuntimeError(
                "Unable to enter pipeline context. A different pipeline "
                f"{Pipeline.ACTIVE_PIPELINE.name} is already active."
            )

        Pipeline.ACTIVE_PIPELINE = self
        return self

    def __exit__(self, *args: Any) -> None:
        """Deactivates the pipeline context.

        Args:
            *args: The arguments passed to the context exit handler.
        """
        Pipeline.ACTIVE_PIPELINE = None

    def _parse_config_file(
        self, config_path: Optional[str], matcher: List[str]
    ) -> None:
        """Parses the given configuration file and sets `self._from_config_file`.

        Args:
            config_path: Path to a yaml configuration file.
            matcher: List of keys to match in the configuration file.
        """
        _from_config_file: Dict[str, Any] = {}
        if config_path:
            with open(config_path, "r") as f:
                _from_config_file = yaml.load(f, Loader=yaml.SafeLoader)
            _from_config_file = dict_utils.remove_none_values(
                {
                    k: v
                    for k, v in _from_config_file.items()
                    if k in matcher and v
                }
            )

            if "model_config" in _from_config_file:
                if "model_config" in self._from_config_file:
                    _from_config_file["model_config"] = self._from_config_file[
                        "model_config"
                    ]
                else:
                    from zenml.model.model_config import ModelConfig

                    _from_config_file["model_config"] = ModelConfig.parse_obj(
                        _from_config_file["model_config"]
                    )
        self._from_config_file = _from_config_file

    def with_options(
        self,
        run_name: Optional[str] = None,
        schedule: Optional[Schedule] = None,
        build: Union[str, "UUID", "PipelineBuildBase", None] = None,
        step_configurations: Optional[
            Mapping[str, "StepConfigurationUpdateOrDict"]
        ] = None,
        config_path: Optional[str] = None,
        unlisted: bool = False,
        prevent_build_reuse: bool = False,
        **kwargs: Any,
    ) -> "Pipeline":
        """Copies the pipeline and applies the given configurations.

        Args:
            run_name: Name of the pipeline run.
            schedule: Optional schedule to use for the run.
            build: Optional build to use for the run.
            step_configurations: Configurations for steps of the pipeline.
            config_path: Path to a yaml configuration file. This file will
                be parsed as a
                `zenml.config.pipeline_configurations.PipelineRunConfiguration`
                object. Options provided in this file will be overwritten by
                options provided in code using the other arguments of this
                method.
            unlisted: Whether the pipeline run should be unlisted (not assigned
                to any pipeline).
            prevent_build_reuse: Whether to prevent the reuse of a build.
            **kwargs: Pipeline configuration options. These will be passed
                to the `pipeline.configure(...)` method.

        Returns:
            The copied pipeline instance.
        """
        pipeline_copy = self.copy()

        pipeline_copy._parse_config_file(
            config_path=config_path,
            matcher=inspect.getfullargspec(self.configure)[0],
        )
        pipeline_copy._from_config_file = dict_utils.recursive_update(
            pipeline_copy._from_config_file, kwargs
        )

        with pipeline_copy.__suppress_configure_warnings__():
            pipeline_copy.configure(**pipeline_copy._from_config_file)

        run_args = dict_utils.remove_none_values(
            {
                "run_name": run_name,
                "schedule": schedule,
                "build": build,
                "step_configurations": step_configurations,
                "config_path": config_path,
                "unlisted": unlisted,
                "prevent_build_reuse": prevent_build_reuse,
            }
        )
        pipeline_copy._run_args.update(run_args)
        return pipeline_copy

    def copy(self) -> "Pipeline":
        """Copies the pipeline.

        Returns:
            The pipeline copy.
        """
        return copy.deepcopy(self)

    def __call__(self, *args: Any, **kwargs: Any) -> Any:
        """Handle a call of the pipeline.

        This method does one of two things:
        * If there is an active pipeline context, it calls the pipeline
          entrypoint function within that context and the step invocations
          will be added to the active pipeline.
        * If no pipeline is active, it activates this pipeline before calling
          the entrypoint function.

        Args:
            *args: Entrypoint function arguments.
            **kwargs: Entrypoint function keyword arguments.

        Returns:
            The outputs of the entrypoint function call.
        """
        if Pipeline.ACTIVE_PIPELINE:
            # Calling a pipeline inside a pipeline, we return the potential
            # outputs of the entrypoint function

            # TODO: This currently ignores the configuration of the pipeline
            #   and instead applies the configuration of the previously active
            #   pipeline. Is this what we want?
            return self.entrypoint(*args, **kwargs)

        self.prepare(*args, **kwargs)
        return self._run(**self._run_args)

    def _call_entrypoint(self, *args: Any, **kwargs: Any) -> None:
        """Calls the pipeline entrypoint function with the given arguments.

        Args:
            *args: Entrypoint function arguments.
            **kwargs: Entrypoint function keyword arguments.

        Raises:
            ValueError: If an input argument is missing or not JSON
                serializable.
        """
        try:
            validated_args = pydantic_utils.validate_function_args(
                self.entrypoint,
                {"arbitrary_types_allowed": False, "smart_union": True},
                *args,
                **kwargs,
            )
        except ValidationError as e:
            raise ValueError(
                "Invalid or missing inputs for pipeline entrypoint function. "
                "Only JSON serializable inputs are allowed as pipeline inputs."
            ) from e

        self._parameters = validated_args
        self.entrypoint(**validated_args)

    def _prepare_if_possible(self) -> None:
        """Prepares the pipeline if possible.

        Raises:
            RuntimeError: If the pipeline is not prepared and the preparation
                requires parameters.
        """
        if not self.is_prepared:
            if self.requires_parameters:
                raise RuntimeError(
                    f"Failed while trying to prepare pipeline {self.name}. "
                    "The entrypoint function of the pipeline requires "
                    "arguments. Please prepare the pipeline by calling "
                    "`pipeline_instance.prepare(...)` and try again."
                )
            else:
                self.prepare()<|MERGE_RESOLUTION|>--- conflicted
+++ resolved
@@ -57,17 +57,6 @@
 from zenml.hooks.hook_validators import resolve_and_validate_hook
 from zenml.logger import get_logger
 from zenml.models import (
-<<<<<<< HEAD
-    CodeReferenceRequestModel,
-    PipelineBuildResponseModel,
-    PipelineDeploymentRequestModel,
-    PipelineDeploymentResponseModel,
-    PipelineRequestModel,
-    PipelineResponseModel,
-    PipelineRunRequestModel,
-    PipelineRunResponseModel,
-    ScheduleRequestModel,
-=======
     CodeReferenceRequest,
     PipelineBuildBase,
     PipelineBuildResponse,
@@ -76,9 +65,9 @@
     PipelineDeploymentResponse,
     PipelineRequest,
     PipelineResponse,
+    PipelineRunRequest,
     PipelineRunResponse,
     ScheduleRequest,
->>>>>>> e17f4d3a
 )
 from zenml.new.pipelines import build_utils
 from zenml.new.pipelines.model_utils import NewModelVersionRequest
@@ -537,7 +526,7 @@
         config_path: Optional[str] = None,
         unlisted: bool = False,
         prevent_build_reuse: bool = False,
-    ) -> Optional[PipelineRunResponseModel]:
+    ) -> Optional[PipelineRunResponse]:
         """Runs the pipeline on the active stack.
 
         Args:
@@ -708,7 +697,7 @@
 
             run = None
             if not schedule:
-                run_request = PipelineRunRequestModel(
+                run_request = PipelineRunRequest(
                     name=get_run_name(
                         run_name_template=deployment_model.run_name_template
                     ),
