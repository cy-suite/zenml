#  Copyright (c) ZenML GmbH 2023. All Rights Reserved.
#
#  Licensed under the Apache License, Version 2.0 (the "License");
#  you may not use this file except in compliance with the License.
#  You may obtain a copy of the License at:
#
#       https://www.apache.org/licenses/LICENSE-2.0
#
#  Unless required by applicable law or agreed to in writing, software
#  distributed under the License is distributed on an "AS IS" BASIS,
#  WITHOUT WARRANTIES OR CONDITIONS OF ANY KIND, either express
#  or implied. See the License for the specific language governing
#  permissions and limitations under the License.
"""Definition of a ZenML pipeline."""
import copy
import hashlib
import inspect
from datetime import datetime
from pathlib import Path
from types import FunctionType
from typing import (
    TYPE_CHECKING,
    Any,
    Callable,
    ClassVar,
    Dict,
    List,
    Mapping,
    Optional,
    Set,
    Tuple,
    TypeVar,
    Union,
)
from uuid import UUID

import yaml
from pydantic import ValidationError

from zenml import constants
from zenml.analytics.enums import AnalyticsEvent
from zenml.analytics.utils import track_handler
from zenml.client import Client
from zenml.config.compiler import Compiler
from zenml.config.pipeline_configurations import (
    PipelineConfiguration,
    PipelineConfigurationUpdate,
)
from zenml.config.pipeline_run_configuration import PipelineRunConfiguration
from zenml.config.pipeline_spec import PipelineSpec
from zenml.config.schedule import Schedule
from zenml.config.step_configurations import StepConfigurationUpdate
from zenml.constants import RUNNING_MODEL_VERSION
from zenml.enums import StackComponentType
from zenml.hooks.hook_validators import resolve_and_validate_hook
from zenml.logger import get_logger
from zenml.models import (
    CodeReferenceRequestModel,
    PipelineBuildResponseModel,
    PipelineDeploymentRequestModel,
    PipelineDeploymentResponseModel,
    PipelineRequestModel,
    PipelineResponseModel,
    PipelineRunResponseModel,
    ScheduleRequestModel,
)
from zenml.models.model_base_model import ModelConfigModel
from zenml.models.pipeline_build_models import (
    PipelineBuildBaseModel,
)
from zenml.models.pipeline_deployment_models import PipelineDeploymentBaseModel
from zenml.new.pipelines import build_utils
from zenml.stack import Stack
from zenml.steps import BaseStep
from zenml.steps.entrypoint_function_utils import (
    StepArtifact,
)
from zenml.steps.external_artifact import ExternalArtifact
from zenml.steps.step_invocation import StepInvocation
from zenml.utils import (
    code_repository_utils,
    dashboard_utils,
    dict_utils,
    pydantic_utils,
    settings_utils,
    source_utils,
    yaml_utils,
)

if TYPE_CHECKING:
    from zenml.config.base_settings import SettingsOrDict
    from zenml.config.source import Source
    from zenml.model.model_config import ModelConfig

    StepConfigurationUpdateOrDict = Union[
        Dict[str, Any], StepConfigurationUpdate
    ]
    HookSpecification = Union[str, "Source", FunctionType]

logger = get_logger(__name__)

T = TypeVar("T", bound="Pipeline")
F = TypeVar("F", bound=Callable[..., None])


class Pipeline:
    """ZenML pipeline class."""

    # The active pipeline is the pipeline to which step invocations will be
    # added when a step is called. It is set using a context manager when a
    # pipeline is called (see Pipeline.__call__ for more context)
    ACTIVE_PIPELINE: ClassVar[Optional["Pipeline"]] = None

    def __init__(
        self,
        name: str,
        entrypoint: F,
        enable_cache: Optional[bool] = None,
        enable_artifact_metadata: Optional[bool] = None,
        enable_artifact_visualization: Optional[bool] = None,
        enable_step_logs: Optional[bool] = None,
        settings: Optional[Mapping[str, "SettingsOrDict"]] = None,
        extra: Optional[Dict[str, Any]] = None,
        on_failure: Optional["HookSpecification"] = None,
        on_success: Optional["HookSpecification"] = None,
        model_config: Optional["ModelConfig"] = None,
    ) -> None:
        """Initializes a pipeline.

        Args:
            name: The name of the pipeline.
            entrypoint: The entrypoint function of the pipeline.
            enable_cache: If caching should be enabled for this pipeline.
            enable_artifact_metadata: If artifact metadata should be enabled for
                this pipeline.
            enable_artifact_visualization: If artifact visualization should be
                enabled for this pipeline.
            enable_step_logs: If step logs should be enabled for this pipeline.
            settings: settings for this pipeline.
            extra: Extra configurations for this pipeline.
            on_failure: Callback function in event of failure of the step. Can
                be a function with a single argument of type `BaseException`, or
                a source path to such a function (e.g. `module.my_function`).
            on_success: Callback function in event of success of the step. Can
                be a function with no arguments, or a source path to such a
                function (e.g. `module.my_function`).
            model_config: Model(Version) configuration for this step as `ModelConfig` instance.
        """
        self._invocations: Dict[str, StepInvocation] = {}
        self._run_args: Dict[str, Any] = {}

        self._configuration = PipelineConfiguration(
            name=name,
        )
        self.configure(
            enable_cache=enable_cache,
            enable_artifact_metadata=enable_artifact_metadata,
            enable_artifact_visualization=enable_artifact_visualization,
            enable_step_logs=enable_step_logs,
            settings=settings,
            extra=extra,
            on_failure=on_failure,
            on_success=on_success,
            model_config=model_config,
        )
        self.entrypoint = entrypoint
        self._parameters: Dict[str, Any] = {}

    @property
    def name(self) -> str:
        """The name of the pipeline.

        Returns:
            The name of the pipeline.
        """
        return self.configuration.name

    @property
    def enable_cache(self) -> Optional[bool]:
        """If caching is enabled for the pipeline.

        Returns:
            If caching is enabled for the pipeline.
        """
        return self.configuration.enable_cache

    @property
    def configuration(self) -> PipelineConfiguration:
        """The configuration of the pipeline.

        Returns:
            The configuration of the pipeline.
        """
        return self._configuration

    @property
    def invocations(self) -> Dict[str, StepInvocation]:
        """Returns the step invocations of this pipeline.

        This dictionary will only be populated once the pipeline has been
        called.

        Returns:
            The step invocations.
        """
        return self._invocations

    def resolve(self) -> "Source":
        """Resolves the pipeline.

        Returns:
            The pipeline source.
        """
        return source_utils.resolve(self.entrypoint, skip_validation=True)

    @property
    def source_object(self) -> Any:
        """The source object of this pipeline.

        Returns:
            The source object of this pipeline.
        """
        return self.entrypoint

    @property
    def source_code(self) -> str:
        """The source code of this pipeline.

        Returns:
            The source code of this pipeline.
        """
        return inspect.getsource(self.source_object)

    @classmethod
    def from_model(cls, model: "PipelineResponseModel") -> "Pipeline":
        """Creates a pipeline instance from a model.

        Args:
            model: The model to load the pipeline instance from.

        Returns:
            The pipeline instance.
        """
        from zenml.new.pipelines.deserialization_utils import load_pipeline

        return load_pipeline(model=model)

    @property
    def model(self) -> "PipelineResponseModel":
        """Gets the registered pipeline model for this instance.

        Returns:
            The registered pipeline model.

        Raises:
            RuntimeError: If the pipeline has not been registered yet.
        """
        self._prepare_if_possible()

        pipeline_spec = Compiler().compile_spec(self)
        version_hash = self._compute_unique_identifier(
            pipeline_spec=pipeline_spec
        )

        pipelines = Client().list_pipelines(
            name=self.name, version_hash=version_hash
        )
        if len(pipelines) == 1:
            return pipelines.items[0]

        raise RuntimeError(
            f"Cannot get the model of pipeline '{self.name}' because it has "
            f"not been registered yet. Please ensure that the pipeline has "
            f"been run and that at least one step has been executed."
        )

    def configure(
        self: T,
        enable_cache: Optional[bool] = None,
        enable_artifact_metadata: Optional[bool] = None,
        enable_artifact_visualization: Optional[bool] = None,
        enable_step_logs: Optional[bool] = None,
        settings: Optional[Mapping[str, "SettingsOrDict"]] = None,
        extra: Optional[Dict[str, Any]] = None,
        on_failure: Optional["HookSpecification"] = None,
        on_success: Optional["HookSpecification"] = None,
        model_config: Optional["ModelConfig"] = None,
        merge: bool = True,
    ) -> T:
        """Configures the pipeline.

        Configuration merging example:
        * `merge==True`:
            pipeline.configure(extra={"key1": 1})
            pipeline.configure(extra={"key2": 2}, merge=True)
            pipeline.configuration.extra # {"key1": 1, "key2": 2}
        * `merge==False`:
            pipeline.configure(extra={"key1": 1})
            pipeline.configure(extra={"key2": 2}, merge=False)
            pipeline.configuration.extra # {"key2": 2}

        Args:
            enable_cache: If caching should be enabled for this pipeline.
            enable_artifact_metadata: If artifact metadata should be enabled for
                this pipeline.
            enable_artifact_visualization: If artifact visualization should be
                enabled for this pipeline.
            enable_step_logs: If step logs should be enabled for this pipeline.
            settings: settings for this pipeline.
            extra: Extra configurations for this pipeline.
            on_failure: Callback function in event of failure of the step. Can
                be a function with a single argument of type `BaseException`, or
                a source path to such a function (e.g. `module.my_function`).
            on_success: Callback function in event of success of the step. Can
                be a function with no arguments, or a source path to such a
                function (e.g. `module.my_function`).
            merge: If `True`, will merge the given dictionary configurations
                like `extra` and `settings` with existing
                configurations. If `False` the given configurations will
                overwrite all existing ones. See the general description of this
                method for an example.
            model_config: Model(Version) configuration for this step as `ModelConfig` instance.

        Returns:
            The pipeline instance that this method was called on.
        """
        failure_hook_source = None
        if on_failure:
            # string of on_failure hook function to be used for this pipeline
            failure_hook_source = resolve_and_validate_hook(on_failure)

        success_hook_source = None
        if on_success:
            # string of on_success hook function to be used for this pipeline
            success_hook_source = resolve_and_validate_hook(on_success)

        values = dict_utils.remove_none_values(
            {
                "enable_cache": enable_cache,
                "enable_artifact_metadata": enable_artifact_metadata,
                "enable_artifact_visualization": enable_artifact_visualization,
                "enable_step_logs": enable_step_logs,
                "settings": settings,
                "extra": extra,
                "failure_hook_source": failure_hook_source,
                "success_hook_source": success_hook_source,
                "model_config_model": ModelConfigModel.parse_obj(
                    model_config.dict()
                )
                if model_config is not None
                else None,
            }
        )
        config = PipelineConfigurationUpdate(**values)
        self._apply_configuration(config, merge=merge)
        return self

    @property
    def requires_parameters(self) -> bool:
        """If the pipeline entrypoint requires parameters.

        Returns:
            If the pipeline entrypoint requires parameters.
        """
        signature = inspect.signature(self.entrypoint, follow_wrapped=True)
        return any(
            parameter.default is inspect.Parameter.empty
            for parameter in signature.parameters.values()
        )

    @property
    def is_prepared(self) -> bool:
        """If the pipeline is prepared.

        Prepared means that the pipeline entrypoint has been called and the
        pipeline is fully defined.

        Returns:
            If the pipeline is prepared.
        """
        return len(self.invocations) > 0

    def prepare(self, *args: Any, **kwargs: Any) -> None:
        """Prepares the pipeline.

        Args:
            *args: Pipeline entrypoint input arguments.
            **kwargs: Pipeline entrypoint input keyword arguments.
        """
        # Clear existing parameters and invocations
        self._parameters = {}
        self._invocations = {}

        with self:
            # Enter the context manager, so we become the active pipeline. This
            # means that all steps that get called while the entrypoint function
            # is executed will be added as invocation to this pipeline instance.
            self._call_entrypoint(*args, **kwargs)

    def register(self) -> "PipelineResponseModel":
        """Register the pipeline in the server.

        Returns:
            The registered pipeline model.
        """
        # Activating the built-in integrations to load all materializers
        from zenml.integrations.registry import integration_registry

        self._prepare_if_possible()
        integration_registry.activate_integrations()

        if self.configuration.dict(exclude_defaults=True, exclude={"name"}):
            logger.warning(
                f"The pipeline `{self.name}` that you're registering has "
                "custom configurations applied to it. These will not be "
                "registered with the pipeline and won't be set when you build "
                "images or run the pipeline from the CLI. To provide these "
                "configurations, use the `--config` option of the `zenml "
                "pipeline build/run` commands."
            )

        pipeline_spec = Compiler().compile_spec(self)
        return self._register(pipeline_spec=pipeline_spec)

    def build(
        self,
        settings: Optional[Mapping[str, "SettingsOrDict"]] = None,
        step_configurations: Optional[
            Mapping[str, "StepConfigurationUpdateOrDict"]
        ] = None,
        config_path: Optional[str] = None,
    ) -> Optional["PipelineBuildResponseModel"]:
        """Builds Docker images for the pipeline.

        Args:
            settings: Settings for the pipeline.
            step_configurations: Configurations for steps of the pipeline.
            config_path: Path to a yaml configuration file. This file will
                be parsed as a
                `zenml.config.pipeline_configurations.PipelineRunConfiguration`
                object. Options provided in this file will be overwritten by
                options provided in code using the other arguments of this
                method.

        Returns:
            The build output.
        """
        with track_handler(event=AnalyticsEvent.BUILD_PIPELINE):
            self._prepare_if_possible()
            deployment, pipeline_spec, _, _ = self._compile(
                config_path=config_path,
                steps=step_configurations,
                settings=settings,
            )
            pipeline_id = self._register(pipeline_spec=pipeline_spec).id

            local_repo = code_repository_utils.find_active_code_repository()
            code_repository = build_utils.verify_local_repository_context(
                deployment=deployment, local_repo_context=local_repo
            )

            return build_utils.create_pipeline_build(
                deployment=deployment,
                pipeline_id=pipeline_id,
                code_repository=code_repository,
            )

    def _run(
        self,
        *,
        run_name: Optional[str] = None,
        enable_cache: Optional[bool] = None,
        enable_artifact_metadata: Optional[bool] = None,
        enable_artifact_visualization: Optional[bool] = None,
        enable_step_logs: Optional[bool] = None,
        schedule: Optional[Schedule] = None,
        build: Union[str, "UUID", "PipelineBuildBaseModel", None] = None,
        settings: Optional[Mapping[str, "SettingsOrDict"]] = None,
        step_configurations: Optional[
            Mapping[str, "StepConfigurationUpdateOrDict"]
        ] = None,
        extra: Optional[Dict[str, Any]] = None,
        config_path: Optional[str] = None,
        unlisted: bool = False,
        prevent_build_reuse: bool = False,
    ) -> None:
        """Runs the pipeline on the active stack.

        Args:
            run_name: Name of the pipeline run.
            enable_cache: If caching should be enabled for this pipeline run.
            enable_artifact_metadata: If artifact metadata should be enabled
                for this pipeline run.
            enable_artifact_visualization: If artifact visualization should be
                enabled for this pipeline run.
            enable_step_logs: If step logs should be enabled for this pipeline.
            schedule: Optional schedule to use for the run.
            build: Optional build to use for the run.
            settings: Settings for this pipeline run.
            step_configurations: Configurations for steps of the pipeline.
            extra: Extra configurations for this pipeline run.
            config_path: Path to a yaml configuration file. This file will
                be parsed as a
                `zenml.config.pipeline_configurations.PipelineRunConfiguration`
                object. Options provided in this file will be overwritten by
                options provided in code using the other arguments of this
                method.
            unlisted: Whether the pipeline run should be unlisted (not assigned
                to any pipeline).
            prevent_build_reuse: Whether to prevent the reuse of a build.

        Raises:
            Exception: bypass any exception from pipeline up.
        """
        if constants.SHOULD_PREVENT_PIPELINE_EXECUTION:
            # An environment variable was set to stop the execution of
            # pipelines. This is done to prevent execution of module-level
            # pipeline.run() calls when importing modules needed to run a step.
            logger.info(
                "Preventing execution of pipeline '%s'. If this is not "
                "intended behavior, make sure to unset the environment "
                "variable '%s'.",
                self.name,
                constants.ENV_ZENML_PREVENT_PIPELINE_EXECUTION,
            )
            return

        logger.info(f"Initiating a new run for the pipeline: `{self.name}`.")

        with track_handler(AnalyticsEvent.RUN_PIPELINE) as analytics_handler:
            deployment, pipeline_spec, schedule, build = self._compile(
                config_path=config_path,
                run_name=run_name,
                enable_cache=enable_cache,
                enable_artifact_metadata=enable_artifact_metadata,
                enable_artifact_visualization=enable_artifact_visualization,
                enable_step_logs=enable_step_logs,
                steps=step_configurations,
                settings=settings,
                schedule=schedule,
                build=build,
                extra=extra,
            )

            skip_pipeline_registration = constants.handle_bool_env_var(
                constants.ENV_ZENML_SKIP_PIPELINE_REGISTRATION,
                default=False,
            )

            register_pipeline = not (skip_pipeline_registration or unlisted)

            pipeline_id = None
            if register_pipeline:
                pipeline_id = self._register(pipeline_spec=pipeline_spec).id

            else:
                logger.debug(f"Pipeline {self.name} is unlisted.")

            # TODO: check whether orchestrator even support scheduling before
            # registering the schedule
            schedule_id = None
            if schedule:
                if schedule.name:
                    schedule_name = schedule.name
                else:
                    date = datetime.utcnow().strftime("%Y_%m_%d")
                    time = datetime.utcnow().strftime("%H_%M_%S_%f")
                    schedule_name = deployment.run_name_template.format(
                        date=date, time=time
                    )
                components = Client().active_stack_model.components
                orchestrator = components[StackComponentType.ORCHESTRATOR][0]
                schedule_model = ScheduleRequestModel(
                    workspace=Client().active_workspace.id,
                    user=Client().active_user.id,
                    pipeline_id=pipeline_id,
                    orchestrator_id=orchestrator.id,
                    name=schedule_name,
                    active=True,
                    cron_expression=schedule.cron_expression,
                    start_time=schedule.start_time,
                    end_time=schedule.end_time,
                    interval_second=schedule.interval_second,
                    catchup=schedule.catchup,
                )
                schedule_id = (
                    Client().zen_store.create_schedule(schedule_model).id
                )
                logger.info(
                    f"Created schedule `{schedule_name}` for pipeline "
                    f"`{deployment.pipeline_configuration.name}`."
                )

            stack = Client().active_stack

            new_version_requests = self.get_new_version_requests()

            local_repo_context = (
                code_repository_utils.find_active_code_repository()
            )
            code_repository = build_utils.verify_local_repository_context(
                deployment=deployment, local_repo_context=local_repo_context
            )

            build_model = build_utils.reuse_or_create_pipeline_build(
                deployment=deployment,
                pipeline_id=pipeline_id,
                allow_build_reuse=not prevent_build_reuse,
                build=build,
                code_repository=code_repository,
            )
            build_id = build_model.id if build_model else None

            code_reference = None
            if local_repo_context and not local_repo_context.is_dirty:
                source_root = source_utils.get_source_root()
                subdirectory = (
                    Path(source_root)
                    .resolve()
                    .relative_to(local_repo_context.root)
                )

                code_reference = CodeReferenceRequestModel(
                    commit=local_repo_context.current_commit,
                    subdirectory=subdirectory.as_posix(),
                    code_repository=local_repo_context.code_repository_id,
                )

            deployment_request = PipelineDeploymentRequestModel(
                user=Client().active_user.id,
                workspace=Client().active_workspace.id,
                stack=stack.id,
                pipeline=pipeline_id,
                build=build_id,
                schedule=schedule_id,
                code_reference=code_reference,
                **deployment.dict(),
            )
            deployment_model = Client().zen_store.create_deployment(
                deployment=deployment_request
            )

            analytics_handler.metadata = self._get_pipeline_analytics_metadata(
                deployment=deployment_model, stack=stack
            )
            stack.prepare_pipeline_deployment(deployment=deployment_model)

            self.log_pipeline_deployment_metadata(deployment_model)

            # Prevent execution of nested pipelines which might lead to
            # unexpected behavior
            constants.SHOULD_PREVENT_PIPELINE_EXECUTION = True
            try:
                stack.deploy_pipeline(deployment=deployment_model)
            except Exception as e:
                self.delete_running_versions_without_recovery(
                    new_version_requests
                )
                raise e
            finally:
                constants.SHOULD_PREVENT_PIPELINE_EXECUTION = False

            runs = Client().list_pipeline_runs(
                deployment_id=deployment_model.id,
                sort_by="desc:start_time",
                size=1,
            )

            if runs.items:
<<<<<<< HEAD
                self.register_running_versions(runs.items[0])
=======
                self.register_running_versions(new_version_requests)
>>>>>>> 4fb0691d
                run_url = dashboard_utils.get_run_url(runs[0])
                if run_url:
                    logger.info(f"Dashboard URL: {run_url}")
                else:
                    logger.info(
                        "You can visualize your pipeline runs in the `ZenML "
                        "Dashboard`. In order to try it locally, please run "
                        "`zenml up`."
                    )
            else:
                logger.warning(
                    f"Your orchestrator '{stack.orchestrator.name}' is "
                    f"running remotely. Note that the pipeline run will "
                    f"only show up on the ZenML dashboard once the first "
                    f"step has started executing on the remote "
                    f"infrastructure.",
                )

    @staticmethod
    def log_pipeline_deployment_metadata(
        deployment_model: PipelineDeploymentResponseModel,
    ) -> None:
        """Displays logs based on the deployment model upon running a pipeline.

        Args:
            deployment_model: The model for the pipeline deployment
        """
        try:
            # Log about the schedule/run
            if deployment_model.schedule:
                logger.info(
                    "Scheduling a run with the schedule: "
                    f"`{deployment_model.schedule.name}`"
                )
            else:
                logger.info("Executing a new run.")

            # Log about the caching status
            if deployment_model.pipeline_configuration.enable_cache is False:
                logger.info(
                    f"Caching is disabled by default for "
                    f"`{deployment_model.pipeline_configuration.name}`."
                )

            # Log about the used builds
            if deployment_model.build:
                logger.info("Using a build:")
                logger.info(
                    " Image(s): "
                    f"{', '.join([i.image for i in deployment_model.build.images.values()])}"
                )

                # Log about version mismatches between local and build
                from zenml import __version__

                if deployment_model.build.zenml_version != __version__:
                    logger.info(
                        f"ZenML version (different than the local version): "
                        f"{deployment_model.build.zenml_version}"
                    )

                import platform

                if (
                    deployment_model.build.python_version
                    != platform.python_version()
                ):
                    logger.info(
                        f"Python version (different than the local version): "
                        f"{deployment_model.build.python_version}"
                    )

            # Log about the user, stack and components
            logger.info(f"Using user: `{deployment_model.user.name}`")

            if deployment_model.stack is not None:
                logger.info(f"Using stack: `{deployment_model.stack.name}`")

                for (
                    component_type,
                    component_models,
                ) in deployment_model.stack.components.items():
                    logger.info(
                        f"  {component_type.value}: `{component_models[0].name}`"
                    )
        except Exception as e:
            logger.debug(f"Logging pipeline deployment metadata failed: {e}")

<<<<<<< HEAD
    def register_running_versions(
        self, pipeline: PipelineRunResponseModel
=======
    def get_new_version_requests(self) -> Dict[str, Dict[str, Any]]:
        """Get the running versions of the models that are used in the pipeline run.

        Returns:
            A dict of dicts containing requestors of new version and if it should be kept on failure.
        """
        new_version_requests: Dict[str, Dict[str, Any]] = {}
        all_steps_have_own_config = True
        for step_invocation in self.invocations.values():
            step_model_config = (
                step_invocation.step.configuration.model_config_model
            )
            all_steps_have_own_config = (
                all_steps_have_own_config
                and step_invocation.step.configuration.model_config_model
                is not None
            )
            if (
                step_model_config
                and step_model_config.create_new_model_version
            ):
                model_name = step_model_config.name
                new_version_requests[model_name] = new_version_requests.get(
                    model_name,
                    {"requesters": [], "delete_new_version_on_failure": True},
                )
                new_version_requests[model_name]["requesters"].append(
                    f"Step: {step_invocation.step.name}"
                )
                new_version_requests[model_name][
                    "delete_new_version_on_failure"
                ] &= step_model_config.delete_new_version_on_failure
        if not all_steps_have_own_config:
            pipeline_model_config = self.configuration.model_config_model
            if (
                pipeline_model_config
                and pipeline_model_config.create_new_model_version
            ):
                new_version_requests[
                    pipeline_model_config.name
                ] = new_version_requests.get(
                    pipeline_model_config.name,
                    {"requesters": [], "delete_new_version_on_failure": True},
                )
                new_version_requests[pipeline_model_config.name][
                    "requesters"
                ].append(f"Pipeline: {self.name}")
                new_version_requests[pipeline_model_config.name][
                    "delete_new_version_on_failure"
                ] &= pipeline_model_config.delete_new_version_on_failure
        elif self.configuration.model_config_model is not None:
            logger.warning(
                f"ModelConfig of pipeline `{self.name}` is overridden in all steps. "
            )
        for model_name, data in new_version_requests.items():
            if len(data["requesters"]) > 1:
                logger.warning(
                    f"New version of model `{model_name}` requested in multiple decorators:\n"
                    f"{data['requesters']}\n We recommend that `create_new_model_version` is configured "
                    "only in one place of the pipeline."
                )

        return new_version_requests

    def register_running_versions(
        self, new_version_requests: Dict[str, Dict[str, Any]]
>>>>>>> 4fb0691d
    ) -> None:
        """Registers the running versions of the models used in the given pipeline run.

        Args:
<<<<<<< HEAD
            pipeline: The pipeline run response model.

        Raises:
            KeyError: No running model version found for @step `model_config`s.
        """
        models_to_register = set()
        pipeline_model_name = None
        for step_name, step in pipeline.steps.items():
            if (
                step.config.model_config
                and step.config.model_config.create_new_model_version
            ):
                models_to_register.add(step.config.model_config.name)
        if (
            pipeline.config.model_config
            and pipeline.config.model_config.create_new_model_version
        ):
            pipeline_model_name = pipeline.config.model_config.name
            models_to_register.add(pipeline.config.model_config.name)
        zs = Client().zen_store
        for model_name in models_to_register:
            try:
=======
            new_version_requests: Dict of models requesting new versions and their definition points.
        """
        zs = Client().zen_store
        for model_name, requesters in new_version_requests.items():
            if requesters["delete_new_version_on_failure"]:
>>>>>>> 4fb0691d
                mv = zs.get_model_version(
                    model_name_or_id=model_name,
                    model_version_name_or_id=RUNNING_MODEL_VERSION,
                )
                mv._assign_version_to_running()
<<<<<<< HEAD
            except KeyError as e:
                if model_name == pipeline_model_name:
                    logger.warning(
                        f"Failed to register stable model version of `{model_name}` model. "
                        f"No `{RUNNING_MODEL_VERSION}` version found. "
                        "Most probable root cause: you set ModelConfig on pipeline level and "
                        "override it in all steps inside that pipeline."
                    )
                else:
                    raise e
=======

    def delete_running_versions_without_recovery(
        self, new_version_requests: Dict[str, Dict[str, Any]]
    ) -> None:
        """Delete the running versions of the models without `restore` after fail.

        Args:
            new_version_requests: Dict of models requesting new versions and their definition points.
        """
        zs = Client().zen_store
        for model_name, requesters in new_version_requests.items():
            if requesters["delete_new_version_on_failure"]:
                zs.delete_model_version(
                    model_name_or_id=model_name,
                    model_version_name_or_id=RUNNING_MODEL_VERSION,
                )
>>>>>>> 4fb0691d

    def get_runs(self, **kwargs: Any) -> List[PipelineRunResponseModel]:
        """(Deprecated) Get runs of this pipeline.

        Args:
            **kwargs: Further arguments for filtering or pagination that are
                passed to `client.list_pipeline_runs()`.

        Returns:
            List of runs of this pipeline.
        """
        logger.warning(
            "`Pipeline.get_runs()` is deprecated and will be removed in a "
            "future version. Please use `Pipeline.model.get_runs()` instead."
        )
        return self.model.get_runs(**kwargs)

    def write_run_configuration_template(
        self, path: str, stack: Optional["Stack"] = None
    ) -> None:
        """Writes a run configuration yaml template.

        Args:
            path: The path where the template will be written.
            stack: The stack for which the template should be generated. If
                not given, the active stack will be used.
        """
        from zenml.config.base_settings import ConfigurationLevel
        from zenml.config.step_configurations import (
            PartialArtifactConfiguration,
        )

        self._prepare_if_possible()

        stack = stack or Client().active_stack

        setting_classes = stack.setting_classes
        setting_classes.update(settings_utils.get_general_settings())

        pipeline_settings = {}
        step_settings = {}
        for key, setting_class in setting_classes.items():
            fields = pydantic_utils.TemplateGenerator(setting_class).run()
            if ConfigurationLevel.PIPELINE in setting_class.LEVEL:
                pipeline_settings[key] = fields
            if ConfigurationLevel.STEP in setting_class.LEVEL:
                step_settings[key] = fields

        steps = {}
        for step_name, invocation in self.invocations.items():
            step = invocation.step
            parameters = (
                pydantic_utils.TemplateGenerator(
                    step.entrypoint_definition.legacy_params.annotation
                ).run()
                if step.entrypoint_definition.legacy_params
                else {}
            )
            outputs = {
                name: PartialArtifactConfiguration()
                for name in step.entrypoint_definition.outputs
            }
            step_template = StepConfigurationUpdate(
                parameters=parameters,
                settings=step_settings,
                outputs=outputs,
            )
            steps[step_name] = step_template

        run_config = PipelineRunConfiguration(
            settings=pipeline_settings, steps=steps
        )
        template = pydantic_utils.TemplateGenerator(run_config).run()
        yaml_string = yaml.dump(template)
        yaml_string = yaml_utils.comment_out_yaml(yaml_string)

        with open(path, "w") as f:
            f.write(yaml_string)

    def _apply_configuration(
        self,
        config: PipelineConfigurationUpdate,
        merge: bool = True,
    ) -> None:
        """Applies an update to the pipeline configuration.

        Args:
            config: The configuration update.
            merge: Whether to merge the updates with the existing configuration
                or not. See the `BasePipeline.configure(...)` method for a
                detailed explanation.
        """
        self._validate_configuration(config)
        self._configuration = pydantic_utils.update_model(
            self._configuration, update=config, recursive=merge
        )
        logger.debug("Updated pipeline configuration:")
        logger.debug(self._configuration)

    @staticmethod
    def _validate_configuration(config: PipelineConfigurationUpdate) -> None:
        """Validates a configuration update.

        Args:
            config: The configuration update to validate.
        """
        settings_utils.validate_setting_keys(list(config.settings))

    def _get_pipeline_analytics_metadata(
        self,
        deployment: "PipelineDeploymentResponseModel",
        stack: "Stack",
    ) -> Dict[str, Any]:
        """Returns the pipeline deployment metadata.

        Args:
            deployment: The pipeline deployment to track.
            stack: The stack on which the pipeline will be deployed.

        Returns:
            the metadata about the pipeline deployment
        """
        custom_materializer = False
        for step in deployment.step_configurations.values():
            for output in step.config.outputs.values():
                for source in output.materializer_source:
                    if not source.is_internal:
                        custom_materializer = True

        stack_creator = Client().get_stack(stack.id).user
        active_user = Client().active_user
        own_stack = stack_creator and stack_creator.id == active_user.id

        stack_metadata = {
            component_type.value: component.flavor
            for component_type, component in stack.components.items()
        }
        return {
            "store_type": Client().zen_store.type.value,
            **stack_metadata,
            "total_steps": len(self.invocations),
            "schedule": bool(deployment.schedule),
            "custom_materializer": custom_materializer,
            "own_stack": own_stack,
        }

    def _compile(
        self, config_path: Optional[str] = None, **run_configuration_args: Any
    ) -> Tuple[
        "PipelineDeploymentBaseModel",
        "PipelineSpec",
        Optional["Schedule"],
        Union["PipelineBuildBaseModel", UUID, None],
    ]:
        """Compiles the pipeline.

        Args:
            config_path: Path to a config file.
            **run_configuration_args: Configurations for the pipeline run.

        Returns:
            A tuple containing the deployment, spec, schedule and build of
            the compiled pipeline.
        """
        # Activating the built-in integrations to load all materializers
        from zenml.integrations.registry import integration_registry

        integration_registry.activate_integrations()

        if config_path:
            run_config = PipelineRunConfiguration.from_yaml(config_path)
        else:
            run_config = PipelineRunConfiguration()

        new_values = dict_utils.remove_none_values(run_configuration_args)
        update = PipelineRunConfiguration.parse_obj(new_values)

        # Update with the values in code so they take precedence
        run_config = pydantic_utils.update_model(run_config, update=update)

        deployment, pipeline_spec = Compiler().compile(
            pipeline=self,
            stack=Client().active_stack,
            run_configuration=run_config,
        )

        return deployment, pipeline_spec, run_config.schedule, run_config.build

    def _register(
        self, pipeline_spec: "PipelineSpec"
    ) -> "PipelineResponseModel":
        """Register the pipeline in the server.

        Args:
            pipeline_spec: The pipeline spec to register.

        Returns:
            The registered pipeline model.
        """
        version_hash = self._compute_unique_identifier(
            pipeline_spec=pipeline_spec
        )

        client = Client()
        matching_pipelines = client.list_pipelines(
            name=self.name,
            version_hash=version_hash,
            size=1,
            sort_by="desc:created",
        )
        if matching_pipelines.total:
            registered_pipeline = matching_pipelines.items[0]
            logger.info(
                "Reusing registered version: `(version: %s)`.",
                registered_pipeline.version,
            )
            return registered_pipeline

        latest_version = self._get_latest_version() or 0
        version = str(latest_version + 1)

        request = PipelineRequestModel(
            workspace=client.active_workspace.id,
            user=client.active_user.id,
            name=self.name,
            version=version,
            version_hash=version_hash,
            spec=pipeline_spec,
            docstring=self.__doc__,
        )

        registered_pipeline = client.zen_store.create_pipeline(
            pipeline=request
        )
        logger.info(
            "Registered new version: `(version %s)`.",
            registered_pipeline.version,
        )
        return registered_pipeline

    def _compute_unique_identifier(self, pipeline_spec: PipelineSpec) -> str:
        """Computes a unique identifier from the pipeline spec and steps.

        Args:
            pipeline_spec: Compiled spec of the pipeline.

        Returns:
            The unique identifier of the pipeline.
        """
        from packaging import version

        hash_ = hashlib.md5()  # nosec
        hash_.update(pipeline_spec.json_with_string_sources.encode())

        if version.parse(pipeline_spec.version) >= version.parse("0.4"):
            # Only add this for newer versions to keep backwards compatibility
            hash_.update(self.source_code.encode())

        for step_spec in pipeline_spec.steps:
            invocation = self.invocations[step_spec.pipeline_parameter_name]
            step_source = invocation.step.source_code
            hash_.update(step_source.encode())

        return hash_.hexdigest()

    def _get_latest_version(self) -> Optional[int]:
        """Gets the latest version of this pipeline.

        Returns:
            The latest version or `None` if no version exists.
        """
        all_pipelines = Client().list_pipelines(
            name=self.name, sort_by="desc:created", size=1
        )
        if not all_pipelines.total:
            return None
        pipeline = all_pipelines.items[0]
        if pipeline.version == "UNVERSIONED":
            return None
        return int(all_pipelines.items[0].version)

    def add_step_invocation(
        self,
        step: "BaseStep",
        input_artifacts: Dict[str, StepArtifact],
        external_artifacts: Dict[str, ExternalArtifact],
        parameters: Dict[str, Any],
        upstream_steps: Set[str],
        custom_id: Optional[str] = None,
        allow_id_suffix: bool = True,
    ) -> str:
        """Adds a step invocation to the pipeline.

        Args:
            step: The step for which to add an invocation.
            input_artifacts: The input artifacts for the invocation.
            external_artifacts: The external artifacts for the invocation.
            parameters: The parameters for the invocation.
            upstream_steps: The upstream steps for the invocation.
            custom_id: Custom ID to use for the invocation.
            allow_id_suffix: Whether a suffix can be appended to the invocation
                ID.

        Raises:
            RuntimeError: If the method is called on an inactive pipeline.
            RuntimeError: If the invocation was called with an artifact from
                a different pipeline.

        Returns:
            The step invocation ID.
        """
        if Pipeline.ACTIVE_PIPELINE != self:
            raise RuntimeError(
                "A step invocation can only be added to an active pipeline."
            )

        for artifact in input_artifacts.values():
            if artifact.pipeline is not self:
                raise RuntimeError(
                    "Got invalid input artifact for invocation of step "
                    f"{step.name}: The input artifact was produced by a step "
                    f"inside a different pipeline {artifact.pipeline.name}."
                )

        invocation_id = self._compute_invocation_id(
            step=step, custom_id=custom_id, allow_suffix=allow_id_suffix
        )
        invocation = StepInvocation(
            id=invocation_id,
            step=step,
            input_artifacts=input_artifacts,
            external_artifacts=external_artifacts,
            parameters=parameters,
            upstream_steps=upstream_steps,
            pipeline=self,
        )
        self._invocations[invocation_id] = invocation
        return invocation_id

    def _compute_invocation_id(
        self,
        step: "BaseStep",
        custom_id: Optional[str] = None,
        allow_suffix: bool = True,
    ) -> str:
        """Compute the invocation ID.

        Args:
            step: The step for which to compute the ID.
            custom_id: Custom ID to use for the invocation.
            allow_suffix: Whether a suffix can be appended to the invocation
                ID.

        Raises:
            RuntimeError: If no ID suffix is allowed and an invocation for the
                same ID already exists.
            RuntimeError: If no unique invocation ID can be found.

        Returns:
            The invocation ID.
        """
        base_id = id_ = custom_id or step.name

        if id_ not in self.invocations:
            return id_

        if not allow_suffix:
            raise RuntimeError("Duplicate step ID")

        for index in range(2, 10000):
            id_ = f"{base_id}_{index}"
            if id_ not in self.invocations:
                return id_

        raise RuntimeError("Unable to find step ID")

    def __enter__(self: T) -> T:
        """Activate the pipeline context.

        Raises:
            RuntimeError: If a different pipeline is already active.

        Returns:
            The pipeline instance.
        """
        if Pipeline.ACTIVE_PIPELINE:
            raise RuntimeError(
                "Unable to enter pipeline context. A different pipeline "
                f"{Pipeline.ACTIVE_PIPELINE.name} is already active."
            )

        Pipeline.ACTIVE_PIPELINE = self
        return self

    def __exit__(self, *args: Any) -> None:
        """Deactivates the pipeline context.

        Args:
            *args: The arguments passed to the context exit handler.
        """
        Pipeline.ACTIVE_PIPELINE = None

    def with_options(
        self,
        run_name: Optional[str] = None,
        schedule: Optional[Schedule] = None,
        build: Union[str, "UUID", "PipelineBuildBaseModel", None] = None,
        step_configurations: Optional[
            Mapping[str, "StepConfigurationUpdateOrDict"]
        ] = None,
        config_path: Optional[str] = None,
        unlisted: bool = False,
        prevent_build_reuse: bool = False,
        **kwargs: Any,
    ) -> "Pipeline":
        """Copies the pipeline and applies the given configurations.

        Args:
            run_name: Name of the pipeline run.
            schedule: Optional schedule to use for the run.
            build: Optional build to use for the run.
            step_configurations: Configurations for steps of the pipeline.
            config_path: Path to a yaml configuration file. This file will
                be parsed as a
                `zenml.config.pipeline_configurations.PipelineRunConfiguration`
                object. Options provided in this file will be overwritten by
                options provided in code using the other arguments of this
                method.
            unlisted: Whether the pipeline run should be unlisted (not assigned
                to any pipeline).
            prevent_build_reuse: Whether to prevent the reuse of a build.
            **kwargs: Pipeline configuration options. These will be passed
                to the `pipeline.configure(...)` method.

        Returns:
            The copied pipeline instance.
        """
        pipeline_copy = self.copy()
        pipeline_copy.configure(**kwargs)

        run_args = dict_utils.remove_none_values(
            {
                "run_name": run_name,
                "schedule": schedule,
                "build": build,
                "step_configurations": step_configurations,
                "config_path": config_path,
                "unlisted": unlisted,
                "prevent_build_reuse": prevent_build_reuse,
            }
        )
        pipeline_copy._run_args.update(run_args)
        return pipeline_copy

    def copy(self) -> "Pipeline":
        """Copies the pipeline.

        Returns:
            The pipeline copy.
        """
        return copy.deepcopy(self)

    def __call__(self, *args: Any, **kwargs: Any) -> Any:
        """Handle a call of the pipeline.

        This method does one of two things:
        * If there is an active pipeline context, it calls the pipeline
          entrypoint function within that context and the step invocations
          will be added to the active pipeline.
        * If no pipeline is active, it activates this pipeline before calling
          the entrypoint function.

        Args:
            *args: Entrypoint function arguments.
            **kwargs: Entrypoint function keyword arguments.

        Returns:
            The outputs of the entrypoint function call.
        """
        if Pipeline.ACTIVE_PIPELINE:
            # Calling a pipeline inside a pipeline, we return the potential
            # outputs of the entrypoint function

            # TODO: This currently ignores the configuration of the pipeline
            # and instead applies the configuration of the previously active
            # pipeline. Is this what we want?
            return self.entrypoint(*args, **kwargs)

        self.prepare(*args, **kwargs)
        return self._run(**self._run_args)

    def _call_entrypoint(self, *args: Any, **kwargs: Any) -> None:
        """Calls the pipeline entrypoint function with the given arguments.

        Args:
            *args: Entrypoint function arguments.
            **kwargs: Entrypoint function keyword arguments.

        Raises:
            ValueError: If an input argument is missing or not JSON
                serializable.
        """
        try:
            validated_args = pydantic_utils.validate_function_args(
                self.entrypoint,
                {"arbitrary_types_allowed": False, "smart_union": True},
                *args,
                **kwargs,
            )
        except ValidationError as e:
            raise ValueError(
                "Invalid or missing inputs for pipeline entrypoint function. "
                "Only JSON serializable inputs are allowed as pipeline inputs."
            ) from e

        self._parameters = validated_args
        self.entrypoint(**validated_args)

    def _prepare_if_possible(self) -> None:
        """Prepares the pipeline if possible.

        Raises:
            RuntimeError: If the pipeline is not prepared and the preparation
                requires parameters.
        """
        if not self.is_prepared:
            if self.requires_parameters:
                raise RuntimeError(
                    f"Failed while trying to prepare pipeline {self.name}. "
                    "The entrypoint function of the pipeline requires "
                    "arguments. Please prepare the pipeline by calling "
                    "`pipeline_instance.prepare(...)` and try again."
                )
            else:
                self.prepare()<|MERGE_RESOLUTION|>--- conflicted
+++ resolved
@@ -667,11 +667,7 @@
             )
 
             if runs.items:
-<<<<<<< HEAD
-                self.register_running_versions(runs.items[0])
-=======
                 self.register_running_versions(new_version_requests)
->>>>>>> 4fb0691d
                 run_url = dashboard_utils.get_run_url(runs[0])
                 if run_url:
                     logger.info(f"Dashboard URL: {run_url}")
@@ -760,10 +756,6 @@
         except Exception as e:
             logger.debug(f"Logging pipeline deployment metadata failed: {e}")
 
-<<<<<<< HEAD
-    def register_running_versions(
-        self, pipeline: PipelineRunResponseModel
-=======
     def get_new_version_requests(self) -> Dict[str, Dict[str, Any]]:
         """Get the running versions of the models that are used in the pipeline run.
 
@@ -830,58 +822,20 @@
 
     def register_running_versions(
         self, new_version_requests: Dict[str, Dict[str, Any]]
->>>>>>> 4fb0691d
     ) -> None:
         """Registers the running versions of the models used in the given pipeline run.
 
         Args:
-<<<<<<< HEAD
-            pipeline: The pipeline run response model.
-
-        Raises:
-            KeyError: No running model version found for @step `model_config`s.
-        """
-        models_to_register = set()
-        pipeline_model_name = None
-        for step_name, step in pipeline.steps.items():
-            if (
-                step.config.model_config
-                and step.config.model_config.create_new_model_version
-            ):
-                models_to_register.add(step.config.model_config.name)
-        if (
-            pipeline.config.model_config
-            and pipeline.config.model_config.create_new_model_version
-        ):
-            pipeline_model_name = pipeline.config.model_config.name
-            models_to_register.add(pipeline.config.model_config.name)
-        zs = Client().zen_store
-        for model_name in models_to_register:
-            try:
-=======
             new_version_requests: Dict of models requesting new versions and their definition points.
         """
         zs = Client().zen_store
         for model_name, requesters in new_version_requests.items():
             if requesters["delete_new_version_on_failure"]:
->>>>>>> 4fb0691d
                 mv = zs.get_model_version(
                     model_name_or_id=model_name,
                     model_version_name_or_id=RUNNING_MODEL_VERSION,
                 )
                 mv._assign_version_to_running()
-<<<<<<< HEAD
-            except KeyError as e:
-                if model_name == pipeline_model_name:
-                    logger.warning(
-                        f"Failed to register stable model version of `{model_name}` model. "
-                        f"No `{RUNNING_MODEL_VERSION}` version found. "
-                        "Most probable root cause: you set ModelConfig on pipeline level and "
-                        "override it in all steps inside that pipeline."
-                    )
-                else:
-                    raise e
-=======
 
     def delete_running_versions_without_recovery(
         self, new_version_requests: Dict[str, Dict[str, Any]]
@@ -898,7 +852,6 @@
                     model_name_or_id=model_name,
                     model_version_name_or_id=RUNNING_MODEL_VERSION,
                 )
->>>>>>> 4fb0691d
 
     def get_runs(self, **kwargs: Any) -> List[PipelineRunResponseModel]:
         """(Deprecated) Get runs of this pipeline.
