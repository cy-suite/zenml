--- conflicted
+++ resolved
@@ -42,11 +42,7 @@
 )
 from zenml.new.pipelines.code_archive import CodeArchive
 from zenml.stack import Stack
-<<<<<<< HEAD
 from zenml.utils import source_utils
-=======
-from zenml.utils import source_utils, string_utils
->>>>>>> 510f10d7
 from zenml.utils.pipeline_docker_image_builder import (
     PipelineDockerImageBuilder,
 )
@@ -491,12 +487,7 @@
                 raise RuntimeError(
                     "The `DockerSettings` of the pipeline or one of its "
                     "steps specify that code should be downloaded from a "
-<<<<<<< HEAD
                     "code repository, but "
-=======
-                    "code repository "
-                    "(`source_files=['download_from_code_repository']`), but "
->>>>>>> 510f10d7
                     "there is no code repository active at your current source "
                     f"root `{source_utils.get_source_root()}`."
                 )
@@ -504,12 +495,7 @@
                 raise RuntimeError(
                     "The `DockerSettings` of the pipeline or one of its "
                     "steps specify that code should be downloaded from a "
-<<<<<<< HEAD
                     "code repository, but "
-=======
-                    "code repository "
-                    "(`source_files=['download_from_code_repository']`), but "
->>>>>>> 510f10d7
                     "the code repository active at your current source root "
                     f"`{source_utils.get_source_root()}` has uncommitted "
                     "changes."
@@ -518,12 +504,7 @@
                 raise RuntimeError(
                     "The `DockerSettings` of the pipeline or one of its "
                     "steps specify that code should be downloaded from a "
-<<<<<<< HEAD
                     "code repository, but "
-=======
-                    "code repository "
-                    "(`source_files=['download_from_code_repository']`), but "
->>>>>>> 510f10d7
                     "the code repository active at your current source root "
                     f"`{source_utils.get_source_root()}` has unpushed "
                     "changes."
@@ -594,11 +575,7 @@
             raise RuntimeError(
                 "The `DockerSettings` of the pipeline or one of its "
                 "steps specify that code should be included in the Docker "
-<<<<<<< HEAD
                 "image, but the build you "
-=======
-                "image (`source_files=['include']`), but the build you "
->>>>>>> 510f10d7
                 "specified requires code download. Either update your "
                 "`DockerSettings` or specify a different build and try "
                 "again."
@@ -611,12 +588,7 @@
             raise RuntimeError(
                 "The `DockerSettings` of the pipeline or one of its "
                 "steps specify that code should be downloaded from a "
-<<<<<<< HEAD
                 "code repository but "
-=======
-                "code repository "
-                "(`source_files=['download_from_code_repository']`), but "
->>>>>>> 510f10d7
                 "there is no code repository active at your current source "
                 f"root `{source_utils.get_source_root()}`."
             )
@@ -728,17 +700,10 @@
         Whether the current code should be uploaded for the deployment.
     """
     if not build:
-<<<<<<< HEAD
         # No build means we don't need to download code into a Docker container
         # for step execution. In other remote orchestrators that don't use
         # Docker containers but instead use e.g. Wheels to run, the code should
         # already be included.
-=======
-        # No build means all the code is getting executed locally, which means
-        # we don't need to download any code
-        # TODO: This does not apply to e.g. Databricks, figure out a solution
-        # here
->>>>>>> 510f10d7
         return False
 
     for step in deployment.step_configurations.values():
@@ -754,61 +719,4 @@
         if docker_settings.allow_download_from_artifact_store:
             return True
 
-<<<<<<< HEAD
-    return False
-=======
-    return False
-
-
-def upload_code_if_necessary() -> str:
-    """Upload code to the artifact store if necessary.
-
-    This function computes a hash of the code to be uploaded, and if an archive
-    with the same hash already exists it will not re-upload but instead return
-    the path to the existing archive.
-
-    Returns:
-        The path where to archived code is uploaded.
-    """
-    logger.info("Archiving code...")
-
-    code_archive = CodeArchive(root=source_utils.get_source_root())
-    artifact_store = Client().active_stack.artifact_store
-
-    with tempfile.NamedTemporaryFile(
-        mode="w+b", delete=False, suffix=".tar.gz"
-    ) as f:
-        code_archive.write_archive(f)
-
-        hash_ = hashlib.sha1()  # nosec
-
-        while True:
-            data = f.read(64 * 1024)
-            if not data:
-                break
-            hash_.update(data)
-
-        filename = f"{hash_.hexdigest()}.tar.gz"
-        upload_dir = os.path.join(artifact_store.path, "code_uploads")
-        fileio.makedirs(upload_dir)
-        upload_path = os.path.join(upload_dir, filename)
-
-        if not fileio.exists(upload_path):
-            archive_size = string_utils.get_human_readable_filesize(
-                os.path.getsize(f.name)
-            )
-            logger.info(
-                "Uploading code to `%s` (Size: %s).", upload_path, archive_size
-            )
-            fileio.copy(f.name, upload_path)
-            logger.info("Code upload finished.")
-        else:
-            logger.info(
-                "Code already exists in artifact store, skipping upload."
-            )
-
-    if os.path.exists(f.name):
-        os.remove(f.name)
-
-    return upload_path
->>>>>>> 510f10d7
+    return False