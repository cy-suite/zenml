#  Copyright (c) ZenML GmbH 2021. All Rights Reserved.
#
#  Licensed under the Apache License, Version 2.0 (the "License");
#  you may not use this file except in compliance with the License.
#  You may obtain a copy of the License at:
#
#       https://www.apache.org/licenses/LICENSE-2.0
#
#  Unless required by applicable law or agreed to in writing, software
#  distributed under the License is distributed on an "AS IS" BASIS,
#  WITHOUT WARRANTIES OR CONDITIONS OF ANY KIND, either express
#  or implied. See the License for the specific language governing
#  permissions and limitations under the License.
"""Functionality to generate stack component CLI commands."""

import getpass
from typing import TYPE_CHECKING, Any, List, Optional, cast

import click
from pydantic import ValidationError

from zenml.cli.cli import TagGroup, cli
from zenml.cli.utils import (
    confirmation,
    declare,
    error,
    expand_argument_value_from_file,
    list_options,
    parse_name_and_extra_arguments,
    pretty_print_secret,
    print_list_items,
    print_page_info,
    print_table,
    warn_deprecated_secrets_manager,
    warning,
)
from zenml.client import Client
from zenml.console import console
<<<<<<< HEAD
from zenml.enums import StackComponentType
from zenml.exceptions import SecretExistsError
from zenml.constants import ARBITRARY_SECRET_SCHEMA_TYPE

=======
from zenml.enums import (
    CliCategories,
    SecretScope,
    SecretsStoreType,
    StackComponentType,
)
from zenml.exceptions import EntityExistsError, SecretExistsError, ZenKeyError
from zenml.logger import get_logger
from zenml.models.secret_models import SecretFilterModel
>>>>>>> 3d80df90

if TYPE_CHECKING:
    from zenml.secrets_managers.base_secrets_manager import BaseSecretsManager

logger = get_logger(__name__)


def register_secrets_manager_subcommands() -> None:
    """Registers CLI subcommands for the Secrets Manager."""
    secrets_manager_group = cast(TagGroup, cli.commands.get("secrets-manager"))
    if not secrets_manager_group:
        return

    @secrets_manager_group.group(
        cls=TagGroup,
        help="Commands for interacting with secrets.",
    )
    @click.pass_context
    def secret(ctx: click.Context) -> None:
        """List and manage your secrets.

        Args:
            ctx: Click context.
        """
        from zenml.client import Client
        from zenml.stack.stack_component import StackComponent

        warn_deprecated_secrets_manager()

        client = Client()
        secrets_manager_models = client.active_stack_model.components.get(
            StackComponentType.SECRETS_MANAGER
        )
        if secrets_manager_models is None:
            error(
                "No active secrets manager found. Please create a secrets "
                "manager first and add it to your stack."
            )

        ctx.obj = StackComponent.from_model(secrets_manager_models[0])

    @secret.command(
        "register",
        context_settings={"ignore_unknown_options": True},
        help="Register a secret with the given name and schema.",
    )
    @click.argument("name", type=click.STRING)
    @click.option(
        "--schema",
        "-s",
        "secret_schema_type",
        default=ARBITRARY_SECRET_SCHEMA_TYPE,
        help="DEPRECATED: Register a secret with an optional schema. Secret "
        "schemas will be removed in an upcoming release of ZenML.",
        type=str,
    )
    @click.option(
        "--interactive",
        "-i",
        "interactive",
        is_flag=True,
        help="Use interactive mode to enter the secret values.",
        type=click.BOOL,
    )
    @click.argument("args", nargs=-1, type=click.UNPROCESSED)
    @click.pass_obj
    def register_secret(
        secrets_manager: "BaseSecretsManager",
        name: str,
        secret_schema_type: str,
        interactive: bool,
        args: List[str],
    ) -> None:
        """Register a secret with the given name and schema.

        Use this command to store sensitive information into a ZenML secret. The
        secret data consists of key-value pairs that can be configured
        interactively (if the `--interactive` option is set) or via command-line
        arguments. If a schema is indicated, the secret key-value pairs will be
        validated against the schema.

        When passed as command line arguments, the secret field values may also
        be loaded from files instead of being issued inline, by prepending the
        field name with a `@` sign. For example, the following command line:
            zenml secrets-manager secret register my_secret --secret_token=@/path/to/file.json
        will load the value for the field `secret_token` from the file
        `/path/to/file.json`.
        To use the `@` sign as the first character of a field name without pointing
        to a file, double the `@` sign. For example, the following command line:
            zenml secrets-manager secret register my_secret --username=zenml --password=@@password
        will interpret the value of the field `password` as the literal string
        `@password`.

        Examples:-

        - register a secret with the name `secret_one` and configure its values
        interactively:
            zenml secrets-manager secret -manager secret register secret_one -i
        - register a secret with the name `secret_two` and configure its values
        via command line arguments:
            zenml secrets-manager secret register secret_two --username=admin --password=secret
        - register a secret with the name `secret_three` interactively and
        conforming to a schema named `aws` (which is defined in the `aws`
        integration):
            zenml integration install aws
            zenml secrets-manager secret register secret_three -i --schema=aws
        - register a secret with the name `secret_four` from command line
        arguments and conforming to a schema named `aws` (which is defined in
        the `aws` integration). Also load the value for the field `secret_token`
        from a local file:
            zenml integration install aws
            zenml secrets-manager secret register secret_four --schema=aws \
                --aws_access_key_id=1234567890 \
                --aws_secret_access_key=abcdefghij \
                --aws_session_token=@/path/to/token.txt


        Args:
            secrets_manager: The secrets manager to use.
            name: The name of the secret to register.
            secret_schema_type: The schema to use for validation.
            interactive: Whether to use interactive mode to enter the secret
                values.
            args: Command line arguments.
        """
        # TODO [ENG-725]: Allow passing in json/dict when registering a secret
        #  as an additional option for the user on top of the interactive

        # Parse the given args
        # name is guaranteed to be set by parse_name_and_extra_arguments
        name, parsed_args = parse_name_and_extra_arguments(  # type: ignore[assignment]
            list(args) + [name], expand_args=True
        )

        if "name" in parsed_args:
            error("You can't use 'name' as the key for one of your secrets.")
        elif name == "name":
            error("Secret names cannot be named 'name'.")

        from zenml.constants import ARBITRARY_SECRET_SCHEMA_TYPE

        if secret_schema_type != ARBITRARY_SECRET_SCHEMA_TYPE:
            warning(
                "Secret schemas will be deprecated soon. You can still "
                "register secrets as a group of key-value pairs using the "
                "`ArbitrarySecretSchema` by not specifying a secret schema "
                "with the `--schema/-s` option."
            )

        try:
            from zenml.secret.secret_schema_class_registry import (
                SecretSchemaClassRegistry,
            )

            secret_schema = SecretSchemaClassRegistry.get_class(
                secret_schema=secret_schema_type
            )
        except KeyError as e:
            error(str(e))

        secret_keys = secret_schema.get_schema_keys()

        secret_contents = {"name": name}

        if interactive:

            if parsed_args:
                error(
                    "Cannot pass secret fields as arguments when using "
                    "interactive mode."
                )

            if secret_schema_type != ARBITRARY_SECRET_SCHEMA_TYPE:
                click.echo(
                    "You have supplied a secret schema with predefined keys. "
                    "You can fill these out sequentially now. Just press ENTER "
                    "to skip optional secrets that you do not want to set"
                )
                for k in secret_keys:
                    v = getpass.getpass(f"Secret value for {k}:")
                    if v:
                        secret_contents[k] = expand_argument_value_from_file(
                            name=k, value=v
                        )
            else:
                click.echo(
                    "You have not supplied a secret schema with any "
                    "predefined keys. Entering interactive mode:"
                )
                while True:
                    k = click.prompt("Please enter a secret key")
                    if k not in secret_contents:
                        v = getpass.getpass(
                            f"Please enter the secret value for the key [{k}]:"
                        )
                        secret_contents[k] = expand_argument_value_from_file(
                            name=k, value=v
                        )
                    else:
                        warning(
                            f"Key {k} already in this secret. Please restart "
                            f"this process or use 'zenml secrets-manager "
                            f"secret update {name} --{k}=...' to update this "
                            f"key after the secret is registered. Skipping ..."
                        )

                    if not click.confirm(
                        "Do you want to add another key-value pair to this "
                        "secret?"
                    ):
                        break

        else:
            if not parsed_args:
                error(
                    "Secret fields must be passed as arguments when not using "
                    "interactive mode."
                )

            secret_contents.update(parsed_args)

        try:
            secret = secret_schema(**secret_contents)
        except ValidationError as e:
            error(
                f"Secret values do not conform with the secret schema: {str(e)}"
            )

        click.echo("The following secret will be registered.")
        pretty_print_secret(secret=secret, hide_secret=True)

        with console.status(f"Saving secret `{name}`..."):
            try:
                secrets_manager.register_secret(secret=secret)
            except SecretExistsError:
                error(f"A secret with name '{name}' already exists.")

    @secret.command("get", help="Get a secret, given its name.")
    @click.argument("name", type=click.STRING)
    @click.pass_obj
    def get_secret(
        secrets_manager: "BaseSecretsManager",
        name: str,
    ) -> None:
        """Get a secret, given its name.

        Args:
            secrets_manager: The secrets manager to use.
            name: The name of the secret to get.
        """
        try:
            secret = secrets_manager.get_secret(secret_name=name)
            pretty_print_secret(secret, hide_secret=False)
        except KeyError as e:
            error(
                f"Secret with name `{name}` does not exist or could not be "
                f"loaded: {str(e)}."
            )

    @secret.command(
        "list", help="List all secrets tracked by your Secrets Manager."
    )
    @click.pass_obj
    def list_secret(secrets_manager: "BaseSecretsManager") -> None:
        """List all secrets tracked by your Secrets Manager.

        Args:
            secrets_manager: The secrets manager to use.
        """
        with console.status("Getting secret names..."):
            secret_names = secrets_manager.get_all_secret_keys()
            if not secret_names:
                warning("No secrets registered.")
                return
            print_list_items(
                list_items=secret_names, column_title="SECRET_NAMES"
            )

    @secret.command(
        "update",
        context_settings={"ignore_unknown_options": True},
        help="Update a secret with a given name.",
    )
    @click.argument("name", type=click.STRING)
    @click.option(
        "--interactive",
        "-i",
        "interactive",
        is_flag=True,
        help="Use interactive mode to update the secret values.",
        type=click.BOOL,
    )
    @click.argument("args", nargs=-1, type=click.UNPROCESSED)
    @click.pass_obj
    def update_secret(
        secrets_manager: "BaseSecretsManager",
        name: str,
        interactive: bool,
        args: List[str],
    ) -> None:
        """Update a secret with a given name.

        Use this command to update the information stored in an existing ZenML
        secret. The secret's key-value pairs can be updated interactively
        (if the `--interactive` option is set) or via command-line arguments.
        If a schema is associated with the existing secret, the updated secret
        key-value pairs will be validated against the schema.

        When passed as command line arguments, the secret field values may also
        be loaded from files instead of being issued inline, by prepending the
        field name with a `@` sign. For example, the following command line:

            zenml secrets-manager secret update my_secret --secret_token=@/path/to/file.json

        will load the value for the field `secret_token` from the file
        `/path/to/file.json`. To use the `@` sign as the first character of a
        field name without pointing to a file, double the `@` sign. For example,
        the following command line:

            zenml secrets-manager secret update my_secret --username=zenml --password=@@password

        will interpret the value of the field `password` as the literal string
        `@password`.
        
        Examples:-

        - update a secret with the name `secret_one` and configure its values
        interactively:
            zenml secrets-manager secret update secret_one -i
        - update a secret with the name `secret_two` from command line arguments
        and load the value for the field `secret_token` from a
        local file:
            zenml secrets-manager secret update secret_four \
                --aws_access_key_id=1234567890 \
                --aws_secret_access_key=abcdefghij \
                --aws_session_token=@/path/to/token.txt

        Args:
            secrets_manager: The secrets manager to use.
            name: The name of the secret to update.
            interactive: Use interactive mode to update the secret values.
            args: The command line arguments to use to update the secret.
        """
        # TODO [ENG-726]: allow users to pass in dict or json

        # Parse the given args
        # name is guaranteed to be set by parse_name_and_extra_arguments
        name, parsed_args = parse_name_and_extra_arguments(  # type: ignore[assignment]
            list(args) + [name], expand_args=True
        )

        with console.status(f"Getting secret `{name}`..."):
            try:
                secret = secrets_manager.get_secret(secret_name=name)
            except KeyError as e:
                error(
                    f"Secret with name `{name}` does not exist or could not be "
                    f"loaded: {str(e)}."
                )

        if "name" in parsed_args:
            error("Secret names cannot be passed as arguments.")

        updated_contents = {"name": name}

        if interactive:
            if parsed_args:
                error(
                    "Cannot pass secret fields as arguments when using "
                    "interactive mode."
                )

            click.echo(
                "You will now have a chance to overwrite each secret "
                "one by one. Press enter to skip."
            )
            for key, value in secret.content.items():
                new_value = getpass.getpass(f"New value for " f"{key}:")
                if new_value:
                    updated_contents[key] = new_value
                else:
                    updated_contents[key] = value

        else:

            if not parsed_args:
                error(
                    "Secret fields must be passed as arguments when not using "
                    "interactive mode."
                )
            updated_contents.update(secret.content)
            updated_contents.update(parsed_args)

        try:
            updated_secret = secret.__class__(**updated_contents)
        except ValidationError as e:
            error(
                f"Secret values do not conform with the secret schema: {str(e)}"
            )

        click.echo("The following secret will be updated.")
        pretty_print_secret(updated_secret, hide_secret=True)

        with console.status(f"Updating secret `{name}`..."):
            try:
                secrets_manager.update_secret(secret=updated_secret)
                console.print(f"Secret with name '{name}' has been updated")
            except KeyError:
                error(f"Secret with name `{name}` already exists.")

    @secret.command("delete", help="Delete a secret identified by its name.")
    @click.argument("name", type=click.STRING)
    @click.option(
        "--yes",
        "-y",
        type=click.BOOL,
        default=False,
        is_flag=True,
        help="Skip asking for confirmation.",
    )
    @click.pass_obj
    def delete_secret(
        secrets_manager: "BaseSecretsManager",
        name: str,
        yes: bool = False,
    ) -> None:
        """Delete a secret identified by its name.

        Args:
            secrets_manager: The secrets manager to use.
            name: The name of the secret to delete.
            yes: Skip asking for confirmation.
        """
        if not yes:
            confirmation_response = confirmation(
                f"This will delete all data associated with the `{name}` "
                f"secret. Are you sure you want to proceed?"
            )
            if not confirmation_response:
                console.print("Aborting secret deletion...")
                return

        with console.status(f"Deleting secret `{name}`..."):
            try:
                secrets_manager.delete_secret(name)
                console.print(f"Deleted secret `{name}`.")
            except KeyError:
                error(f"Secret with name `{name}` no longer present.")

    @secret.command(
        "cleanup",
        hidden=True,
        help="Delete all secrets tracked by your Secrets Manager.",
    )
    @click.option(
        "--yes",
        "-y",
        "yes",
        is_flag=True,
        help="Force the deletion of all secrets",
        type=click.BOOL,
    )
    @click.pass_obj
    def delete_all_secrets(
        secrets_manager: "BaseSecretsManager", yes: bool
    ) -> None:
        """Delete all secrets tracked by your Secrets Manager.

        Args:
            secrets_manager: The secrets manager to use.
            yes: Skip asking for confirmation.
        """
        if not yes:
            confirmation_response = confirmation(
                "This will delete all secrets. Are you sure you want to "
                "proceed?"
            )
            if not confirmation_response:
                console.print("Aborting deletion of all secrets...")
                return

        with console.status("Deleting all secrets..."):
            secrets_manager.delete_all_secrets()
            console.print("Deleted all secrets.")

    @secret.command(
        "migrate",
        help="""
Migrate secrets to the centralized secrets store.

Using Secrets Manager stack components to manage your secrets is deprecated
and will be removed in a future release. You can use this command to migrate the
secrets managed through the active Secrets Manager stack component to
the centralized ZenML secrets store.

To migrate one or more secrets, pass the secret names as arguments:

    zenml secrets-manager secret migrate my-secret-1 my-secret-2

If you want to migrate all secrets managed by the Secrets Manager, omit
the secret names:

    zenml secrets-manager secret migrate

To delete the secret(s) from the Secrets Manager after successful migration,
use the `--delete` flag:

    zenml secrets-manager secret migrate --delete
    zenml secrets-manager secret migrate --delete my-secret my-other-secret

""",
    )
    @click.option(
        "--delete",
        is_flag=True,
        default=False,
        help="Remove the secret(s) from the Secrets Manager after successful "
        "migration.",
        type=click.BOOL,
    )
    @click.option(
        "--show-secrets",
        is_flag=True,
        default=False,
        help="Include the secrets values when prompting.",
        type=click.BOOL,
    )
    @click.option(
        "--non-interactive",
        is_flag=True,
        default=False,
        help="Do not prompt for confirmation. USE WITH CAUTION, as this will "
        "overwrite all existing secrets with the same name without asking.",
        type=click.BOOL,
    )
    @click.option(
        "--scope",
        "-s",
        "scope",
        help="The scope where to migrate the secrets.",
        type=click.Choice([scope.value for scope in list(SecretScope)]),
        default=SecretScope.WORKSPACE.value,
    )
    @click.argument("secret_names", nargs=-1, type=click.UNPROCESSED)
    @click.pass_obj
    def migrate_secrets(
        secrets_manager: "BaseSecretsManager",
        delete: bool,
        show_secrets: bool,
        non_interactive: bool,
        scope: str,
        secret_names: List[str],
    ) -> None:
        """Migrate secrets to the centralized secrets store.

        Args:
            secrets_manager: The secrets manager to use.
            delete: Whether to delete the secret(s) from the Secrets Manager
                after successful migration.
            show_secrets: Whether to include the secrets values when prompting.
            non_interactive: Whether to prompt for confirmation.
            scope: The scope where to migrate the secrets.
            secret_names: The names of the secrets to migrate.
        """
        client = Client()
        secret_scope = SecretScope(scope)

        if (
            client.zen_store.get_store_info().secrets_store_type
            == SecretsStoreType.NONE
        ):
            error(
                "A centralized secrets store has not been configured for your "
                "local ZenML deployment or server. Please update your ZenML "
                "deployment configuration to use a secrets store to enable "
                "centralized secrets management."
            )

        if secret_names:
            try:
                secret_names = [
                    secrets_manager.get_secret(secret_name).name
                    for secret_name in secret_names
                ]
            except KeyError as e:
                error(
                    f"Secret with name `{e.args[0]}` not found. Please "
                    f"double-check the name and try again."
                )
        else:
            secret_names = secrets_manager.get_all_secret_keys()

        if not secret_names:
            declare(
                "Your Secrets Manager is empty. Nothing to migrate. You should "
                "consider deleting the Secrets Manager stack component now."
            )

        prompt_migrate = not non_interactive
        prompt_delete = not non_interactive
        prompt_overwrite = not non_interactive

        migrated_secrets_count = 0
        for secret_name in secret_names:

            migrated_secret_name = secret_name

            try:
                secret = secrets_manager.get_secret(secret_name)
            except KeyError:
                warning(
                    f"Secret with name `{secret_name}` not found. "
                    f"Skipping..."
                )
                continue

            pretty_print_secret(
                secret, hide_secret=not show_secrets, print_name=True
            )

            secret_exists = False
            skip_migration = False
            try:
                # Check if a secret with the same name already exists in the
                # centralized store in the target scope.
                existing_secret = client.get_secret(
                    name_id_or_prefix=secret_name,
                    scope=secret_scope,
                    allow_partial_id_match=False,
                    allow_partial_name_match=False,
                )

                secret_exists = True

                # Check if the secret values are the same.
                if existing_secret.secret_values == secret.content:
                    # If so, skip the migration.
                    skip_migration = True
                    declare(
                        f"A {secret_scope.value} scoped secret with name "
                        f"`{secret_name}` already exists "
                        f"in the centralized secrets store and has the "
                        f"same values. Skipping migration..."
                    )
                else:
                    warning(
                        f"A {secret_scope.value} scoped secret with name "
                        f"`{secret_name}` already exists "
                        f"in the centralized secrets store and has different "
                        f"values."
                    )
            except KeyError:
                pass

            if not skip_migration:

                if prompt_migrate:
                    choice = click.prompt(
                        "Would you like to migrate this secret ?",
                        type=click.Choice(["y", "n", "all"]),
                        default="y",
                    )
                    if choice == "n":
                        continue
                    elif choice == "all":
                        prompt_migrate = False

                while secret_exists and prompt_overwrite:
                    choice = click.prompt(
                        f"A {secret_scope.value} scoped secret with name "
                        f"`{migrated_secret_name}` already "
                        f"exists in the centralized secrets store. Would you "
                        f"like to overwrite it ?",
                        type=click.Choice(["y", "n", "all"]),
                        default="n",
                    )
                    if choice == "y":
                        break
                    elif choice == "all":
                        prompt_overwrite = False
                        break

                    migrated_secret_name = click.prompt(
                        "Please enter a new name for the secret.",
                        type=click.STRING,
                        default=migrated_secret_name,
                    )

                    # Check if a secret with the same name already exists in the
                    # centralized store in the target scope.
                    try:
                        existing_secret = client.get_secret(
                            name_id_or_prefix=migrated_secret_name,
                            scope=secret_scope,
                            allow_partial_id_match=False,
                            allow_partial_name_match=False,
                        )
                    except KeyError:
                        secret_exists = False

                with console.status(f"Migrating secret `{secret_name}`..."):
                    if not secret_exists:
                        client.create_secret(
                            name=migrated_secret_name,
                            values=secret.content,
                            scope=secret_scope,
                        )
                    else:
                        client.update_secret(
                            name_id_or_prefix=existing_secret.id,
                            add_or_update_values=secret.content,
                            remove_values=[
                                k
                                for k in existing_secret.secret_values
                                if k not in secret.content
                            ],
                            scope=secret_scope,
                        )

                migrated_secrets_count += 1
                declare(f"Secret `{secret_name}` migrated successfully.")

            if delete:

                if prompt_delete:
                    choice = click.prompt(
                        "Would you like to delete the secret ?",
                        type=click.Choice(["y", "n", "all"]),
                        default="n",
                    )
                    if choice == "n":
                        continue
                    elif choice == "all":
                        prompt_delete = False

                with console.status(f"Deleting secret `{secret_name}`..."):
                    try:
                        secrets_manager.delete_secret(secret_name)
                    except KeyError:
                        pass

                declare(f"Secret `{secret_name}` deleted.")

        if migrated_secrets_count > 0:
            declare(
                "Congratulations! Your secrets were migrated successfully."
            )
            if not delete:
                declare(
                    "If you migrated all your secrets, we recommend removing "
                    "all secrets from your Secrets Manager. You can delete "
                    "secrets from the Secrets Manager one by one by running "
                    "`zenml secrets-manager secret delete <secret_name>` or "
                    "use the hidden CLI command `zenml secrets-manager secret "
                    "cleanup` to delete all secrets at once."
                )


### NEW SECRETS STORE PARADIGM


@cli.group(cls=TagGroup, tag=CliCategories.IDENTITY_AND_SECURITY)
def secret() -> None:
    """Create, list, update, or delete secrets."""


@secret.command(
    "create",
    context_settings={"ignore_unknown_options": True},
    help="Create a new secret.",
)
@click.argument("name", type=click.STRING)
@click.option(
    "--scope",
    "-s",
    "scope",
    type=click.Choice([scope.value for scope in list(SecretScope)]),
    default=SecretScope.WORKSPACE.value,
)
@click.option(
    "--interactive",
    "-i",
    "interactive",
    is_flag=True,
    help="Use interactive mode to enter the secret values.",
    type=click.BOOL,
)
@click.argument("args", nargs=-1, type=click.UNPROCESSED)
def create_secret(
    name: str, scope: str, interactive: bool, args: List[str]
) -> None:
    """Create a secret.

    Args:
        name: The name of the secret to create.
        scope: The scope of the secret to create.
        interactive: Whether to use interactive mode to enter the secret values.
        args: The arguments to pass to the secret.
    """
    name, parsed_args = parse_name_and_extra_arguments(  # type: ignore[assignment]
        list(args) + [name], expand_args=True
    )

    if "name" in parsed_args:
        error("You can't use 'name' as the key for one of your secrets.")
    elif name == "name":
        error("Secret names cannot be named 'name'.")

    try:
        client = Client()
        if interactive:
            if parsed_args:
                error(
                    "Cannot pass secret fields as arguments when using "
                    "interactive mode."
                )
            else:
                click.echo("Entering interactive mode:")
                while True:
                    k = click.prompt("Please enter a secret key")
                    if k in parsed_args:
                        warning(
                            f"Key {k} already in this secret. Please restart "
                            f"this process or use 'zenml "
                            f"secret update {name} --{k}=...' to update this "
                            f"key after the secret is registered. Skipping ..."
                        )
                    else:
                        v = getpass.getpass(
                            f"Please enter the secret value for the key [{k}]:"
                        )
                        parsed_args[k] = v

                    if not confirmation(
                        "Do you want to add another key-value pair to this "
                        "secret?"
                    ):
                        break
        elif not parsed_args:
            error(
                "Secret fields must be passed as arguments when not using "
                "interactive mode."
            )

        declare("The following secret will be registered.")
        pretty_print_secret(secret=parsed_args, hide_secret=True)

        with console.status(f"Saving secret `{name}`..."):
            try:
                client.create_secret(
                    name=name, values=parsed_args, scope=SecretScope(scope)
                )
                declare(f"Secret '{name}' successfully created.")
            except EntityExistsError as e:
                # should never hit this on account of the check above
                error(f"Secret with name already exists. {str(e)}")
    except NotImplementedError as e:
        error(f"Centralized secrets management is disabled: {str(e)}")


@secret.command(
    "list", help="List all registered secrets that match the filter criteria."
)
@list_options(SecretFilterModel)
def list_secrets(**kwargs: Any) -> None:
    """List all secrets that fulfill the filter criteria.

    Args:
        kwargs: Keyword arguments to filter the secrets.
    """
    client = Client()
    with console.status("Listing secrets..."):
        try:
            secrets = client.list_secrets(**kwargs)
        except NotImplementedError as e:
            error(f"Centralized secrets management is disabled: {str(e)}")
        if not secrets.items:
            warning("No secrets found for the given filters.")
            return

        secret_rows = [
            dict(
                name=secret.name,
                id=str(secret.id),
                scope=secret.scope.value,
            )
            for secret in secrets.items
        ]
        print_table(secret_rows)
        print_page_info(secrets)


@secret.command("get", help="Get a secret with a given name, prefix or id.")
@click.argument(
    "name_id_or_prefix",
    type=click.STRING,
)
@click.option(
    "--scope",
    "-s",
    type=click.Choice([scope.value for scope in list(SecretScope)]),
    default=None,
)
def get_secret(name_id_or_prefix: str, scope: str) -> None:
    """Get a secret for a given name.

    Args:
        name_id_or_prefix: The name of the secret to get.
        scope: The scope of the secret to get.
    """
    client = Client()

    try:
        if scope:
            secret = client.get_secret(
                name_id_or_prefix=name_id_or_prefix, scope=SecretScope(scope)
            )
        else:
            secret = client.get_secret(name_id_or_prefix=name_id_or_prefix)
        declare(
            f"Fetched secret with name `{secret.name}` and ID `{secret.id}` in "
            f"scope `{secret.scope.value}`:"
        )
        if not secret.secret_values:
            warning(f"Secret with name `{name_id_or_prefix}` is empty.")
        else:
            pretty_print_secret(secret.secret_values, hide_secret=False)
    except ZenKeyError as e:
        error(
            f"Error fetching secret with name id or prefix "
            f"`{name_id_or_prefix}`: {str(e)}."
        )
    except KeyError as e:
        error(
            f"Could not find a secret with name id or prefix "
            f"`{name_id_or_prefix}`: {str(e)}."
        )
    except NotImplementedError as e:
        error(f"Centralized secrets management is disabled: {str(e)}")


@secret.command(
    "update",
    context_settings={"ignore_unknown_options": True},
    help="Update a secret with a given name or id.",
)
@click.argument(
    "name_or_id",
    type=click.STRING,
)
@click.option(
    "--new-scope",
    "-s",
    type=click.Choice([scope.value for scope in list(SecretScope)]),
)
@click.option(
    "--interactive",
    "-i",
    "interactive",
    is_flag=True,
    help="Use interactive mode to update the secret values.",
    type=click.BOOL,
)
@click.option("--remove-keys", "-r", type=click.STRING, multiple=True)
@click.argument("extra_args", nargs=-1, type=click.UNPROCESSED)
def update_secret(
    name_or_id: str,
    extra_args: List[str],
    new_scope: Optional[str] = None,
    remove_keys: List[str] = [],
    interactive: bool = False,
) -> None:
    """Update a secret for a given name or id.

    Args:
        name_or_id: The name or id of the secret to update.
        new_scope: The new scope of the secret.
        extra_args: The arguments to pass to the secret.
        interactive: Whether to use interactive mode to update the secret.
        remove_keys: The keys to remove from the secret.
    """
    name, parsed_args = parse_name_and_extra_arguments(
        list(extra_args) + [name_or_id], expand_args=True
    )

    client = Client()

    with console.status(f"Checking secret `{name}`..."):
        try:
            secret = client.get_secret(
                name_id_or_prefix=name_or_id, allow_partial_name_match=False
            )
        except KeyError as e:
            error(
                f"Secret with name `{name}` does not exist or could not be "
                f"loaded: {str(e)}."
            )
        except NotImplementedError as e:
            error(f"Centralized secrets management is disabled: {str(e)}")

    declare(
        f"Updating secret with name '{secret.name}' and ID '{secret.id}' in "
        f"scope '{secret.scope.value}:"
    )

    if "name" in parsed_args:
        error("The word 'name' cannot be used as a key for a secret.")

    if interactive:
        if parsed_args:
            error(
                "Cannot pass secret fields as arguments when using "
                "interactive mode."
            )

        declare(
            "You will now have a chance to update each secret pair "
            "one by one."
        )
        secret_args_add_update = {}
        for k, _ in secret.secret_values.items():
            item_choice = (
                click.prompt(
                    text=f"Do you want to update key '{k}'? (enter to skip)",
                    type=click.Choice(["y", "n"]),
                    default="n",
                ),
            )
            if "n" in item_choice:
                continue
            elif "y" in item_choice:
                new_value = getpass.getpass(
                    f"Please enter the new secret value for the key '{k}'"
                )
                if new_value:
                    secret_args_add_update[k] = new_value

        # check if any additions to be made
        while True:
            addition_check = confirmation(
                "Do you want to add a new key:value pair?"
            )
            if not addition_check:
                break

            new_key = click.prompt(
                text="Please enter the new key name",
                type=click.STRING,
            )
            new_value = getpass.getpass(
                f"Please enter the new secret value for the key '{new_key}'"
            )
            secret_args_add_update[new_key] = new_value
    else:
        secret_args_add_update = parsed_args

    client.update_secret(
        name_id_or_prefix=secret.id,
        new_scope=SecretScope(new_scope) if new_scope else None,
        add_or_update_values=secret_args_add_update,
        remove_values=remove_keys,
    )
    declare(f"Secret '{secret.name}' successfully updated.")


@secret.command(
    "rename",
    context_settings={"ignore_unknown_options": True},
    help="Rename a secret with a given name or id.",
)
@click.argument(
    "name_or_id",
    type=click.STRING,
)
@click.option(
    "--new-name",
    "-n",
    type=click.STRING,
)
def rename_secret(
    name_or_id: str,
    new_name: str,
) -> None:
    """Update a secret for a given name or id.

    Args:
        name_or_id: The name or id of the secret to update.
        new_name: The new name of the secret.
    """
    if new_name == "name":
        error("Your secret cannot be called 'name'.")

    client = Client()

    with console.status(f"Checking secret `{name_or_id}`..."):
        try:
            client.get_secret(name_id_or_prefix=name_or_id)
        except KeyError as e:
            error(
                f"Secret with name `{name_or_id}` does not exist or could not "
                f"be loaded: {str(e)}."
            )
        except NotImplementedError as e:
            error(f"Centralized secrets management is disabled: {str(e)}")

    client.update_secret(
        name_id_or_prefix=name_or_id,
        new_name=new_name,
    )
    declare(f"Secret '{name_or_id}' successfully renamed to '{new_name}'.")


@secret.command("delete", help="Delete a secret with a given name or id.")
@click.argument(
    "name_or_id",
    type=click.STRING,
)
@click.option(
    "--yes",
    "-y",
    type=click.BOOL,
    default=False,
    is_flag=True,
    help="Skip asking for confirmation.",
)
def delete_secret(name_or_id: str, yes: bool = False) -> None:
    """Delete a secret for a given name or id.

    Args:
        name_or_id: The name or id of the secret to delete.
        yes: Skip asking for confirmation.
    """
    if not yes:
        confirmation_response = confirmation(
            f"This will delete all data associated with the `{name_or_id}` "
            f"secret. Are you sure you want to proceed?"
        )
        if not confirmation_response:
            console.print("Aborting secret deletion...")
            return

    client = Client()

    with console.status(f"Deleting secret `{name_or_id}`..."):
        try:
            client.delete_secret(name_id_or_prefix=name_or_id)
            declare(f"Secret '{name_or_id}' successfully deleted.")
        except KeyError as e:
            error(
                f"Secret with name or id `{name_or_id}` does not exist or "
                f"could not be loaded: {str(e)}."
            )
        except NotImplementedError as e:
            error(f"Centralized secrets management is disabled: {str(e)}")<|MERGE_RESOLUTION|>--- conflicted
+++ resolved
@@ -36,12 +36,6 @@
 )
 from zenml.client import Client
 from zenml.console import console
-<<<<<<< HEAD
-from zenml.enums import StackComponentType
-from zenml.exceptions import SecretExistsError
-from zenml.constants import ARBITRARY_SECRET_SCHEMA_TYPE
-
-=======
 from zenml.enums import (
     CliCategories,
     SecretScope,
@@ -51,7 +45,6 @@
 from zenml.exceptions import EntityExistsError, SecretExistsError, ZenKeyError
 from zenml.logger import get_logger
 from zenml.models.secret_models import SecretFilterModel
->>>>>>> 3d80df90
 
 if TYPE_CHECKING:
     from zenml.secrets_managers.base_secrets_manager import BaseSecretsManager
@@ -103,7 +96,7 @@
         "--schema",
         "-s",
         "secret_schema_type",
-        default=ARBITRARY_SECRET_SCHEMA_TYPE,
+        default="arbitrary",  # TODO: Place in a constant outside secret module
         help="DEPRECATED: Register a secret with an optional schema. Secret "
         "schemas will be removed in an upcoming release of ZenML.",
         type=str,
