#  Copyright (c) ZenML GmbH 2021. All Rights Reserved.
#
#  Licensed under the Apache License, Version 2.0 (the "License");
#  you may not use this file except in compliance with the License.
#  You may obtain a copy of the License at:
#
#       https://www.apache.org/licenses/LICENSE-2.0
#
#  Unless required by applicable law or agreed to in writing, software
#  distributed under the License is distributed on an "AS IS" BASIS,
#  WITHOUT WARRANTIES OR CONDITIONS OF ANY KIND, either express
#  or implied. See the License for the specific language governing
#  permissions and limitations under the License.
"""CLI for manipulating ZenML local and global config file."""

import json
from typing import Dict, Optional

import click

import zenml
from zenml.cli import utils as cli_utils
from zenml.cli.cli import TagGroup, cli
from zenml.cli.stack_components import (
    _component_display_name,
    _register_stack_component,
)
from zenml.config.global_config import GlobalConfiguration
from zenml.console import console
from zenml.enums import CliCategories, StackComponentType
from zenml.exceptions import ProvisioningError
from zenml.repository import Repository
from zenml.stack import Stack
from zenml.utils.analytics_utils import AnalyticsEvent, track_event
from zenml.utils.yaml_utils import read_yaml, write_yaml


# Stacks
@cli.group(
    cls=TagGroup,
    tag=CliCategories.MANAGEMENT_TOOLS,
)
def stack() -> None:
    """Stacks to define various environments."""


@stack.command("register", context_settings=dict(ignore_unknown_options=True))
@click.argument("stack_name", type=str, required=True)
@click.option(
    "-m",
    "--metadata-store",
    "metadata_store_name",
    help="Name of the metadata store for this stack.",
    type=str,
    required=True,
)
@click.option(
    "-a",
    "--artifact-store",
    "artifact_store_name",
    help="Name of the artifact store for this stack.",
    type=str,
    required=True,
)
@click.option(
    "-o",
    "--orchestrator",
    "orchestrator_name",
    help="Name of the orchestrator for this stack.",
    type=str,
    required=True,
)
@click.option(
    "-c",
    "--container_registry",
    "container_registry_name",
    help="Name of the container registry for this stack.",
    type=str,
    required=False,
)
@click.option(
    "-x",
    "--secrets_manager",
    "secrets_manager_name",
    help="Name of the secrets manager for this stack.",
    type=str,
    required=False,
)
@click.option(
    "-s",
    "--step_operator",
    "step_operator_name",
    help="Name of the step operator for this stack.",
    type=str,
    required=False,
)
@click.option(
    "-f",
    "--feature_store",
    "feature_store_name",
    help="Name of the feature store for this stack.",
    type=str,
    required=False,
)
@click.option(
    "-d",
    "--model_deployer",
    "model_deployer_name",
    help="Name of the model deployer for this stack.",
    type=str,
    required=False,
)
@click.option(
    "-e",
    "--experiment_tracker",
    "experiment_tracker_name",
    help="Name of the experiment tracker for this stack.",
    type=str,
    required=False,
)
@click.option(
    "-al",
    "--alerter",
    "alerter_name",
    help="Name of the alerter for this stack.",
    type=str,
    required=False,
)
@click.option(
    "-an",
    "--annotator",
    "annotator_name",
    help="Name of the annotator for this stack.",
    type=str,
    required=False,
)
@click.option(
    "--set",
    "set_stack",
    is_flag=True,
    help="Immediately set this stack as active.",
    type=click.BOOL,
)
def register_stack(
    stack_name: str,
    metadata_store_name: str,
    artifact_store_name: str,
    orchestrator_name: str,
    container_registry_name: Optional[str] = None,
    secrets_manager_name: Optional[str] = None,
    step_operator_name: Optional[str] = None,
    feature_store_name: Optional[str] = None,
    model_deployer_name: Optional[str] = None,
    experiment_tracker_name: Optional[str] = None,
    alerter_name: Optional[str] = None,
    annotator_name: Optional[str] = None,
    set_stack: bool = False,
) -> None:
    """Register a stack.

    Args:
        stack_name: Unique name of the stack
        metadata_store_name: Name of the metadata store for this stack.
        artifact_store_name: Name of the artifact store for this stack.
        orchestrator_name: Name of the orchestrator for this stack.
        container_registry_name: Name of the container registry for this stack.
        secrets_manager_name: Name of the secrets manager for this stack.
        step_operator_name: Name of the step operator for this stack.
        feature_store_name: Name of the feature store for this stack.
        model_deployer_name: Name of the model deployer for this stack.
        experiment_tracker_name: Name of the experiment tracker for this stack.
        alerter_name: Name of the alerter for this stack.
        annotator_name: Name of the annotator for this stack.
        set_stack: Immediately set this stack as active.
    """
    cli_utils.print_active_profile()

    with console.status(f"Registering stack '{stack_name}'...\n"):
        repo = Repository()

        stack_components = {
            StackComponentType.METADATA_STORE: repo.get_stack_component(
                StackComponentType.METADATA_STORE, name=metadata_store_name
            ),
            StackComponentType.ARTIFACT_STORE: repo.get_stack_component(
                StackComponentType.ARTIFACT_STORE, name=artifact_store_name
            ),
            StackComponentType.ORCHESTRATOR: repo.get_stack_component(
                StackComponentType.ORCHESTRATOR, name=orchestrator_name
            ),
        }

        if container_registry_name:
            stack_components[
                StackComponentType.CONTAINER_REGISTRY
            ] = repo.get_stack_component(
                StackComponentType.CONTAINER_REGISTRY,
                name=container_registry_name,
            )

        if secrets_manager_name:
            stack_components[
                StackComponentType.SECRETS_MANAGER
            ] = repo.get_stack_component(
                StackComponentType.SECRETS_MANAGER,
                name=secrets_manager_name,
            )

        if step_operator_name:
            stack_components[
                StackComponentType.STEP_OPERATOR
            ] = repo.get_stack_component(
                StackComponentType.STEP_OPERATOR,
                name=step_operator_name,
            )

        if feature_store_name:
            stack_components[
                StackComponentType.FEATURE_STORE
            ] = repo.get_stack_component(
                StackComponentType.FEATURE_STORE,
                name=feature_store_name,
            )
        if model_deployer_name:
            stack_components[
                StackComponentType.MODEL_DEPLOYER
            ] = repo.get_stack_component(
                StackComponentType.MODEL_DEPLOYER,
                name=model_deployer_name,
            )

        if experiment_tracker_name:
            stack_components[
                StackComponentType.EXPERIMENT_TRACKER
            ] = repo.get_stack_component(
                StackComponentType.EXPERIMENT_TRACKER,
                name=experiment_tracker_name,
            )

        if alerter_name:
            stack_components[
                StackComponentType.ALERTER
            ] = repo.get_stack_component(
                StackComponentType.ALERTER,
                name=alerter_name,
            )

        if annotator_name:
            stack_components[
                StackComponentType.ANNOTATOR
            ] = repo.get_stack_component(
                StackComponentType.ANNOTATOR,
                name=annotator_name,
            )

        stack_ = Stack.from_components(
            name=stack_name, components=stack_components
        )
        repo.register_stack(stack_)
        cli_utils.declare(f"Stack '{stack_name}' successfully registered!")

    if set_stack:
        set_active_stack(stack_name=stack_name)


@stack.command("update", context_settings=dict(ignore_unknown_options=True))
@click.argument("stack_name", type=str, required=False)
@click.option(
    "-m",
    "--metadata-store",
    "metadata_store_name",
    help="Name of the new metadata store for this stack.",
    type=str,
    required=False,
)
@click.option(
    "-a",
    "--artifact-store",
    "artifact_store_name",
    help="Name of the new artifact store for this stack.",
    type=str,
    required=False,
)
@click.option(
    "-o",
    "--orchestrator",
    "orchestrator_name",
    help="Name of the new orchestrator for this stack.",
    type=str,
    required=False,
)
@click.option(
    "-c",
    "--container_registry",
    "container_registry_name",
    help="Name of the new container registry for this stack.",
    type=str,
    required=False,
)
@click.option(
    "-s",
    "--step_operator",
    "step_operator_name",
    help="Name of the new step operator for this stack.",
    type=str,
    required=False,
)
@click.option(
    "-x",
    "--secrets_manager",
    "secrets_manager_name",
    help="Name of the new secrets manager for this stack.",
    type=str,
    required=False,
)
@click.option(
    "-f",
    "--feature_store",
    "feature_store_name",
    help="Name of the new feature store for this stack.",
    type=str,
    required=False,
)
@click.option(
    "-d",
    "--model_deployer",
    "model_deployer_name",
    help="Name of the new model deployer for this stack.",
    type=str,
    required=False,
)
@click.option(
    "-e",
    "--experiment_tracker",
    "experiment_tracker_name",
    help="Name of the new experiment tracker for this stack.",
    type=str,
    required=False,
)
@click.option(
    "-al",
    "--alerter",
    "alerter_name",
    help="Name of the new alerter for this stack.",
    type=str,
    required=False,
)
@click.option(
    "-an",
    "--annotator",
    "annotator_name",
    help="Name of the new annotator for this stack.",
    type=str,
    required=False,
)
def update_stack(
    stack_name: Optional[str],
    metadata_store_name: Optional[str] = None,
    artifact_store_name: Optional[str] = None,
    orchestrator_name: Optional[str] = None,
    container_registry_name: Optional[str] = None,
    step_operator_name: Optional[str] = None,
    secrets_manager_name: Optional[str] = None,
    feature_store_name: Optional[str] = None,
    model_deployer_name: Optional[str] = None,
    experiment_tracker_name: Optional[str] = None,
    alerter_name: Optional[str] = None,
    annotator_name: Optional[str] = None,
) -> None:
    """Update a stack.

    Args:
        stack_name: Name of the stack to update.
        metadata_store_name: Name of the new metadata store for this stack.
        artifact_store_name: Name of the new artifact store for this stack.
        orchestrator_name: Name of the new orchestrator for this stack.
        container_registry_name: Name of the new container registry for this
            stack.
        step_operator_name: Name of the new step operator for this stack.
        secrets_manager_name: Name of the new secrets manager for this stack.
        feature_store_name: Name of the new feature store for this stack.
        model_deployer_name: Name of the new model deployer for this stack.
        experiment_tracker_name: Name of the new experiment tracker for this
            stack.
        alerter_name: Name of the new alerter for this stack.
        annotator_name: Name of the new annotator for this stack.
    """
    cli_utils.print_active_profile()

    repo = Repository()

    active_stack_name = repo.active_stack_name
    stack_name = stack_name or active_stack_name

    with console.status(f"Updating stack `{stack_name}`...\n"):
        repo = Repository()
        try:
            current_stack = repo.get_stack(stack_name)
        except KeyError:
            cli_utils.error(
                f"Stack `{stack_name}` cannot be updated as it does not exist.",
            )
        stack_components = current_stack.components

        if metadata_store_name:
            stack_components[
                StackComponentType.METADATA_STORE
            ] = repo.get_stack_component(
                StackComponentType.METADATA_STORE, name=metadata_store_name
            )

        if artifact_store_name:
            stack_components[
                StackComponentType.ARTIFACT_STORE
            ] = repo.get_stack_component(
                StackComponentType.ARTIFACT_STORE, name=artifact_store_name
            )

        if orchestrator_name:
            stack_components[
                StackComponentType.ORCHESTRATOR
            ] = repo.get_stack_component(
                StackComponentType.ORCHESTRATOR, name=orchestrator_name
            )

        if container_registry_name:
            stack_components[
                StackComponentType.CONTAINER_REGISTRY
            ] = repo.get_stack_component(
                StackComponentType.CONTAINER_REGISTRY,
                name=container_registry_name,
            )

        if step_operator_name:
            stack_components[
                StackComponentType.STEP_OPERATOR
            ] = repo.get_stack_component(
                StackComponentType.STEP_OPERATOR,
                name=step_operator_name,
            )

        if secrets_manager_name:
            stack_components[
                StackComponentType.SECRETS_MANAGER
            ] = repo.get_stack_component(
                StackComponentType.SECRETS_MANAGER,
                name=secrets_manager_name,
            )

        if feature_store_name:
            stack_components[
                StackComponentType.FEATURE_STORE
            ] = repo.get_stack_component(
                StackComponentType.FEATURE_STORE,
                name=feature_store_name,
            )

        if model_deployer_name:
            stack_components[
                StackComponentType.MODEL_DEPLOYER
            ] = repo.get_stack_component(
                StackComponentType.MODEL_DEPLOYER,
                name=model_deployer_name,
            )

        if experiment_tracker_name:
            stack_components[
                StackComponentType.EXPERIMENT_TRACKER
            ] = repo.get_stack_component(
                StackComponentType.EXPERIMENT_TRACKER,
                name=experiment_tracker_name,
            )

        if alerter_name:
            stack_components[
                StackComponentType.ALERTER
            ] = repo.get_stack_component(
                StackComponentType.ALERTER,
                name=alerter_name,
            )

        if annotator_name:
            stack_components[
                StackComponentType.ANNOTATOR
            ] = repo.get_stack_component(
                StackComponentType.ANNOTATOR,
                name=annotator_name,
            )

        stack_ = Stack.from_components(
            name=stack_name, components=stack_components
        )
        repo.update_stack(stack_name, stack_)
        cli_utils.declare(f"Stack `{stack_name}` successfully updated!")


@stack.command(
    "remove-component", context_settings=dict(ignore_unknown_options=True)
)
@click.argument("stack_name", type=str, required=False)
@click.option(
    "-c",
    "--container_registry",
    "container_registry_flag",
    help="Include this to remove the container registry from this stack.",
    is_flag=True,
    required=False,
)
@click.option(
    "-s",
    "--step_operator",
    "step_operator_flag",
    help="Include this to remove the step operator from this stack.",
    is_flag=True,
    required=False,
)
@click.option(
    "-x",
    "--secrets_manager",
    "secrets_manager_flag",
    help="Include this to remove the secrets manager from this stack.",
    is_flag=True,
    required=False,
)
@click.option(
    "-f",
    "--feature_store",
    "feature_store_flag",
    help="Include this to remove the feature store from this stack.",
    is_flag=True,
    required=False,
)
@click.option(
    "-d",
    "--model_deployer",
    "model_deployer_flag",
    help="Include this to remove the model deployer from this stack.",
    is_flag=True,
    required=False,
)
@click.option(
    "-e",
    "--experiment_tracker",
    "experiment_tracker_flag",
    help="Include this to remove the experiment tracker from this stack.",
    is_flag=True,
    required=False,
)
@click.option(
    "-al",
    "--alerter",
    "alerter_flag",
    help="Include this to remove the alerter from this stack.",
    is_flag=True,
    required=False,
)
<<<<<<< HEAD
@click.option(
    "-an",
    "--annotator",
    "annotator_flag",
    help="Include this to remove the annotator from this stack.",
    is_flag=True,
    required=False,
)
=======
>>>>>>> 74439487
def remove_stack_component(
    stack_name: Optional[str],
    container_registry_flag: Optional[bool] = False,
    step_operator_flag: Optional[bool] = False,
    secrets_manager_flag: Optional[bool] = False,
    feature_store_flag: Optional[bool] = False,
    model_deployer_flag: Optional[bool] = False,
    experiment_tracker_flag: Optional[bool] = False,
    alerter_flag: Optional[bool] = False,
<<<<<<< HEAD
    annotator_flag: Optional[bool] = False,
=======
>>>>>>> 74439487
) -> None:
    """Remove stack components from a stack.

    Args:
        stack_name: Name of the stack to remove components from.
        container_registry_flag: To remove the container registry from this stack.
        step_operator_flag: To remove the step operator from this stack.
        secrets_manager_flag: To remove the secrets manager from this stack.
        feature_store_flag: To remove the feature store from this stack.
        model_deployer_flag: To remove the model deployer from this stack.
<<<<<<< HEAD
        experiment_tracker_flag: To remove the experiment tracker from this
        stack.
        alerter_flag: To remove the alerter from this stack.
        annotator_flag: To remove the annotator from this stack.
=======
        experiment_tracker_flag: To remove the experiment tracker from this stack.
        alerter_flag: To remove the alerter from this stack.
>>>>>>> 74439487
    """
    cli_utils.print_active_profile()

    repo = Repository()

    active_stack_name = repo.active_stack_name
    stack_name = stack_name or active_stack_name

    with console.status(f"Updating stack `{stack_name}`...\n"):
        repo = Repository()
        try:
            current_stack = repo.get_stack(stack_name)
        except KeyError:
            cli_utils.error(
                f"Stack `{stack_name}` cannot be updated as it does not exist.",
            )
        stack_components = current_stack.components

        if container_registry_flag:
            stack_components.pop(StackComponentType.CONTAINER_REGISTRY, None)

        if step_operator_flag:
            stack_components.pop(StackComponentType.STEP_OPERATOR, None)

        if secrets_manager_flag:
            stack_components.pop(StackComponentType.SECRETS_MANAGER, None)

        if feature_store_flag:
            stack_components.pop(StackComponentType.FEATURE_STORE, None)

        if model_deployer_flag:
            stack_components.pop(StackComponentType.MODEL_DEPLOYER, None)

        if experiment_tracker_flag:
            stack_components.pop(StackComponentType.EXPERIMENT_TRACKER, None)

        if alerter_flag:
            stack_components.pop(StackComponentType.ALERTER, None)

<<<<<<< HEAD
        if annotator_flag:
            stack_components.pop(StackComponentType.ANNOTATOR, None)

=======
>>>>>>> 74439487
        stack_ = Stack.from_components(
            name=stack_name, components=stack_components
        )
        repo.update_stack(stack_name, stack_)
        cli_utils.declare(f"Stack `{stack_name}` successfully updated!")


@stack.command("rename")
@click.argument("current_stack_name", type=str, required=True)
@click.argument("new_stack_name", type=str, required=True)
def rename_stack(
    current_stack_name: str,
    new_stack_name: str,
) -> None:
    """Rename a stack.

    Args:
        current_stack_name: Name of the stack to rename.
        new_stack_name: New name of the stack.
    """
    with console.status(f"Renaming stack `{current_stack_name}`...\n"):
        repo = Repository()
        try:
            current_stack = repo.get_stack(current_stack_name)
        except KeyError:
            cli_utils.error(
                f"Stack `{current_stack_name}` cannot be renamed as it does "
                f"not exist.",
            )
        stack_components = current_stack.components

        try:
            repo.zen_store.get_stack(new_stack_name)
            cli_utils.error(
                f"Stack `{new_stack_name}` already exists. Please choose a "
                f"different name.",
            )
        except KeyError:
            pass

        new_stack_ = Stack.from_components(
            name=new_stack_name, components=stack_components
        )
        repo.update_stack(current_stack_name, new_stack_)
        cli_utils.declare(
            f"Stack `{current_stack_name}` successfully renamed as `{new_stack_name}`!"
        )


@stack.command("list")
def list_stacks() -> None:
    """List all available stacks in the active profile."""
    cli_utils.print_active_profile()

    repo = Repository()

    if len(repo.stack_configurations) == 0:
        cli_utils.error("No stacks registered!")

    active_stack_name = repo.active_stack_name

    stack_dicts = []
    for stack_name, stack_configuration in repo.stack_configurations.items():
        is_active = stack_name == active_stack_name
        stack_config = {
            "ACTIVE": ":point_right:" if is_active else "",
            "STACK NAME": stack_name,
            **{
                component_type.value.upper(): value
                for component_type, value in stack_configuration.items()
            },
        }
        stack_dicts.append(stack_config)

    cli_utils.print_table(stack_dicts)


@stack.command(
    "describe",
    help="Show details about the current active stack.",
)
@click.argument(
    "stack_name",
    type=click.STRING,
    required=False,
)
def describe_stack(stack_name: Optional[str]) -> None:
    """Show details about a named stack or the active stack.

    Args:
        stack_name: Name of the stack to describe.
    """
    cli_utils.print_active_profile()

    repo = Repository()

    stack_configurations = repo.stack_configurations
    if len(stack_configurations) == 0:
        cli_utils.error("No stacks registered.")

    active_stack_name = repo.active_stack_name
    stack_name = stack_name or active_stack_name
    if not stack_name:
        cli_utils.error(
            "Argument 'stack_name' was not provided and no stack is set as active."
        )

    try:
        stack_configuration = stack_configurations[stack_name]
    except KeyError:
        cli_utils.error(f"Stack '{stack_name}' does not exist.")

    cli_utils.print_stack_configuration(
        stack_configuration,
        active=stack_name == active_stack_name,
        stack_name=stack_name,
    )


@stack.command("delete")
@click.argument("stack_name", type=str)
@click.option("--yes", "-y", is_flag=True, required=False)
@click.option("--force", "-f", "old_force", is_flag=True, required=False)
def delete_stack(
    stack_name: str, yes: bool = False, old_force: bool = False
) -> None:
    """Delete a stack.

    Args:
        stack_name: Name of the stack to delete.
        yes: Stack will be deleted without prompting for
            confirmation.
        old_force: Stack will be deleted without prompting for
            confirmation.
    """
    if old_force:
        yes = old_force
        cli_utils.warning(
            "The `--force` flag will soon be deprecated. Use `--yes` or "
            "`-y` instead."
        )
    cli_utils.print_active_profile()
    confirmation = yes or cli_utils.confirmation(
        f"This will delete stack '{stack_name}' from your repository. \n"
        "Are you sure you want to proceed?"
    )

    if not confirmation:
        cli_utils.declare("Stack deletion canceled.")

    with console.status(f"Deleting stack '{stack_name}'...\n"):
        cfg = GlobalConfiguration()
        repo = Repository()

        if cfg.active_stack_name == stack_name:
            cli_utils.error(
                f"Stack {stack_name} cannot be deleted while it is globally "
                f"active. Please choose a different active global stack first "
                f"by running 'zenml stack set --global STACK'."
            )

        if repo.active_stack_name == stack_name:
            cli_utils.error(
                f"Stack {stack_name} cannot be deleted while it is "
                f"active. Please choose a different active stack first by "
                f"running 'zenml stack set STACK'."
            )

    Repository().deregister_stack(stack_name)
    cli_utils.declare(f"Deleted stack '{stack_name}'.")


@stack.command("set")
@click.argument("stack_name", type=str)
@click.option(
    "--global",
    "-g",
    "global_profile",
    is_flag=True,
    help="Set the active stack globally.",
)
def set_active_stack_command(
    stack_name: str, global_profile: bool = False
) -> None:
    """Sets a stack as active.

    If the '--global' flag is set, the global active stack will be set,
    otherwise the repository active stack takes precedence.

    Args:
        stack_name: Name of the stack to set as active.
        global_profile: Set the active stack globally.
    """
    set_active_stack(stack_name, global_profile)


def set_active_stack(stack_name: str, global_profile: bool = False) -> None:
    """Sets a stack as active.

    If the '--global' flag is set, the global active stack will be set,
    otherwise the repository active stack takes precedence.

    Args:
        stack_name: Unique name of the stack
        global_profile: If the stack should be created on the global profile
    """
    cli_utils.print_active_profile()
    scope = " global" if global_profile else ""
    repo = Repository()
    with console.status(
        f"Setting the{scope} active stack to '{stack_name}'..."
    ):
        if global_profile:
            repo.active_profile.activate_stack(stack_name)
        else:
            repo.activate_stack(stack_name)

        cli_utils.declare(f"Active{scope} stack set to: '{stack_name}'")


@stack.command("get")
def get_active_stack() -> None:
    """Gets the active stack."""
    cli_utils.print_active_profile()

    with console.status("Getting the active stack..."):
        repo = Repository()
        cli_utils.declare(f"The active stack is: '{repo.active_stack_name}'")


@stack.command("up")
def up_stack() -> None:
    """Provisions resources for the active stack."""
    cli_utils.print_active_profile()

    stack_ = Repository().active_stack
    cli_utils.declare(
        f"Provisioning resources for active stack '{stack_.name}'."
    )
    try:
        stack_.provision()
        stack_.resume()
    except ProvisioningError as e:
        cli_utils.error(str(e))


@stack.command("down")
@click.option(
    "--yes",
    "-y",
    "old_force",
    is_flag=True,
    help="DEPRECATED: Deprovisions local resources instead of suspending "
    "them. Use `-f/--force` instead.",
)
@click.option(
    "--force",
    "-f",
    "force",
    is_flag=True,
    help="Deprovisions local resources instead of suspending them.",
)
def down_stack(force: bool = False, old_force: bool = False) -> None:
    """Suspends resources of the active stack deployment.

    Args:
        force: Deprovisions local resources instead of suspending them.
        old_force: DEPRECATED: Deprovisions local resources instead of
            suspending them. Use `-y/--yes` instead.
    """
    if old_force:
        force = old_force
        cli_utils.warning(
            "The `--yes` flag will soon be deprecated. Use `--force` "
            "or `-f` instead."
        )
    cli_utils.print_active_profile()

    stack_ = Repository().active_stack

    if force:
        cli_utils.declare(
            f"Deprovisioning resources for active stack '{stack_.name}'."
        )
        stack_.deprovision()
    else:
        cli_utils.declare(
            f"Suspending resources for active stack '{stack_.name}'."
        )
        stack_.suspend()


def _get_component_as_dict(
    component_type: StackComponentType, component_name: str
) -> Dict[str, str]:
    """Return a dict representation of a component's key config values.

    Args:
        component_type: The type of component to get.
        component_name: The name of the component to get.

    Returns:
        A dict representation of the component's key config values.
    """
    repo = Repository()
    component = repo.get_stack_component(component_type, name=component_name)
    component_dict = {
        key: value
        for key, value in json.loads(component.json()).items()
        if key != "uuid" and value is not None
    }
    component_dict["flavor"] = component.FLAVOR
    return component_dict


@stack.command("export")
@click.argument("stack_name", type=str, required=True)
@click.argument("filename", type=str, required=False)
def export_stack(stack_name: str, filename: Optional[str]) -> None:
    """Export a stack to YAML.

    Args:
        stack_name: The name of the stack to export.
        filename: The filename to export the stack to.
    """
    track_event(AnalyticsEvent.EXPORT_STACK)

    # Get configuration of given stack
    # TODO [ENG-893]: code duplicate with describe_stack()
    repo = Repository()

    stack_configurations = repo.stack_configurations
    if len(stack_configurations) == 0:
        cli_utils.error("No stacks registered.")

    try:
        stack_configuration = stack_configurations[stack_name]
    except KeyError:
        cli_utils.error(f"Stack '{stack_name}' does not exist.")

    # create a dict of all components in the specified stack
    component_data = {}
    for component_type, component_name in stack_configuration.items():
        component_dict = _get_component_as_dict(component_type, component_name)
        component_data[str(component_type)] = component_dict

    # write zenml version and stack dict to YAML
    yaml_data = {
        "zenml_version": zenml.__version__,
        "stack_name": stack_name,
        "components": component_data,
    }
    if filename is None:
        filename = stack_name + ".yaml"
    write_yaml(filename, yaml_data)
    cli_utils.declare(f"Exported stack '{stack_name}' to file '{filename}'.")


def _import_stack_component(
    component_type: StackComponentType, component_config: Dict[str, str]
) -> str:
    """Import a single stack component with given type/config.

    Args:
        component_type: The type of component to import.
        component_config: The config of the component to import.

    Returns:
        The name of the imported component.
    """
    component_type = StackComponentType(component_type)
    component_name = component_config.pop("name")
    component_flavor = component_config.pop("flavor")

    # make sure component can be registered, otherwise ask for new name
    while True:
        # check if component already exists
        try:
            other_component = _get_component_as_dict(
                component_type, component_name
            )

        # component didn't exist yet, so we create it.
        except KeyError:
            break

        # check whether other component has exactly same config as export
        other_is_same = True
        for key, value in component_config.items():
            if key not in other_component or other_component[key] != value:
                other_is_same = False
                break

        # component already exists and is correctly configured -> done
        if other_is_same:
            return component_name

        # component already exists but with different config -> rename
        display_name = _component_display_name(component_type)
        component_name = click.prompt(
            f"A component of type '{display_name}' with the name "
            f"'{component_name}' already exists, "
            f"but is configured differently. "
            f"Please choose a different name.",
            type=str,
        )

    _register_stack_component(
        component_type=component_type,
        component_name=component_name,
        component_flavor=component_flavor,
        **component_config,
    )
    return component_name


@stack.command("import")
@click.argument("stack_name", type=str, required=True)
@click.argument("filename", type=str, required=False)
@click.pass_context
def import_stack(
    ctx: click.Context, stack_name: str, filename: Optional[str]
) -> None:
    """Import a stack from YAML.

    Args:
        ctx: The click context.
        stack_name: The name of the stack to import.
        filename: The filename to import the stack from.
    """
    track_event(AnalyticsEvent.IMPORT_STACK)

    # handle 'zenml stack import file.yaml' calls
    if stack_name.endswith(".yaml") and filename is None:
        filename = stack_name
        data = read_yaml(filename)
        stack_name = data["stack_name"]  # read stack_name from export

    # standard 'zenml stack import stack_name [file.yaml]' calls
    else:
        # if filename is not given, assume default export name
        # "<stack_name>.yaml"
        if filename is None:
            filename = stack_name + ".yaml"
        data = read_yaml(filename)
        cli_utils.declare(f"Using '{filename}' to import '{stack_name}' stack.")

    # assert zenml version is the same
    if data["zenml_version"] != zenml.__version__:
        cli_utils.error(
            f"Cannot import stacks from other ZenML versions. "
            f"The stack was created using ZenML version "
            f"{data['zenml_version']}, you have version "
            f"{zenml.__version__} installed."
        )

    # ask user for new stack_name if current one already exists
    repo = Repository()
    while stack_name in repo.stack_configurations:
        stack_name = click.prompt(
            f"Stack `{stack_name}` already exists. "
            f"Please choose a different name.",
            type=str,
        )

    # import stack components
    component_names = {}
    for component_type, component_config in data["components"].items():
        component_name = _import_stack_component(
            component_type=component_type,
            component_config=component_config,
        )
        component_names[component_type + "_name"] = component_name

    # register new stack
    ctx.invoke(register_stack, stack_name=stack_name, **component_names)


@stack.command(
    "copy",
    help="SOURCE_STACK: The name of the stack to copy.\n\nTARGET_STACK: Name of the copied stack.",
)
@click.argument("source_stack", type=str, required=True)
@click.argument("target_stack", type=str, required=True)
@click.option(
    "--from",
    "source_profile_name",
    type=str,
    required=False,
    help="The profile from which to copy the stack.",
)
@click.option(
    "--to",
    "target_profile_name",
    type=str,
    required=False,
    help="The profile to which to copy the stack.",
)
def copy_stack(
    source_stack: str,
    target_stack: str,
    source_profile_name: Optional[str] = None,
    target_profile_name: Optional[str] = None,
) -> None:
    """Copy a stack.

    Args:
        source_stack: The name of the stack to copy.
        target_stack: Name of the copied stack.
        source_profile_name: Name of the profile from which to copy.
        target_profile_name: Name of the profile to which to copy.
    """
    track_event(AnalyticsEvent.COPIED_STACK)

    if source_profile_name:
        try:
            source_profile = GlobalConfiguration().profiles[source_profile_name]
        except KeyError:
            cli_utils.error(
                f"Unable to find source profile '{source_profile_name}'."
            )
    else:
        source_profile = Repository().active_profile

    if target_profile_name:
        try:
            target_profile = GlobalConfiguration().profiles[target_profile_name]
        except KeyError:
            cli_utils.error(
                f"Unable to find target profile '{target_profile_name}'."
            )
    else:
        target_profile = Repository().active_profile

    # Use different repositories for fetching/registering the stack depending
    # on the source/target profile
    source_repo = Repository(profile=source_profile)
    target_repo = Repository(profile=target_profile)

    with console.status(f"Copying stack `{source_stack}`...\n"):
        try:
            stack_wrapper = source_repo.zen_store.get_stack(source_stack)
        except KeyError:
            cli_utils.error(
                f"Stack `{source_stack}` cannot be copied as it does not exist."
            )

        if target_stack in target_repo.stack_configurations:
            cli_utils.error(
                f"Can't copy stack as a stack with the name '{target_stack}' "
                "already exists."
            )
        stack_wrapper.name = target_stack
        target_repo.zen_store.register_stack(stack_wrapper)<|MERGE_RESOLUTION|>--- conflicted
+++ resolved
@@ -554,7 +554,6 @@
     is_flag=True,
     required=False,
 )
-<<<<<<< HEAD
 @click.option(
     "-an",
     "--annotator",
@@ -563,8 +562,6 @@
     is_flag=True,
     required=False,
 )
-=======
->>>>>>> 74439487
 def remove_stack_component(
     stack_name: Optional[str],
     container_registry_flag: Optional[bool] = False,
@@ -574,10 +571,7 @@
     model_deployer_flag: Optional[bool] = False,
     experiment_tracker_flag: Optional[bool] = False,
     alerter_flag: Optional[bool] = False,
-<<<<<<< HEAD
     annotator_flag: Optional[bool] = False,
-=======
->>>>>>> 74439487
 ) -> None:
     """Remove stack components from a stack.
 
@@ -588,15 +582,10 @@
         secrets_manager_flag: To remove the secrets manager from this stack.
         feature_store_flag: To remove the feature store from this stack.
         model_deployer_flag: To remove the model deployer from this stack.
-<<<<<<< HEAD
         experiment_tracker_flag: To remove the experiment tracker from this
         stack.
         alerter_flag: To remove the alerter from this stack.
         annotator_flag: To remove the annotator from this stack.
-=======
-        experiment_tracker_flag: To remove the experiment tracker from this stack.
-        alerter_flag: To remove the alerter from this stack.
->>>>>>> 74439487
     """
     cli_utils.print_active_profile()
 
@@ -636,12 +625,9 @@
         if alerter_flag:
             stack_components.pop(StackComponentType.ALERTER, None)
 
-<<<<<<< HEAD
         if annotator_flag:
             stack_components.pop(StackComponentType.ANNOTATOR, None)
 
-=======
->>>>>>> 74439487
         stack_ = Stack.from_components(
             name=stack_name, components=stack_components
         )
@@ -1087,7 +1073,9 @@
         if filename is None:
             filename = stack_name + ".yaml"
         data = read_yaml(filename)
-        cli_utils.declare(f"Using '{filename}' to import '{stack_name}' stack.")
+        cli_utils.declare(
+            f"Using '{filename}' to import '{stack_name}' stack."
+        )
 
     # assert zenml version is the same
     if data["zenml_version"] != zenml.__version__:
@@ -1158,7 +1146,9 @@
 
     if source_profile_name:
         try:
-            source_profile = GlobalConfiguration().profiles[source_profile_name]
+            source_profile = GlobalConfiguration().profiles[
+                source_profile_name
+            ]
         except KeyError:
             cli_utils.error(
                 f"Unable to find source profile '{source_profile_name}'."
@@ -1168,7 +1158,9 @@
 
     if target_profile_name:
         try:
-            target_profile = GlobalConfiguration().profiles[target_profile_name]
+            target_profile = GlobalConfiguration().profiles[
+                target_profile_name
+            ]
         except KeyError:
             cli_utils.error(
                 f"Unable to find target profile '{target_profile_name}'."
