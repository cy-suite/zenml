--- conflicted
+++ resolved
@@ -79,11 +79,8 @@
 ZENML_PROJECT_TEMPLATES = dict(
     e2e_batch=ZenMLProjectTemplateLocation(
         github_url="zenml-io/template-e2e-batch",
-<<<<<<< HEAD
+        # TODO: Update to a newer date
         github_tag="2024.11.13",  # Make sure it is aligned with .github/workflows/update-templates-to-examples.yml
-=======
-        github_tag="2024.11.20",  # Make sure it is aligned with .github/workflows/update-templates-to-examples.yml
->>>>>>> 7c1ab97e
     ),
     starter=ZenMLProjectTemplateLocation(
         github_url="zenml-io/template-starter",
