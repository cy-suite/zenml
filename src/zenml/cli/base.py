#  Copyright (c) ZenML GmbH 2022. All Rights Reserved.
#
#  Licensed under the Apache License, Version 2.0 (the "License");
#  you may not use this file except in compliance with the License.
#  You may obtain a copy of the License at:
#
#       https://www.apache.org/licenses/LICENSE-2.0
#
#  Unless required by applicable law or agreed to in writing, software
#  distributed under the License is distributed on an "AS IS" BASIS,
#  WITHOUT WARRANTIES OR CONDITIONS OF ANY KIND, either express
#  or implied. See the License for the specific language governing
#  permissions and limitations under the License.
import os
import subprocess
from pathlib import Path
from typing import Optional

import click

from zenml.cli.cli import cli
from zenml.cli.text_utils import (
    zenml_go_email_prompt,
    zenml_go_notebook_tutorial_message,
    zenml_go_privacy_message,
    zenml_go_thank_you_message,
    zenml_go_welcome_message,
)
from zenml.cli.utils import confirmation, declare, error, warning
from zenml.config.global_config import GlobalConfiguration
from zenml.console import console
from zenml.constants import REPOSITORY_DIRECTORY_NAME
from zenml.exceptions import GitNotFoundError, InitializationException
from zenml.io import fileio
from zenml.io.utils import get_global_config_directory, is_remote
from zenml.logger import get_logger
from zenml.repository import Repository
from zenml.utils.analytics_utils import identify_user

logger = get_logger(__name__)
# WT_SESSION is a Windows Terminal specific environment variable. If it
# exists, we are on the latest Windows Terminal that supports emojis
_SHOW_EMOJIS = not os.name == "nt" or os.environ.get("WT_SESSION")

TUTORIAL_REPO = "https://github.com/zenml-io/zenbytes"


@cli.command("init", help="Initialize a ZenML repository.")
@click.option(
    "--path",
    type=click.Path(
        exists=True, file_okay=False, dir_okay=True, path_type=Path
    ),
)
def init(path: Optional[Path]) -> None:
    """Initialize ZenML on given path.

    Args:
      path: Path to the repository.

    Raises:
        InitializationException: If the repo is already initialized.
    """
    if path is None:
        path = Path.cwd()

    with console.status(f"Initializing ZenML repository at {path}.\n"):
        try:
            Repository.initialize(root=path)
            declare(f"ZenML repository initialized at {path}.")
        except InitializationException as e:
            error(f"{e}")

    gc = GlobalConfiguration()
    declare(
        f"The local active profile was initialized to "
        f"'{gc.active_profile_name}' and the local active stack to "
        f"'{gc.active_stack_name}'. This local configuration will only take "
        f"effect when you're running ZenML from the initialized repository "
        f"root, or from a subdirectory. For more information on profile "
        f"and stack configuration, please visit "
        f"https://docs.zenml.io."
    )


<<<<<<< HEAD
def _delete_local_artifact_metadata(force_delete: bool = False) -> None:
    """Delete local metadata and artifact stores from the active stack.
=======
@cli.command("clean")
@click.option("--yes", "-y", type=click.BOOL, default=False)
@click.option("--force", "-f", type=click.BOOL, default=False)
def clean(yes: bool = False, force: bool = False) -> None:
    """Clean everything in repository.
>>>>>>> c381501d

    Args:
      force_delete: Whether to force delete the metadata and artifact stores."""
    if not force_delete:
        confirm = confirmation(
            "DANGER: This will completely delete anything inside the folders for the following stack components: \n"
            "- local metadata store \n"
            "- local artifact store. \n\n"
            "Are you sure you want to proceed?"
        )
        if not confirm:
            declare("Aborting clean.")
            return

    repo = Repository()
    if repo.active_stack:
        metadata_store_path = (
            Path(repo.active_stack.metadata_store.local_path)
            if repo.active_stack.metadata_store.local_path
            else None
        )
        artifact_store_path = Path(repo.active_stack.artifact_store.path)
        if (
            metadata_store_path
            and not is_remote(str(metadata_store_path))
            and not is_remote(str(artifact_store_path))
        ):
            # delete all files inside those directories
            for path in metadata_store_path.iterdir():
                if fileio.isdir(str(path)):
                    fileio.rmtree(str(path))
                else:
                    fileio.remove(str(path))
            for path in artifact_store_path.iterdir():
                if fileio.isdir(str(path)):
                    fileio.rmtree(str(path))
                else:
                    fileio.remove(str(path))
    declare(
        "Deleted all files from within the local active metadata and artifact store."
    )


@cli.command("clean", hidden=True)
@click.option(
    "--yes",
    "-y",
    is_flag=True,
    default=False,
    help="Don't ask for confirmation.",
)
@click.option(
    "--local",
    "-l",
    is_flag=True,
    default=False,
    help="Delete local metadata and artifact stores from the active stack.",
)
def clean(yes: bool = False, local: bool = False) -> None:
    """Delete all ZenML metadata, artifacts, profiles and stacks.

    This is a destructive operation, primarily intended for use in development.

    Args:
      yes (flag; default value = False): If you don't want a confirmation prompt.
      local (flag; default value = False): If you want to delete local metadata and artifact stores from the active stack.
    """
<<<<<<< HEAD
    if local:
        _delete_local_artifact_metadata(force_delete=yes)
        return

=======
    if force:
        yes = force
        warning(
            "The `--force` option will soon be deprecated. Please use `--yes` instead."
        )
>>>>>>> c381501d
    if not yes:
        confirm = confirmation(
            "DANGER: This will completely delete all artifacts, metadata, stacks and profiles \n"
            "ever created during the use of ZenML. Pipelines and stack components running non-\n"
            "locally will still exist. Please delete those manually. \n\n"
            "Are you sure you want to proceed?"
        )

    if yes or confirm:
        # delete the .zen folder
        local_zen_repo_config = Path.cwd() / REPOSITORY_DIRECTORY_NAME
        if fileio.exists(str(local_zen_repo_config)):
            fileio.rmtree(str(local_zen_repo_config))
            declare(f"Deleted local ZenML config from {local_zen_repo_config}.")

        # delete the profiles (and stacks)
        global_zen_config = Path(get_global_config_directory())
        if fileio.exists(str(global_zen_config)):
            gc = GlobalConfiguration()
            for dir_name in fileio.listdir(str(global_zen_config)):
                if fileio.isdir(str(global_zen_config / str(dir_name))):
                    warning(
                        f"Deleting '{str(dir_name)}' directory from global config."
                    )
            fileio.rmtree(str(global_zen_config))
            declare(f"Deleted global ZenML config from {global_zen_config}.")
            fresh_gc = GlobalConfiguration(
                user_id=gc.user_id,
                analytics_opt_in=gc.analytics_opt_in,
                version=gc.version,
            )
            fresh_gc._add_and_activate_default_profile()
            declare(f"Reinitialized ZenML global config at {Path.cwd()}.")

    else:
        declare("Aborting clean.")


@cli.command("go")
def go() -> None:
    """Quickly explore ZenML with this walkthrough."""
    console.print(zenml_go_welcome_message, width=80)

    from zenml.config.global_config import GlobalConfiguration

    gc = GlobalConfiguration()
    if not gc.user_metadata:
        _prompt_email(gc)

    console.print(zenml_go_privacy_message, width=80)

    zenml_tutorial_path = os.path.join(os.getcwd(), "zenml_tutorial")

    if not os.path.isdir(zenml_tutorial_path):
        try:
            from git.repo.base import Repo
        except ImportError as e:
            logger.error(
                "At this point we would want to clone our tutorial repo onto "
                "your machine to let you dive right into our code. However, "
                "this machine has no installation of Git. Feel free to install "
                "git and rerun this command. Alternatively you can also "
                f"download the repo manually here: {TUTORIAL_REPO}."
            )
            raise GitNotFoundError(e)
        Repo.clone_from(TUTORIAL_REPO, zenml_tutorial_path)

    ipynb_files = [
        fi for fi in os.listdir(zenml_tutorial_path) if fi.endswith(".ipynb")
    ]
    console.print(zenml_go_notebook_tutorial_message(ipynb_files), width=80)

    subprocess.check_call(["jupyter", "notebook"], cwd=zenml_tutorial_path)


def _prompt_email(gc: GlobalConfiguration) -> None:
    """Ask the user to give their email address"""

    console.print(zenml_go_email_prompt, width=80)

    email = click.prompt(
        click.style("Email: ", fg="blue"), default="", show_default=False
    )
    if email:
        if len(email) > 0 and email.count("@") != 1:
            warning("That doesn't look like an email. Skipping ...")
        else:

            console.print(zenml_go_thank_you_message, width=80)

            gc.user_metadata = {"email": email}
            identify_user({"email": email})<|MERGE_RESOLUTION|>--- conflicted
+++ resolved
@@ -83,16 +83,8 @@
     )
 
 
-<<<<<<< HEAD
-def _delete_local_artifact_metadata(force_delete: bool = False) -> None:
-    """Delete local metadata and artifact stores from the active stack.
-=======
-@cli.command("clean")
-@click.option("--yes", "-y", type=click.BOOL, default=False)
-@click.option("--force", "-f", type=click.BOOL, default=False)
-def clean(yes: bool = False, force: bool = False) -> None:
-    """Clean everything in repository.
->>>>>>> c381501d
+def _delete_local_files(force_delete: bool = False) -> None:
+    """Delete local files corresponding to the active stack.
 
     Args:
       force_delete: Whether to force delete the metadata and artifact stores."""
@@ -149,7 +141,7 @@
     "-l",
     is_flag=True,
     default=False,
-    help="Delete local metadata and artifact stores from the active stack.",
+    help="Delete local files relating to the active stack.",
 )
 def clean(yes: bool = False, local: bool = False) -> None:
     """Delete all ZenML metadata, artifacts, profiles and stacks.
@@ -160,18 +152,10 @@
       yes (flag; default value = False): If you don't want a confirmation prompt.
       local (flag; default value = False): If you want to delete local metadata and artifact stores from the active stack.
     """
-<<<<<<< HEAD
     if local:
-        _delete_local_artifact_metadata(force_delete=yes)
+        _delete_local_files(force_delete=yes)
         return
 
-=======
-    if force:
-        yes = force
-        warning(
-            "The `--force` option will soon be deprecated. Please use `--yes` instead."
-        )
->>>>>>> c381501d
     if not yes:
         confirm = confirmation(
             "DANGER: This will completely delete all artifacts, metadata, stacks and profiles \n"
@@ -185,7 +169,8 @@
         local_zen_repo_config = Path.cwd() / REPOSITORY_DIRECTORY_NAME
         if fileio.exists(str(local_zen_repo_config)):
             fileio.rmtree(str(local_zen_repo_config))
-            declare(f"Deleted local ZenML config from {local_zen_repo_config}.")
+            declare(
+                f"Deleted local ZenML config from {local_zen_repo_config}.")
 
         # delete the profiles (and stacks)
         global_zen_config = Path(get_global_config_directory())
