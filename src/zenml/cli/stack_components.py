--- conflicted
+++ resolved
@@ -237,7 +237,6 @@
                 cli_utils.error(str(e))
                 return
 
-<<<<<<< HEAD
         zenml_flavors = flavor_registry.get_flavors_by_type(
             component_type=component_type
         )
@@ -269,21 +268,11 @@
 
         try:
             component = flavor_wrapper.to_flavor()(name=name, **parsed_args)
-=======
-            from zenml.stack.stack_component_class_registry import (
-                StackComponentClassRegistry,
-            )
-
-            component_class = StackComponentClassRegistry.get_class(
-                component_type=component_type, component_flavor=flavor
-            )
-            component = component_class(name=name, **parsed_args)
->>>>>>> 369291c0
             Repository().register_stack_component(component)
             cli_utils.declare(
                 f"Successfully registered {display_name} `{name}`."
             )
-<<<<<<< HEAD
+
         except (ModuleNotFoundError, ImportError, NotImplementedError):
             if flavor_wrapper.integration:
                 cli_utils.error(
@@ -300,13 +289,10 @@
                     f"Please make sure that the implementation is in a state "
                     f"which can be imported as a module."
                 )
-=======
->>>>>>> 369291c0
 
     return register_stack_component_command
 
 
-<<<<<<< HEAD
 def generate_stack_component_flavor_register_command(
     component_type: StackComponentType,
 ) -> Callable[[str], None]:
@@ -365,7 +351,8 @@
         )
 
     return list_stack_component_flavor_command
-=======
+
+
 def generate_stack_component_update_command(
     component_type: StackComponentType,
 ) -> Callable[[str, List[str]], None]:
@@ -398,25 +385,75 @@
                         f"Cannot update mandatory property '{prop}' of '{name}' {current_component.TYPE}. "
                     )
 
-            from zenml.stack.stack_component_class_registry import (
-                StackComponentClassRegistry,
-            )
-
-            component_class = StackComponentClassRegistry.get_class(
-                component_type=component_type,
-                component_flavor=current_component.FLAVOR,
-            )
+            zenml_flavors = flavor_registry.get_flavors_by_type(
+                component_type=component_type
+            )
+
+            try:
+                # Try to find if there are any custom flavor implementations
+                flavor_wrapper = (
+                    Repository().zen_store.get_flavor_by_name_and_type(
+                        flavor_name=current_component.FLAVOR,
+                        component_type=component_type,
+                    )
+                )
+
+                # If there is one, check whether the same flavor exists as a
+                # default flavor to give out a warning
+                if current_component.FLAVOR in zenml_flavors:
+                    cli_utils.warning(
+                        f"There is a custom implementation for the flavor "
+                        f"'{current_component.FLAVOR}' of a {component_type}, "
+                        f"which is currently overwriting the same flavor "
+                        f"provided by ZenML."
+                    )
+
+            except KeyError:
+                if current_component.FLAVOR in zenml_flavors:
+                    flavor_wrapper = zenml_flavors[current_component.FLAVOR]
+                else:
+                    raise KeyError(
+                        f"There is no flavor '{current_component.FLAVOR}' for "
+                        f"the type {component_type}"
+                    )
+
+            try:
+                component_class = flavor_wrapper.to_flavor()
+
+            except (ModuleNotFoundError, ImportError, NotImplementedError):
+                if flavor_wrapper.integration:
+                    cli_utils.error(
+                        f"The {component_type} flavor '{flavor_wrapper.name}' "
+                        f"is a part of ZenML's '{flavor_wrapper.integration}' "
+                        f"integration, which is currently not installed on "
+                        f"your system. You can install it by executing: 'zenml "
+                        f"integration install {flavor_wrapper.integration}'."
+                    )
+                else:
+                    cli_utils.error(
+                        f"The custom flavor '{flavor_wrapper.name}' can not be "
+                        f"used as it can not be imported in its current state. "
+                        f"Please make sure that the implementation is in a "
+                        f"state which can be imported as a module."
+                    )
+
             available_properties = _get_available_properties(component_class)
             for prop in parsed_args.keys():
                 if (prop not in available_properties) and (
                     len(available_properties) > 0
                 ):
                     cli_utils.error(
-                        f"You cannot update the {display_name} `{current_component.name}` with property '{prop}'. You can only update the following properties: {available_properties}."
+                        f"You cannot update the {display_name} "
+                        f"`{current_component.name}` with property "
+                        f"'{prop}'. You can only update the following "
+                        f"properties: {available_properties}."
                     )
                 elif prop not in available_properties:
                     cli_utils.error(
-                        f"You cannot update the {display_name} `{current_component.name}` with property '{prop}' as this {display_name} has no optional properties that can be configured."
+                        f"You cannot update the {display_name} "
+                        f"`{current_component.name}` with property "
+                        f"'{prop}' as this {display_name} has no optional "
+                        f"properties that can be configured."
                     )
                 else:
                     continue
@@ -479,7 +516,6 @@
             )
 
     return rename_stack_component_command
->>>>>>> 369291c0
 
 
 def generate_stack_component_delete_command(
@@ -723,7 +759,6 @@
         help=f"Register a new {singular_display_name}.",
     )(register_command)
 
-<<<<<<< HEAD
     # zenml stack-component flavor
     @command_group.group(
         "flavor", help=f"Commands to interact with {plural_display_name}."
@@ -749,7 +784,7 @@
         "list",
         help=f"List all registered flavors for {plural_display_name}.",
     )(list_flavor_command)
-=======
+
     # zenml stack-component update
     update_command = generate_stack_component_update_command(component_type)
     context_settings = {"ignore_unknown_options": True}
@@ -764,7 +799,6 @@
     command_group.command(
         "rename", help=f"Rename a registered {singular_display_name}."
     )(rename_command)
->>>>>>> 369291c0
 
     # zenml stack-component delete
     delete_command = generate_stack_component_delete_command(component_type)
