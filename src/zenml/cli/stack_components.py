--- conflicted
+++ resolved
@@ -117,60 +117,6 @@
     return name.replace("_", " ")
 
 
-<<<<<<< HEAD
-=======
-def _get_stack_component_model(
-    component_type: StackComponentType,
-    component_name: Optional[str] = None,
-) -> Tuple[Optional[ComponentModel], bool]:
-    """Gets a stack component for a given type and name.
-
-    Args:
-        component_type: Type of the component to get.
-        component_name: Name of the component to get. If `None`, the
-            component of the active stack gets returned.
-
-    Returns:
-        A stack component of the given type and name, or None, if no stack
-        component is registered for the given name and type, and a boolean
-        indicating whether the component is active or not.
-    """
-    singular_display_name = _component_display_name(component_type)
-    plural_display_name = _component_display_name(component_type, plural=True)
-
-    repo = Repository()
-
-    active_stack = repo.active_stack_model
-    active_component: Optional[ComponentModel] = None
-
-    if component_name:
-        try:
-            return (
-                repo.get_stack_component_by_name_and_type(
-                    component_type, name=component_name
-                ),
-                (
-                    active_component is not None
-                    and component_name == active_component.name
-                ),
-            )
-        except KeyError:
-            cli_utils.error(
-                f"No {singular_display_name} found for name '{component_name}'."
-            )
-    elif component_type in active_stack.components.keys():
-        active_component = active_stack.components[component_type]
-        cli_utils.declare(
-            f"No component name given; using `{active_component.name}` "
-            f"from active stack."
-        )
-        return active_component, True
-
-    else:
-        cli_utils.error(f"No {singular_display_name} in active stack.")
-
-
->>>>>>> 4e29dfd6
 def generate_stack_component_get_command(
     component_type: StackComponentType,
 ) -> Callable[[], None]:
@@ -434,7 +380,6 @@
                     if user_input:
                         completed_fields[field] = user_input
 
-<<<<<<< HEAD
                 try:
                     with console.status(
                         f"Registering {display_name} '{name}'" f"...\n"
@@ -450,59 +395,6 @@
                         )
                 except Exception as e:
                     cli_utils.error(str(e))
-=======
-        # Register the flavor in the given source
-        try:
-            Repository().zen_store.create_flavor(
-                name=component_class.FLAVOR,
-                stack_component_type=component_class.TYPE,
-                source=source,
-            )
-        except EntityExistsError as e:
-            cli_utils.error(str(e))
-        else:
-            cli_utils.declare(
-                f"Successfully registered new flavor "
-                f"'{component_class.FLAVOR}' for stack component "
-                f"'{component_class.TYPE}'."
-            )
-
-    return register_stack_component_flavor_command
-
-
-def generate_stack_component_flavor_list_command(
-    component_type: StackComponentType,
-) -> Callable[[], None]:
-    """Generates a `list` command for the flavors of a stack component.
-
-    Args:
-        component_type: Type of the component to generate the command for.
-
-    Returns:
-        A function that can be used as a `click` command.
-    """
-
-    def list_stack_component_flavor_command() -> None:
-        """Adds a flavor for a stack component type."""
-        cli_utils.print_active_config()
-
-        from zenml.stack.flavor_registry import flavor_registry
-
-        # TODO [Baris]: shouldn't this logic be a Repository() method ?
-
-        # List all the flavors of the component type
-        zenml_flavors = [
-            f
-            for f in flavor_registry.get_flavors_by_type(
-                component_type=component_type
-            ).values()
-        ]
-
-        custom_flavors = Repository().zen_store.list_flavors(
-            project_name_or_id=Repository().active_project_name,
-            component_type=component_type
-        )
->>>>>>> 4e29dfd6
 
         cli_utils.declare(f"Successfully registered {display_name} `{name}`.")
 
