#  Copyright (c) ZenML GmbH 2020. All Rights Reserved.
#
#  Licensed under the Apache License, Version 2.0 (the "License");
#  you may not use this file except in compliance with the License.
#  You may obtain a copy of the License at:
#
#       https://www.apache.org/licenses/LICENSE-2.0
#
#  Unless required by applicable law or agreed to in writing, software
#  distributed under the License is distributed on an "AS IS" BASIS,
#  WITHOUT WARRANTIES OR CONDITIONS OF ANY KIND, either express
#  or implied. See the License for the specific language governing
#  permissions and limitations under the License.
import datetime
import subprocess
import sys
from typing import (
    TYPE_CHECKING,
    Any,
    Dict,
    List,
    Optional,
    Sequence,
    Tuple,
<<<<<<< HEAD
    Type,
=======
>>>>>>> 5726e453
    Union,
)

import click
from dateutil import tz
from pydantic import BaseModel
from rich import box, table
from rich.text import Text

from zenml.config.profile_config import ProfileConfiguration
from zenml.console import console
from zenml.constants import IS_DEBUG_ENV
from zenml.enums import StackComponentType
from zenml.logger import get_logger
from zenml.model_deployers import BaseModelDeployer
from zenml.repository import Repository
from zenml.secret import BaseSecretSchema
from zenml.services import BaseService
from zenml.services.service_status import ServiceState
from zenml.stack import StackComponent
from zenml.utils.source_utils import load_source_path_class
from zenml.zen_stores.models import ComponentWrapper, FlavorWrapper

logger = get_logger(__name__)

if TYPE_CHECKING:
    from zenml.integrations.integration import IntegrationMeta


def title(text: str) -> None:
    """Echo a title formatted string on the CLI.

    Args:
      text: Input text string.
    """
    console.print(text.upper(), style="title")


def confirmation(text: str, *args: Any, **kwargs: Any) -> bool:
    """Echo a confirmation string on the CLI.

    Args:
      text: Input text string.
      *args: Args to be passed to click.confirm().
      **kwargs: Kwargs to be passed to click.confirm().

    Returns:
        Boolean based on user response.
    """
    # return Confirm.ask(text, console=console)
    return click.confirm(click.style(text, fg="yellow"), *args, **kwargs)


def declare(text: Union[str, Text]) -> None:
    """Echo a declaration on the CLI.

    Args:
      text: Input text string.
    """
    console.print(text, style="info")


def error(text: str) -> None:
    """Echo an error string on the CLI.

    Args:
      text: Input text string.

    Raises:
        click.ClickException: when called.
    """
    raise click.ClickException(message=click.style(text, fg="red", bold=True))
    # console.print(text, style="error")


def warning(text: str) -> None:
    """Echo a warning string on the CLI.

    Args:
      text: Input text string.
    """
    console.print(text, style="warning")


def pretty_print(obj: Any) -> None:
    """Pretty print an object on the CLI using `rich.print`.

    Args:
      obj: Any object with a __str__ method defined.
    # TODO: [LOW] check whether this needs to be converted to a string first
    # TODO: [LOW] use rich prettyprint for this instead
    """
    console.print(obj)


def print_table(obj: List[Dict[str, Any]]) -> None:
    """Prints the list of dicts in a table format. The input object should be a
    List of Dicts. Each item in that list represent a line in the Table. Each
    dict should have the same keys. The keys of the dict will be used as
    headers of the resulting table.

    Args:
      obj: A List containing dictionaries.
    """
    column_keys = {key: None for dict_ in obj for key in dict_}
    column_names = [key.upper() for key in column_keys]
    rich_table = table.Table(*column_names, box=box.HEAVY_EDGE)

    for dict_ in obj:
        values = [dict_.get(key) for key in column_keys]
        rich_table.add_row(*values)

    if len(rich_table.columns) > 1:
        rich_table.columns[0].justify = "center"
    console.print(rich_table)


def print_pydantic_models(models: Sequence[BaseModel]) -> None:
    """Prints the list of Pydantic models in a table.

    Args:
        models: List of pydantic models that will be represented as a row in
            the table.
    """
    model_dicts = [
        {key: str(value) for key, value in model.dict().items()}
        for model in models
    ]
    print_table(model_dicts)


def format_integration_list(
    integrations: List[Tuple[str, "IntegrationMeta"]]
) -> List[Dict[str, str]]:
    """Formats a list of integrations into a List of Dicts. This list of dicts
    can then be printed in a table style using cli_utils.print_table."""
    list_of_dicts = []
    for name, integration_impl in integrations:
        is_installed = integration_impl.check_installation()  # type: ignore[attr-defined]
        list_of_dicts.append(
            {
                "INSTALLED": ":white_check_mark:" if is_installed else "",
                "INTEGRATION": name,
                "REQUIRED_PACKAGES": ", ".join(integration_impl.REQUIREMENTS),  # type: ignore[attr-defined]
            }
        )
    return list_of_dicts


def print_stack_component_list(
    components: List[ComponentWrapper],
    active_component_name: Optional[str] = None,
) -> None:
    """Prints a table with configuration options for a list of stack components.

    If a component is active (its name matches the `active_component_name`),
    it will be highlighted in a separate table column.

    Args:
        components: List of stack components to print.
        active_component_name: Name of the component that is currently
            active.
    """
    configurations = []
    for component in components:
        is_active = component.name == active_component_name
        component_config = {
            "ACTIVE": ":point_right:" if is_active else "",
            **{
                key.upper(): str(value)
                for key, value in component.dict().items()
            },
        }
        configurations.append(component_config)
    print_table(configurations)


def print_stack_configuration(
    config: Dict[StackComponentType, str], active: bool, stack_name: str
) -> None:
    """Prints the configuration options of a stack."""
    stack_caption = f"'{stack_name}' stack"
    if active:
        stack_caption += " (ACTIVE)"
    rich_table = table.Table(
        box=box.HEAVY_EDGE,
        title="Stack Configuration",
        caption=stack_caption,
        show_lines=True,
    )
    rich_table.add_column("COMPONENT_TYPE")
    rich_table.add_column("COMPONENT_NAME")
    for component_type, name in config.items():
        rich_table.add_row(component_type.value, name)

    # capitalize entries in first column
    rich_table.columns[0]._cells = [
        component.upper()  # type: ignore[union-attr]
        for component in rich_table.columns[0]._cells
    ]
    console.print(rich_table)


def print_flavor_list(
    flavors: List[FlavorWrapper],
    component_type: StackComponentType,
) -> None:
    """Prints the list of flavors."""
    from zenml.integrations.registry import integration_registry

    flavor_table = []
    for f in flavors:
        reachable = False

        if f.integration:
            if f.integration == "built-in":
                reachable = True
            else:
                reachable = integration_registry.is_installed(f.integration)

        else:
            try:
                validate_flavor_source(f.source, component_type=component_type)
                reachable = True
            except (AssertionError, ModuleNotFoundError, ImportError):
                pass

        flavor_table.append(
            {
                "FLAVOR": f.name,
                "INTEGRATION": f.integration,
                "READY-TO-USE": ":white_check_mark:" if reachable else "",
                "SOURCE": f.source if reachable else "",
            }
        )

    print_table(flavor_table)


def print_stack_component_configuration(
    component: StackComponent, display_name: str, active_status: bool
) -> None:
    """Prints the configuration options of a stack component."""
    title = f"{component.TYPE.value.upper()} Component Configuration"
    if active_status:
        title += " (ACTIVE)"
    rich_table = table.Table(
        box=box.HEAVY_EDGE,
        title=title,
        show_lines=True,
    )
    rich_table.add_column("COMPONENT_PROPERTY")
    rich_table.add_column("VALUE")
    items = component.dict().items()
    for item in items:
        rich_table.add_row(*[str(elem) for elem in item])

    # capitalize entries in first column
    rich_table.columns[0]._cells = [
        component.upper()  # type: ignore[union-attr]
        for component in rich_table.columns[0]._cells
    ]
    console.print(rich_table)


def print_active_profile() -> None:
    """Print active profile."""
    repo = Repository()
    scope = "local" if repo.root else "global"
    declare(
        f"Running with active profile: '{repo.active_profile_name}' ({scope})"
    )


def print_active_stack() -> None:
    """Print active stack."""
    repo = Repository()
    declare(f"Running with active stack: '{repo.active_stack_name}'")


def print_profile(
    profile: ProfileConfiguration,
    active: bool,
) -> None:
    """Prints the configuration options of a profile.

    Args:
        profile: Profile to print.
        active: Whether the profile is active.
    """
    profile_title = f"'{profile.name}' Profile Configuration"
    if active:
        profile_title += " (ACTIVE)"

    rich_table = table.Table(
        box=box.HEAVY_EDGE,
        title=profile_title,
        show_lines=True,
    )
    rich_table.add_column("PROPERTY")
    rich_table.add_column("VALUE")
    items = profile.dict().items()
    for item in items:
        rich_table.add_row(*[str(elem) for elem in item])

    # capitalize entries in first column
    rich_table.columns[0]._cells = [
        component.upper()  # type: ignore[union-attr]
        for component in rich_table.columns[0]._cells
    ]
    console.print(rich_table)


def format_date(
    dt: datetime.datetime, format: str = "%Y-%m-%d %H:%M:%S"
) -> str:
    """Format a date into a string.

    Args:
      dt: Datetime object to be formatted.
      format: The format in string you want the datetime formatted to.

    Returns:
        Formatted string according to specification.
    """
    if dt is None:
        return ""
    # make sure this is UTC
    dt = dt.replace(tzinfo=tz.tzutc())

    if sys.platform != "win32":
        # On non-windows get local time zone.
        local_zone = tz.tzlocal()
        dt = dt.astimezone(local_zone)
    else:
        logger.warning("On Windows, all times are displayed in UTC timezone.")

    return dt.strftime(format)


def parse_unknown_options(args: List[str]) -> Dict[str, Any]:
    """Parse unknown options from the CLI.

    Args:
      args: A list of strings from the CLI.

    Returns:
        Dict of parsed args.
    """
    warning_message = (
        "Please provide args with a proper "
        "identifier as the key and the following structure: "
        '--custom_argument="value"'
    )

    assert all(a.startswith("--") for a in args), warning_message
    assert all(len(a.split("=")) == 2 for a in args), warning_message

    p_args = [a.lstrip("--").split("=") for a in args]

    assert all(k.isidentifier() for k, _ in p_args), warning_message

    r_args = {k: v for k, v in p_args}
    assert len(p_args) == len(r_args), "Replicated arguments!"

    return r_args


def install_packages(packages: List[str]) -> None:
    """Installs pypi packages into the current environment with pip"""
    command = [sys.executable, "-m", "pip", "install"] + packages

    if not IS_DEBUG_ENV:
        command += [
            "-qqq",
            "--no-warn-conflicts",
        ]

    subprocess.check_call(command)


def uninstall_package(package: str) -> None:
    """Uninstalls pypi package from the current environment with pip"""
    subprocess.check_call(
        [
            sys.executable,
            "-m",
            "pip",
            "uninstall",
            "-qqq",
            "-y",
            package,
        ]
    )


def pretty_print_secret(
    secret: BaseSecretSchema, hide_secret: bool = True
) -> None:
    """Given a secret set print all key value pairs associated with the secret

    Args:
        secret: Secret of type BaseSecretSchema
        hide_secret: boolean that configures if the secret values are shown
            on the CLI
    """

    def get_secret_value(value: Any) -> str:
        if value is None:
            return ""
        if hide_secret:
            return "***"
        return str(value)

    stack_dicts = [
        {
            "SECRET_NAME": secret.name,
            "SECRET_KEY": key,
            "SECRET_VALUE": get_secret_value(value),
        }
        for key, value in secret.content.items()
    ]
    print_table(stack_dicts)


def print_secrets(secrets: List[str]) -> None:
    """Prints the configuration options of a stack.

    Args:
        secrets: List of secrets
    """
    rich_table = table.Table(
        box=box.HEAVY_EDGE,
        title="Secrets",
        show_lines=True,
    )
    rich_table.add_column("SECRET_NAME")
    secrets.sort()
    for item in secrets:
        rich_table.add_row(item)

    console.print(rich_table)


def validate_flavor_source(
    source: str, component_type: StackComponentType
) -> Type[StackComponent]:
    stack_component_class = load_source_path_class(source)
    assert stack_component_class.TYPE == component_type
    return stack_component_class


def get_service_status_emoji(service: BaseService) -> str:
    """Get the rich emoji representing the operational status of a Service.

    Args:
        service: Service to get emoji for.

    Returns:
        String representing the emoji.
    """
    if service.status.state == ServiceState.ACTIVE:
        return ":white_check_mark:"
    if service.status.state == ServiceState.INACTIVE:
        return ":pause_button:"
    if service.status.state == ServiceState.ERROR:
        return ":heavy_exclamation_mark:"
    return ":hourglass_not_done:"


def pretty_print_model_deployer(
    model_services: List[BaseService], model_deployer: BaseModelDeployer
) -> None:
    """Given a list of served_models print all key value pairs associated with
    the secret

    Args:
        model_services: list of model deployment services
        model_deployer: Active model deployer
    """
    model_service_dicts = []
    for model_service in model_services:
        served_model_info = model_deployer.get_model_server_info(model_service)

        model_service_dicts.append(
            {
                "STATUS": get_service_status_emoji(model_service),
                "UUID": str(model_service.uuid),
                "PIPELINE_NAME": model_service.config.pipeline_name,
                "PIPELINE_STEP_NAME": model_service.config.pipeline_step_name,
                "MODEL_NAME": served_model_info.get("MODEL_NAME", ""),
            }
        )

    print_table(model_service_dicts)


def print_served_model_configuration(
    model_service: BaseService, model_deployer: BaseModelDeployer
) -> None:
    """Prints the configuration of a model_service.

    Args:
        model_service: Specific service instance to
        model_deployer: Active model deployer
    """
    title = f"Properties of Served Model {model_service.uuid}"

    rich_table = table.Table(
        box=box.HEAVY_EDGE,
        title=title,
        show_lines=True,
    )
    rich_table.add_column("MODEL SERVICE PROPERTY")
    rich_table.add_column("VALUE")

    # Get implementation specific info
    served_model_info = model_deployer.get_model_server_info(model_service)

    served_model_info = {
        **served_model_info,
        "UUID": str(model_service.uuid),
        "STATUS": get_service_status_emoji(model_service),
        "STATUS_MESSAGE": model_service.status.last_error,
        "PIPELINE_NAME": model_service.config.pipeline_name,
        "PIPELINE_RUN_ID": model_service.config.pipeline_run_id,
        "PIPELINE_STEP_NAME": model_service.config.pipeline_step_name,
    }

    # Sort fields alphabetically
    sorted_items = {k: v for k, v in sorted(served_model_info.items())}

    for item in sorted_items.items():
        rich_table.add_row(*[str(elem) for elem in item])

    # capitalize entries in first column
    rich_table.columns[0]._cells = [
        component.upper()  # type: ignore[union-attr]
        for component in rich_table.columns[0]._cells
    ]
    console.print(rich_table)<|MERGE_RESOLUTION|>--- conflicted
+++ resolved
@@ -22,10 +22,7 @@
     Optional,
     Sequence,
     Tuple,
-<<<<<<< HEAD
     Type,
-=======
->>>>>>> 5726e453
     Union,
 )
 
