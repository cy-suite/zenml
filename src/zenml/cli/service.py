#  Copyright (c) ZenML GmbH 2021. All Rights Reserved.
#
#  Licensed under the Apache License, Version 2.0 (the "License");
#  you may not use this file except in compliance with the License.
#  You may obtain a copy of the License at:
#
#       https://www.apache.org/licenses/LICENSE-2.0
#
#  Unless required by applicable law or agreed to in writing, software
#  distributed under the License is distributed on an "AS IS" BASIS,
#  WITHOUT WARRANTIES OR CONDITIONS OF ANY KIND, either express
#  or implied. See the License for the specific language governing
#  permissions and limitations under the License.
"""CLI for manipulating ZenML local and global config file."""
import os
import textwrap
from importlib import import_module
from json import JSONDecodeError
from typing import Optional

import click
from rich.markdown import Markdown

from zenml.cli import utils as cli_utils
from zenml.cli.cli import TagGroup, cli
from zenml.config.global_config import GlobalConfiguration
from zenml.console import console
from zenml.enums import CliCategories
from zenml.io.utils import get_global_config_directory
from zenml.logger import get_logger

logger = get_logger(__name__)
SERVICE_CONFIG_FILENAME = "ZenService.json"
GLOBAL_ZENML_SERVICE_CONFIG_FILEPATH = os.path.join(
    get_global_config_directory(), SERVICE_CONFIG_FILENAME
)


@cli.group(
    cls=TagGroup,
    tag=CliCategories.MANAGEMENT_TOOLS,
)
def service() -> None:
    """ZenML server."""


@service.command("explain", help="Explain the service")
def explain_service() -> None:
    """Explain the concept of the Zen Service."""
    component_module = import_module("zenml.zen_service")

    if component_module.__doc__ is not None:
        md = Markdown(component_module.__doc__)
        console.print(md)


@service.command("up", help="Start a daemon service running the zenml service")
@click.option("--port", type=int, default=8000, show_default=True)
@click.option("--profile", type=str, default=None)
def up_server(port: int, profile: Optional[str]) -> None:
    """Provisions resources for the zen service."""
    from zenml.services import ServiceRegistry
    from zenml.zen_service.zen_service import ZenService, ZenServiceConfig

    if profile is not None:
        profile_configuration = GlobalConfiguration().get_profile(profile)
        if profile_configuration is None:
            raise ValueError(f"Could not find profile of name {profile}.")
        service_config = ZenServiceConfig(
            port=port, store_profile_configuration=profile_configuration
        )
    else:
        service_config = ZenServiceConfig(port=port)

    try:
        with open(GLOBAL_ZENML_SERVICE_CONFIG_FILEPATH, "r") as f:
            zen_service = ServiceRegistry().load_service_from_json(f.read())
    except (JSONDecodeError, FileNotFoundError, ModuleNotFoundError, TypeError):
        zen_service = ZenService(service_config)

    cli_utils.declare(
        f"Provisioning resources for service "
        f"'{zen_service.SERVICE_TYPE.name}'."
    )

    zen_service.start(timeout=30)

    if zen_service.endpoint:
        if zen_service.endpoint.status.port != port:
            cli_utils.warning(
                textwrap.dedent(
                    f"""
                    You specified port={port} but the service is running at
                    '{zen_service.endpoint.status.uri}'. This can happen in the
                    case the specified port is in use or if the service was
                    already running on port {zen_service.endpoint.status.port}.
                    In case you want to change to port={port} shut down the
                    service with `zenml service down -y` and restart it with
                    a free port of your choice.
                    """
                )
            )
        else:
            cli_utils.declare(
                f"Zenml Service running at '{zen_service.endpoint.status.uri}'."
            )
    else:
        raise ValueError("No endpoint found for Zen Service.")

    with open(GLOBAL_ZENML_SERVICE_CONFIG_FILEPATH, "w") as f:
        f.write(zen_service.json(indent=4))


@service.command("status")
def status_server() -> None:
    """Get the status of the zen service."""
    from zenml.services import ServiceRegistry, ServiceState

    try:
        with open(GLOBAL_ZENML_SERVICE_CONFIG_FILEPATH, "r") as f:
            zervice = ServiceRegistry().load_service_from_json(f.read())
    except FileNotFoundError:
        cli_utils.warning("No service found!")
    else:
        zen_service_status = zervice.check_status()

        running = (
            f" and running at {zervice.endpoint.status.uri}."
            if zen_service_status[0] == ServiceState.ACTIVE and zervice.endpoint
            else ""
        )

        cli_utils.declare(
            f"The Zenml Service status is {zen_service_status[0]}{running}."
        )


@service.command("down")
@click.option(
    "--yes",
    "-y",
    "force",
    is_flag=True,
    help="Deprovisions local resources instead of suspending them.",
)
@click.option(
    "--force",
    "-f",
    "old_force",
    is_flag=True,
    help="DEPRECATED: Deprovisions local resources instead of suspending them. Use `-y/--yes` instead.",
)
def down_service(force: bool = False, old_force: bool = False) -> None:
    """Suspends resources of the local zen service."""
<<<<<<< HEAD
    from zenml.services import ServiceRegistry
=======
    if old_force:
        force = old_force
        cli_utils.warning(
            "The `--force` flag will soon be deprecated. Use `--yes` or `-y` instead."
        )
>>>>>>> d4fff251

    try:
        with open(GLOBAL_ZENML_SERVICE_CONFIG_FILEPATH, "r") as f:
            zervice = ServiceRegistry().load_service_from_json(f.read())
    except FileNotFoundError:
        cli_utils.error("No running service found!")
    else:
        if force:
            cli_utils.declare(
                f"Deprovisioning resources for service "
                f"'{zervice.SERVICE_TYPE.name}'."
            )
            zervice.stop()

            os.remove(GLOBAL_ZENML_SERVICE_CONFIG_FILEPATH)
        else:
            cli_utils.declare(
                f"Suspending resources for service"
                f" '{zervice.SERVICE_TYPE.name}'."
            )
            zervice.stop()<|MERGE_RESOLUTION|>--- conflicted
+++ resolved
@@ -148,19 +148,19 @@
     "-f",
     "old_force",
     is_flag=True,
-    help="DEPRECATED: Deprovisions local resources instead of suspending them. Use `-y/--yes` instead.",
+    help="DEPRECATED: Deprovisions local resources instead of suspending "
+    "them. Use `-y/--yes` instead.",
 )
 def down_service(force: bool = False, old_force: bool = False) -> None:
     """Suspends resources of the local zen service."""
-<<<<<<< HEAD
     from zenml.services import ServiceRegistry
-=======
+
     if old_force:
         force = old_force
         cli_utils.warning(
-            "The `--force` flag will soon be deprecated. Use `--yes` or `-y` instead."
+            "The `--force` flag will soon be deprecated. Use `--yes` or "
+            "`-y` instead."
         )
->>>>>>> d4fff251
 
     try:
         with open(GLOBAL_ZENML_SERVICE_CONFIG_FILEPATH, "r") as f:
