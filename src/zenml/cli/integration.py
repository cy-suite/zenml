#  Copyright (c) ZenML GmbH 2021. All Rights Reserved.

#  Licensed under the Apache License, Version 2.0 (the "License");
#  you may not use this file except in compliance with the License.
#  You may obtain a copy of the License at:

#       https://www.apache.org/licenses/LICENSE-2.0

#  Unless required by applicable law or agreed to in writing, software
#  distributed under the License is distributed on an "AS IS" BASIS,
#  WITHOUT WARRANTIES OR CONDITIONS OF ANY KIND, either express
#  or implied. See the License for the specific language governing
#  permissions and limitations under the License.

from typing import Optional, Tuple

import click
from rich.progress import track

from zenml.cli.cli import TagGroup, cli
from zenml.cli.utils import (
    confirmation,
    declare,
    error,
    format_integration_list,
    install_packages,
    print_table,
    title,
    uninstall_package,
    warning,
)
from zenml.console import console
from zenml.enums import CliCategories
from zenml.logger import get_logger
from zenml.utils.analytics_utils import AnalyticsEvent, track_event

logger = get_logger(__name__)


@cli.group(
    cls=TagGroup,
    tag=CliCategories.INTEGRATIONS,
)
def integration() -> None:
    """Interact with the requirements of external integrations."""


@integration.command(name="list", help="List the available integrations.")
def list_integrations() -> None:
    """List all available integrations with their installation status."""
    from zenml.integrations.registry import integration_registry

    formatted_table = format_integration_list(
        list(integration_registry.integrations.items())
    )
    print_table(formatted_table)
    warning(
        "\n" + "To install the dependencies of a specific integration, type: "
    )
    warning("zenml integration install EXAMPLE_NAME")


@integration.command(
    name="requirements", help="List all requirements for an integration."
)
@click.argument("integration_name", required=False, default=None)
def get_requirements(integration_name: Optional[str] = None) -> None:
    """List all requirements for the chosen integration."""
    from zenml.integrations.registry import integration_registry

    try:
        requirements = integration_registry.select_integration_requirements(
            integration_name
        )
    except KeyError as e:
        error(str(e))
    else:
        if requirements:
            title(
                f'Requirements for {integration_name or "all integrations"}:\n'
            )
            declare(f"{requirements}")
            warning(
                "\n" + "To install the dependencies of a "
                "specific integration, type: "
            )
            warning("zenml integration install EXAMPLE_NAME")


@integration.command(
    help="Install the required packages for the integration of choice."
)
@click.argument("integrations", nargs=-1, required=False)
@click.option(
    "--ignore-integration",
    "-i",
    multiple=True,
    help="List of integrations to ignore explicitly.",
)
@click.option(
    "--yes",
    "-y",
    "force",
    is_flag=True,
    help="Force the installation of the required packages. This will skip the "
    "confirmation step and reinstall existing packages as well",
)
@click.option(
    "--force",
    "-f",
    "old_force",
    is_flag=True,
    help="DEPRECATED: Force the installation of the required packages. This will skip the "
    "confirmation step and reinstall existing packages as well. Use `-y/--yes` instead.",
)
def install(
    integrations: Tuple[str],
    ignore_integration: Tuple[str],
    force: bool = False,
    old_force: bool = False,
) -> None:
    """Installs the required packages for a given integration. If no integration
    is specified all required packages for all integrations are installed
    using pip"""
<<<<<<< HEAD
    from zenml.integrations.registry import integration_registry

=======
    if old_force:
        force = old_force
        warning(
            "The `--force` flag will soon be deprecated. Use `--yes` or `-y` instead."
        )
>>>>>>> d4fff251
    if not integrations:
        # no integrations specified, use all registered integrations
        integrations = set(integration_registry.integrations.keys())
        for i in ignore_integration:
            try:
                integrations.remove(i)
            except KeyError:
                error(
                    f"Integration {i} does not exist. Available integrations: "
                    f"{list(integration_registry.integrations.keys())}"
                )

    requirements = []
    integrations_to_install = []
    for integration_name in integrations:
        try:
            if force or not integration_registry.is_installed(integration_name):
                requirements += (
                    integration_registry.select_integration_requirements(
                        integration_name
                    )
                )
                integrations_to_install.append(integration_name)
            else:
                declare(
                    f"All required packages for integration "
                    f"'{integration_name}' are already installed."
                )
        except KeyError:
            warning(f"Unable to find integration '{integration_name}'.")

    if requirements and (
        force
        or confirmation(
            "Are you sure you want to install the following "
            "packages to the current environment?\n"
            f"{requirements}"
        )
    ):
        with console.status("Installing integrations..."):
            install_packages(requirements)

        for integration_name in integrations_to_install:
            track_event(
                AnalyticsEvent.INSTALL_INTEGRATION,
                {"integration_name": integration_name},
            )


@integration.command(
    help="Uninstall the required packages for the integration of choice."
)
@click.argument("integrations", nargs=-1, required=False)
@click.option(
    "--yes",
    "-y",
    "force",
    is_flag=True,
    help="Force the uninstallation of the required packages. This will skip "
    "the confirmation step",
)
@click.option(
    "--force",
    "-f",
    "old_force",
    is_flag=True,
    help="DEPRECATED: Force the uninstallation of the required packages. This will skip "
    "the confirmation step. Use `-y/--yes` instead.",
)
def uninstall(
    integrations: Tuple[str], force: bool = False, old_force: bool = False
) -> None:
    """Installs the required packages for a given integration. If no integration
    is specified all required packages for all integrations are installed
    using pip"""
<<<<<<< HEAD
    from zenml.integrations.registry import integration_registry

=======
    if old_force:
        force = old_force
        warning(
            "The `--force` flag will soon be deprecated. Use `--yes` or `-y` instead."
        )
>>>>>>> d4fff251
    if not integrations:
        # no integrations specified, use all registered integrations
        integrations = tuple(integration_registry.integrations.keys())

    requirements = []
    for integration_name in integrations:
        try:
            if integration_registry.is_installed(integration_name):
                requirements += (
                    integration_registry.select_integration_requirements(
                        integration_name
                    )
                )
            else:
                warning(
                    f"Requirements for integration '{integration_name}' "
                    f"already not installed."
                )
        except KeyError:
            warning(f"Unable to find integration '{integration_name}'.")

    if requirements and (
        force
        or confirmation(
            "Are you sure you want to uninstall the following "
            "packages from the current environment?\n"
            f"{requirements}"
        )
    ):
        for n in track(
            range(len(requirements)),
            description="Uninstalling integrations...",
        ):
            uninstall_package(requirements[n])<|MERGE_RESOLUTION|>--- conflicted
+++ resolved
@@ -110,8 +110,9 @@
     "-f",
     "old_force",
     is_flag=True,
-    help="DEPRECATED: Force the installation of the required packages. This will skip the "
-    "confirmation step and reinstall existing packages as well. Use `-y/--yes` instead.",
+    help="DEPRECATED: Force the installation of the required packages. "
+    "This will skip the confirmation step and reinstall existing packages "
+    "as well. Use `-y/--yes` instead.",
 )
 def install(
     integrations: Tuple[str],
@@ -122,16 +123,14 @@
     """Installs the required packages for a given integration. If no integration
     is specified all required packages for all integrations are installed
     using pip"""
-<<<<<<< HEAD
-    from zenml.integrations.registry import integration_registry
-
-=======
+    from zenml.integrations.registry import integration_registry
+
     if old_force:
         force = old_force
         warning(
-            "The `--force` flag will soon be deprecated. Use `--yes` or `-y` instead."
-        )
->>>>>>> d4fff251
+            "The `--force` flag will soon be deprecated. Use `--yes` or "
+            "`-y` instead."
+        )
     if not integrations:
         # no integrations specified, use all registered integrations
         integrations = set(integration_registry.integrations.keys())
@@ -198,8 +197,8 @@
     "-f",
     "old_force",
     is_flag=True,
-    help="DEPRECATED: Force the uninstallation of the required packages. This will skip "
-    "the confirmation step. Use `-y/--yes` instead.",
+    help="DEPRECATED: Force the uninstallation of the required packages. "
+    "This will skip the confirmation step. Use `-y/--yes` instead.",
 )
 def uninstall(
     integrations: Tuple[str], force: bool = False, old_force: bool = False
@@ -207,16 +206,14 @@
     """Installs the required packages for a given integration. If no integration
     is specified all required packages for all integrations are installed
     using pip"""
-<<<<<<< HEAD
-    from zenml.integrations.registry import integration_registry
-
-=======
+    from zenml.integrations.registry import integration_registry
+
     if old_force:
         force = old_force
         warning(
-            "The `--force` flag will soon be deprecated. Use `--yes` or `-y` instead."
-        )
->>>>>>> d4fff251
+            "The `--force` flag will soon be deprecated. Use `--yes` "
+            "or `-y` instead."
+        )
     if not integrations:
         # no integrations specified, use all registered integrations
         integrations = tuple(integration_registry.integrations.keys())
