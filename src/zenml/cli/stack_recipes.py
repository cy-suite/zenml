--- conflicted
+++ resolved
@@ -615,7 +615,6 @@
 
         Outputs a pager view of the stack_recipe's README.md file.
 
-<<<<<<< HEAD
         Args:
             git_stack_recipes_handler: The GitStackRecipesHandler instance.
             stack_recipe_name: The name of the stack recipe.
@@ -626,76 +625,6 @@
             )[0]
         except KeyError as e:
             cli_utils.error(str(e))
-=======
-@stack_recipe.command(
-    help="Pull stack recipes straight into your current working directory."
-)
-@pass_git_stack_recipes_handler
-@click.argument("stack_recipe_name", required=False, default=None)
-@click.option(
-    "--yes",
-    "-y",
-    "force",
-    is_flag=True,
-    help="Force the redownload of the stack_recipes folder to the ZenML config "
-    "folder.",
-)
-@click.option(
-    "--path",
-    "-p",
-    type=click.STRING,
-    default="zenml_stack_recipes",
-    help="Relative path at which you want to install the stack recipe(s)",
-)
-def pull(
-    git_stack_recipes_handler: GitStackRecipesHandler,
-    stack_recipe_name: Optional[str],
-    force: bool,
-    path: str,
-) -> None:
-    """Pull stack_recipes straight into your current working directory.
-
-    Add the flag --yes or -y to redownload all the stack_recipes afresh.
-    Use the flag --version or -v and the version number to specify
-    which version of ZenML you wish to use for the stack_recipes.
-
-    Args:
-        git_stack_recipes_handler: The GitStackRecipesHandler instance.
-        stack_recipe_name: The name of the stack_recipe.
-        force: Force the redownload of the stack_recipes folder to the ZenML config
-            folder.
-        path: The path at which you want to install the stack_recipe(s).
-    """
-    cli_utils.warning(ALPHA_MESSAGE)
-    git_stack_recipes_handler.pull(branch="main", force=force)
-
-    stack_recipes_dir = os.path.join(os.getcwd(), path)
-    io_utils.create_dir_if_not_exists(stack_recipes_dir)
-    try:
-        stack_recipes = git_stack_recipes_handler.get_stack_recipes(
-            stack_recipe_name
-        )
-    except KeyError as e:
-        cli_utils.error(str(e))
-
-    else:
-        for stack_recipe in stack_recipes:
-            destination_dir = os.path.join(os.getcwd(), path, stack_recipe.name)
-            if LocalStackRecipe(
-                name=stack_recipe.name, path=Path(destination_dir)
-            ).is_present():
-                if force or cli_utils.confirmation(
-                    f"Stack recipe {stack_recipe.name} is already pulled. "
-                    "Do you wish to overwrite the directory at "
-                    f"{destination_dir}?"
-                ):
-                    fileio.rmtree(destination_dir)
-                else:
-                    cli_utils.warning(
-                        f"Stack recipe {stack_recipe.name} not overwritten."
-                    )
-                    continue
->>>>>>> 23b3dc77
 
         else:
             md = Markdown(stack_recipe_obj.readme_content)
