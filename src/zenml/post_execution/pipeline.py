#  Copyright (c) ZenML GmbH 2023. All Rights Reserved.
#
#  Licensed under the Apache License, Version 2.0 (the "License");
#  you may not use this file except in compliance with the License.
#  You may obtain a copy of the License at:
#
#       https://www.apache.org/licenses/LICENSE-2.0
#
#  Unless required by applicable law or agreed to in writing, software
#  distributed under the License is distributed on an "AS IS" BASIS,
#  WITHOUT WARRANTIES OR CONDITIONS OF ANY KIND, either express
#  or implied. See the License for the specific language governing
#  permissions and limitations under the License.
"""Implementation of the post-execution pipeline."""
<<<<<<< HEAD

from typing import TYPE_CHECKING, Any, List, Optional, Type, Union, cast

from zenml.client import Client
from zenml.logger import get_apidocs_link, get_logger
from zenml.models.pipeline_models import PipelineResponseModel
from zenml.post_execution.base_view import BaseView
=======
from typing import TYPE_CHECKING, Any, List, Optional, Type, Union
from uuid import UUID

from zenml.client import Client
from zenml.logger import get_apidocs_link, get_logger
from zenml.models import PipelineResponseModel, PipelineRunFilterModel
>>>>>>> 824ceac2
from zenml.post_execution.pipeline_run import PipelineRunView
from zenml.utils.analytics_utils import AnalyticsEvent, track

if TYPE_CHECKING:
    from zenml.pipelines.base_pipeline import BasePipeline

logger = get_logger(__name__)


@track(event=AnalyticsEvent.GET_PIPELINES)
def get_pipelines() -> List["PipelineView"]:
    """Fetches all post-execution pipeline views in the active project.

    Returns:
        A list of post-execution pipeline views.
    """
    # TODO: [server] handle the active stack correctly
    client = Client()
    pipelines = client.list_pipelines(project_id=client.active_project.id)
    return [PipelineView(model) for model in pipelines.items]


@track(event=AnalyticsEvent.GET_PIPELINE)
def get_pipeline(
    pipeline: Optional[
        Union["BasePipeline", Type["BasePipeline"], str]
    ] = None,
    **kwargs: Any,
) -> Optional["PipelineView"]:
    """Fetches a post-execution pipeline view.

    Use it in one of these ways:
    ```python
    from zenml.post_execution import get_pipeline

    # Get the pipeline by name
    get_pipeline("first_pipeline")

    # Get the pipeline by supplying the original pipeline class
    get_pipeline(first_pipeline)

    # Get the pipeline by supplying an instance of the original pipeline class
    get_pipeline(first_pipeline())
    ```

    If the specified pipeline does not (yet) exist within the repository,
    `None` will be returned.

    Args:
        pipeline: Class or class instance of the pipeline
        **kwargs: The deprecated `pipeline_name` is caught as a kwarg to
            specify the pipeline instead of using the `pipeline` argument.

    Returns:
        A post-execution pipeline view for the given pipeline or `None` if
        it doesn't exist.

    Raises:
        RuntimeError: If the pipeline was not specified correctly.
    """
    from zenml.pipelines.base_pipeline import BasePipeline

    if isinstance(pipeline, str):
        pipeline_name = pipeline
    elif isinstance(pipeline, BasePipeline):
        pipeline_name = pipeline.name
    elif isinstance(pipeline, type) and issubclass(pipeline, BasePipeline):
        pipeline_name = pipeline.__name__
    elif "pipeline_name" in kwargs and isinstance(
        kwargs.get("pipeline_name"), str
    ):
        logger.warning(
            "Using 'pipeline_name' to get a pipeline from "
            "'get_pipeline()' is deprecated and "
            "will be removed in the future. Instead please "
            "use 'pipeline' to access a pipeline in your Repository based "
            "on the name of the pipeline or even the class or instance "
            "of the pipeline. Learn more in our API docs: %s",
            get_apidocs_link(
                "core-repository", "zenml.post_execution.pipeline.get_pipeline"
            ),
        )

        pipeline_name = kwargs.pop("pipeline_name")
    else:
        raise RuntimeError(
            "No pipeline specified. Please set a `pipeline` "
            "within the `get_pipeline()` method. Learn more "
            "in our API docs: %s",
            get_apidocs_link(
                "core-repository", "zenml.post_execution.pipeline.get_pipeline"
            ),
        )

    client = Client()
    active_project_id = client.active_project.id

    pipeline_models = client.list_pipelines(
        name=pipeline_name,
        project_id=active_project_id,
    )
    if pipeline_models.total == 1:
        return PipelineView(pipeline_models.items[0])
    elif pipeline_models.total > 1:
        raise RuntimeError(
            f"Pipeline_name `{pipeline_name}` not unique within Project "
            f"`{active_project_id}`."
        )
    else:
        return None


class PipelineView(BaseView):
    """Post-execution pipeline class."""

    MODEL_CLASS = PipelineResponseModel
    REPR_KEYS = ["id", "name"]

    @property
    def model(self) -> PipelineResponseModel:
        """Returns the underlying `PipelineResponseModel`.

        Returns:
            The underlying `PipelineResponseModel`.
        """
        return cast(PipelineResponseModel, self._model)

    @property
    def num_runs(self) -> int:
        """Returns the number of runs of this pipeline.

        Returns:
            The number of runs of this pipeline.
        """
        active_project_id = Client().active_project.id
        return (
            Client()
            .zen_store.list_runs(
                PipelineRunFilterModel(
                    project_id=active_project_id, pipeline_id=self._model.id
                )
            )
            .total
        )

    @property
    def runs(self) -> List["PipelineRunView"]:
        """Returns the last 50 stored runs of this pipeline.

        The runs are returned in chronological order, so the latest
        run will be the last element in this list.

        Returns:
            A list of all stored runs of this pipeline.
        """
        # Do not cache runs as new runs might appear during this objects
        # lifecycle
        active_project_id = Client().active_project.id
<<<<<<< HEAD
        runs = Client().zen_store.list_runs(
            project_name_or_id=active_project_id,
            pipeline_id=self.model.id,
=======

        runs = Client().list_runs(
            project_id=active_project_id, pipeline_id=self._model.id, size=50
>>>>>>> 824ceac2
        )

        return [PipelineRunView(run) for run in runs.items]

    def get_run_for_completed_step(self, step_name: str) -> "PipelineRunView":
        """Ascertains which pipeline run produced the cached artifact of a given step.

        Args:
            step_name: Name of step at hand

        Returns:
            None if no run is found that completed the given step,
                else the original pipeline_run.

        Raises:
            LookupError: If no run is found that completed the given step
        """
        orig_pipeline_run = None

        for run in reversed(self.runs):
            try:
                step = run.get_step(step_name)
                if step.is_completed:
                    orig_pipeline_run = run
                    break
            except KeyError:
                pass
        if not orig_pipeline_run:
            raise LookupError(
                "No Pipeline Run could be found, that has"
                f" completed the provided step: [{step_name}]"
            )

        return orig_pipeline_run<|MERGE_RESOLUTION|>--- conflicted
+++ resolved
@@ -12,22 +12,13 @@
 #  or implied. See the License for the specific language governing
 #  permissions and limitations under the License.
 """Implementation of the post-execution pipeline."""
-<<<<<<< HEAD
 
 from typing import TYPE_CHECKING, Any, List, Optional, Type, Union, cast
-
-from zenml.client import Client
-from zenml.logger import get_apidocs_link, get_logger
-from zenml.models.pipeline_models import PipelineResponseModel
-from zenml.post_execution.base_view import BaseView
-=======
-from typing import TYPE_CHECKING, Any, List, Optional, Type, Union
-from uuid import UUID
 
 from zenml.client import Client
 from zenml.logger import get_apidocs_link, get_logger
 from zenml.models import PipelineResponseModel, PipelineRunFilterModel
->>>>>>> 824ceac2
+from zenml.post_execution.base_view import BaseView
 from zenml.post_execution.pipeline_run import PipelineRunView
 from zenml.utils.analytics_utils import AnalyticsEvent, track
 
@@ -186,15 +177,8 @@
         # Do not cache runs as new runs might appear during this objects
         # lifecycle
         active_project_id = Client().active_project.id
-<<<<<<< HEAD
-        runs = Client().zen_store.list_runs(
-            project_name_or_id=active_project_id,
-            pipeline_id=self.model.id,
-=======
-
         runs = Client().list_runs(
-            project_id=active_project_id, pipeline_id=self._model.id, size=50
->>>>>>> 824ceac2
+            project_id=active_project_id, pipeline_id=self.model.id, size=50
         )
 
         return [PipelineRunView(run) for run in runs.items]
