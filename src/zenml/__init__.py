--- conflicted
+++ resolved
@@ -13,11 +13,7 @@
 #  permissions and limitations under the License.
 """Initialization for ZenML."""
 
-<<<<<<< HEAD
-# Infer installed version
-=======
 # Define ROOT_DIR
->>>>>>> 16515da1
 import os
 
 ROOT_DIR = os.path.dirname(os.path.abspath(__file__))
