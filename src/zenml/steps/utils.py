#  Copyright (c) ZenML GmbH 2021. All Rights Reserved.
#
#  Licensed under the Apache License, Version 2.0 (the "License");
#  you may not use this file except in compliance with the License.
#  You may obtain a copy of the License at:
#
#       https://www.apache.org/licenses/LICENSE-2.0
#
#  Unless required by applicable law or agreed to in writing, software
#  distributed under the License is distributed on an "AS IS" BASIS,
#  WITHOUT WARRANTIES OR CONDITIONS OF ANY KIND, either express
#  or implied. See the License for the specific language governing
#  permissions and limitations under the License.

"""Utility functions for Steps.

The collection of utility functions/classes are inspired by their original
implementation of the Tensorflow Extended team, which can be found here:

https://github.com/tensorflow/tfx/blob/master/tfx/dsl/component/experimental
/decorators.py

This version is heavily adjusted to work with the Pipeline-Step paradigm which
is proposed by ZenML.
"""

from __future__ import absolute_import, division, print_function

import inspect
import json
import sys
import typing
from typing import (
    TYPE_CHECKING,
    Any,
    Callable,
    ClassVar,
    Dict,
    ItemsView,
    Iterator,
    KeysView,
    List,
    Optional,
    Sequence,
    Set,
    Type,
    ValuesView,
    cast,
)

import pydantic
from tfx.dsl.component.experimental.decorators import _SimpleComponent
from tfx.dsl.components.base.base_executor import BaseExecutor
from tfx.dsl.components.base.executor_spec import ExecutorClassSpec
from tfx.orchestration.portable import outputs_utils
from tfx.proto.orchestration import execution_result_pb2, pipeline_pb2
from tfx.types import component_spec
from tfx.types.channel import Channel
from tfx.utils import json_utils

import zenml
from zenml.artifacts.base_artifact import BaseArtifact
from zenml.constants import (
    MLMD_CONTEXT_PIPELINE_REQUIREMENTS_PROPERTY_NAME,
    ZENML_MLMD_CONTEXT_TYPE,
)
from zenml.exceptions import MissingStepParameterError, StepInterfaceError
from zenml.io import fileio
from zenml.logger import get_logger
from zenml.materializers.base_materializer import BaseMaterializer
from zenml.repository import Repository
from zenml.steps.base_step_config import BaseStepConfig
from zenml.steps.step_context import StepContext
from zenml.steps.step_environment import StepEnvironment
from zenml.steps.step_output import Output
from zenml.utils import source_utils

if TYPE_CHECKING:
    from zenml.stack import Stack
    from zenml.steps.base_step import BaseStep

logger = get_logger(__name__)

STEP_INNER_FUNC_NAME: str = "entrypoint"
SINGLE_RETURN_OUT_NAME: str = "output"
PARAM_STEP_NAME: str = "step_name"
PARAM_ENABLE_CACHE: str = "enable_cache"
PARAM_PIPELINE_PARAMETER_NAME: str = "pipeline_parameter_name"
PARAM_CREATED_BY_FUNCTIONAL_API: str = "created_by_functional_api"
PARAM_CUSTOM_STEP_OPERATOR: str = "custom_step_operator"
PARAM_RESOURCE_CONFIGURATION: str = "resource_configuration"
INTERNAL_EXECUTION_PARAMETER_PREFIX: str = "zenml-"
INSTANCE_CONFIGURATION: str = "INSTANCE_CONFIGURATION"
OUTPUT_SPEC: str = "OUTPUT_SPEC"


def resolve_type_annotation(obj: Any) -> Any:
    """Returns the non-generic class for generic aliases of the typing module.

    If the input is no generic typing alias, the input itself is returned.

    Example: if the input object is `typing.Dict`, this method will return the
    concrete class `dict`.

    Args:
        obj: The object to resolve.

    Returns:
        The non-generic class for generic aliases of the typing module.
    """
    from typing import _GenericAlias  # type: ignore[attr-defined]

    if sys.version_info >= (3, 8):
        return typing.get_origin(obj) or obj
    else:
        # python 3.7
        if isinstance(obj, _GenericAlias):
            return obj.__origin__
        else:
            return obj


def parse_return_type_annotations(
    step_annotations: Dict[str, Any]
) -> Dict[str, Any]:
    """Parse the returns of a step function into a dict of resolved types.

    Called within `BaseStepMeta.__new__()` to define `cls.OUTPUT_SIGNATURE`.
    Called within `Do()` to resolve type annotations.

    Args:
        step_annotations: Type annotations of the step function.

    Returns:
        Output signature of the new step class.
    """
    return_type = step_annotations.get("return", None)
    if return_type is None:
        return {}

    # Cast simple output types to `Output`.
    if not isinstance(return_type, Output):
        return_type = Output(**{SINGLE_RETURN_OUT_NAME: return_type})

    # Resolve type annotations of all outputs and save in new dict.
    output_signature = {
        output_name: resolve_type_annotation(output_type)
        for output_name, output_type in return_type.items()
    }
    return output_signature


def generate_component_spec_class(
    step_name: str,
    input_spec: Dict[str, Type[BaseArtifact]],
    output_spec: Dict[str, Type[BaseArtifact]],
    execution_parameter_names: Set[str],
) -> Type[component_spec.ComponentSpec]:
    """Generates a TFX component spec class for a ZenML step.

    Args:
        step_name: Name of the step for which the component will be created.
        input_spec: Input artifacts of the step.
        output_spec: Output artifacts of the step
        execution_parameter_names: Execution parameter names of the step.

    Returns:
        A TFX component spec class.
    """
    inputs = {
        key: component_spec.ChannelParameter(type=artifact_type)
        for key, artifact_type in input_spec.items()
    }
    outputs = {
        key: component_spec.ChannelParameter(type=artifact_type)
        for key, artifact_type in output_spec.items()
    }
    parameters = {
        key: component_spec.ExecutionParameter(type=str)  # type: ignore[no-untyped-call] # noqa
        for key in execution_parameter_names
    }
    return type(
        f"{step_name}_Spec",
        (component_spec.ComponentSpec,),
        {
            "INPUTS": inputs,
            "OUTPUTS": outputs,
            "PARAMETERS": parameters,
        },
    )


def generate_component_class(
    step_name: str,
    step_module: str,
    input_spec: Dict[str, Type[BaseArtifact]],
    output_spec: Dict[str, Type[BaseArtifact]],
    execution_parameter_names: Set[str],
    step_function: Callable[..., Any],
    materializers: Dict[str, Type[BaseMaterializer]],
    enable_cache: bool,
) -> Type["_ZenMLSimpleComponent"]:
    """Generates a TFX component class for a ZenML step.

    Args:
        step_name: Name of the step for which the component will be created.
        step_module: Module in which the step class is defined.
        input_spec: Input artifacts of the step.
        output_spec: Output artifacts of the step
        execution_parameter_names: Execution parameter names of the step.
        step_function: The actual function to execute when running the step.
        materializers: Materializer classes for all outputs of the step.
        enable_cache: Whether cache is enabled for the step.

    Returns:
        A TFX component class.
    """
    component_spec_class = generate_component_spec_class(
        step_name=step_name,
        input_spec=input_spec,
        output_spec=output_spec,
        execution_parameter_names=execution_parameter_names,
    )

    # Create executor class
    executor_class_name = f"{step_name}_Executor"
    executor_class = type(
        executor_class_name,
        (_FunctionExecutor,),
        {
            "_FUNCTION": staticmethod(step_function),
            "__module__": step_module,
            "materializers": materializers,
            PARAM_STEP_NAME: step_name,
            PARAM_ENABLE_CACHE: enable_cache,
        },
    )

    # Add the executor class to the module in which the step was defined
    module = sys.modules[step_module]
    setattr(module, executor_class_name, executor_class)

    return type(
        step_name,
        (_ZenMLSimpleComponent,),
        {
            "SPEC_CLASS": component_spec_class,
            "EXECUTOR_SPEC": ExecutorClassSpec(executor_class=executor_class),
            "__module__": step_module,
        },
    )


class _PropertyDictWrapper(json_utils.Jsonable):
    """Helper class to wrap inputs/outputs from TFX nodes.

    Currently, this class is read-only (setting properties is not implemented).
    Internal class: no backwards compatibility guarantees.
    Code Credit: https://github.com/tensorflow/tfx/blob
    /51946061ae3be656f1718a3d62cd47228b89b8f4/tfx/types/node_common.py
    """

    def __init__(
        self,
        data: Dict[str, Channel],
        compat_aliases: Optional[Dict[str, str]] = None,
    ):
        """Initializes the wrapper object.

        Args:
            data: The data to be wrapped.
            compat_aliases: Compatibility aliases to support deprecated keys.
        """
        self._data = data
        self._compat_aliases = compat_aliases or {}

    def __iter__(self) -> Iterator[str]:
        """Returns a generator that yields keys of the wrapped dictionary.

        Yields:
            Keys of the wrapped dictionary.
        """
        yield from self._data

    def __getitem__(self, key: str) -> Channel:
        """Returns the dictionary value for the specified key.

        Args:
            key: The key to look up.

        Returns:
            The dictionary value for the specified key.
        """
        if key in self._compat_aliases:
            key = self._compat_aliases[key]
        return self._data[key]

    def __getattr__(self, key: str) -> Channel:
        """Returns the dictionary value for the specified key.

        Args:
            key: The key to look up.

        Returns:
            The dictionary value for the specified key.

        Raises:
            AttributeError: If the key is not found.
        """
        if key in self._compat_aliases:
            key = self._compat_aliases[key]
        try:
            return self._data[key]
        except KeyError:
            raise AttributeError

    def __repr__(self) -> str:
        """Returns the representation of the wrapped dictionary.

        Returns:
            The representation of the wrapped dictionary.
        """
        return repr(self._data)

    def get_all(self) -> Dict[str, Channel]:
        """Returns the wrapped dictionary.

        Returns:
            The wrapped dictionary.
        """
        return self._data

    def keys(self) -> KeysView[str]:
        """Returns the keys of the wrapped dictionary.

        Returns:
            The keys of the wrapped dictionary.
        """
        return self._data.keys()

    def values(self) -> ValuesView[Channel]:
        """Returns the values of the wrapped dictionary.

        Returns:
            The values of the wrapped dictionary.
        """
        return self._data.values()

    def items(self) -> ItemsView[str, Channel]:
        """Returns the items of the wrapped dictionary.

        Returns:
            The items of the wrapped dictionary.
        """
        return self._data.items()


class _ZenMLSimpleComponent(_SimpleComponent):
    """Simple ZenML TFX component with outputs overridden."""

    @property
    def outputs(self) -> _PropertyDictWrapper:  # type: ignore[override]
        """Returns the wrapped spec outputs.

        Returns:
            The wrapped spec outputs.
        """
        return _PropertyDictWrapper(self.spec.outputs)


class _FunctionExecutor(BaseExecutor):
    """Base TFX Executor class which is compatible with ZenML steps."""

    _FUNCTION = staticmethod(lambda: None)
    materializers: ClassVar[
        Optional[Dict[str, Type["BaseMaterializer"]]]
    ] = None

    def resolve_materializer_with_registry(
        self, param_name: str, artifact: BaseArtifact
    ) -> Type[BaseMaterializer]:
        """Resolves the materializer for the given obj_type.

        Args:
            param_name: Name of param.
            artifact: A TFX artifact type.

        Returns:
            The right materializer based on the defaults or optionally the one
            set by the user.

        Raises:
            ValueError: If the materializer is not found.
        """
        if not self.materializers:
            raise ValueError("Materializers are not set!")

        materializer_class = self.materializers[param_name]
        return materializer_class

    def resolve_input_artifact(
        self, artifact: BaseArtifact, data_type: Type[Any]
    ) -> Any:
        """Resolves an input artifact.

        This method reads it from the Artifact Store to a Pythonic object.

        Args:
            artifact: A TFX artifact type.
            data_type: The type of data to be materialized.

        Returns:
            Return the output of `handle_input()` of selected materializer.
        """
        # Skip materialization for BaseArtifact and its subtypes.
        if issubclass(data_type, BaseArtifact):
            if data_type != type(artifact):
                logger.warning(
                    f"You specified the data_type `{data_type}` but the actual "
                    f"artifact type from the previous step is "
                    f"`{type(artifact)}`. Ignoring this for now, but please be "
                    f"aware of this in your step code."
                )
            return artifact

        materializer = source_utils.load_source_path_class(
            artifact.materializer
        )(artifact)
        # The materializer now returns a resolved input
        return materializer.handle_input(data_type=data_type)

    def resolve_output_artifact(
        self, param_name: str, artifact: BaseArtifact, data: Any
    ) -> None:
        """Resolves an output artifact.

        This writes it to the Artifact Store. Calls
        `handle_return(return_values)` of the selected materializer.

        Args:
            param_name: Name of output param.
            artifact: A TFX artifact type.
            data: The object to be passed to `handle_return()`.
        """
        # Skip materialization for BaseArtifact and subclasses.
        if issubclass(type(data), BaseArtifact):
            return

        materializer_class = self.resolve_materializer_with_registry(
            param_name, artifact
        )
        artifact.materializer = source_utils.resolve_class(materializer_class)
        artifact.datatype = source_utils.resolve_class(type(data))
        materializer_class(artifact).handle_return(data)

    def Do(
        self,
        input_dict: Dict[str, List[BaseArtifact]],
        output_dict: Dict[str, List[BaseArtifact]],
        exec_properties: Dict[str, Any],
    ) -> None:
        """Main block for the execution of the step.

        Args:
            input_dict: dictionary containing the input artifacts
            output_dict: dictionary containing the output artifacts
            exec_properties: dictionary containing the execution parameters

        Raises:
            MissingStepParameterError: if a required parameter is missing.
            RuntimeError: if the step fails.
            StepInterfaceError: if the step interface is not implemented.
        """
        step_name = getattr(self, PARAM_STEP_NAME)
        stack = Repository().active_stack

        # remove all ZenML internal execution properties
        exec_properties = {
            k: json.loads(v)
            for k, v in exec_properties.items()
            if not k.startswith(INTERNAL_EXECUTION_PARAMETER_PREFIX)
        }

        # Building the args for the entrypoint function
        function_params = {}

        # First, we parse the inputs, i.e., params and input artifacts.
        spec = inspect.getfullargspec(inspect.unwrap(self._FUNCTION))
        args = spec.args

        if args and args[0] == "self":
            args.pop(0)

        for arg in args:
            arg_type = spec.annotations.get(arg, None)
            arg_type = resolve_type_annotation(arg_type)

            if issubclass(arg_type, BaseStepConfig):
                try:
                    config_object = arg_type.parse_obj(exec_properties)
                except pydantic.ValidationError as e:
                    missing_fields = [
                        str(field)
                        for error_dict in e.errors()
                        for field in error_dict["loc"]
                    ]

                    raise MissingStepParameterError(
                        step_name,
                        missing_fields,
                        arg_type,
                    ) from None
                function_params[arg] = config_object
            elif issubclass(arg_type, StepContext):
                output_artifacts = {k: v[0] for k, v in output_dict.items()}
                context = arg_type(
                    step_name=step_name,
                    output_materializers=self.materializers or {},
                    output_artifacts=output_artifacts,
                )
                function_params[arg] = context
            else:
                # At this point, it has to be an artifact, so we resolve
                function_params[arg] = self.resolve_input_artifact(
                    input_dict[arg][0], arg_type
                )

        if self._context is None:
            raise RuntimeError(
                "No TFX context is set for the currently running pipeline. "
                "Cannot retrieve pipeline runtime information."
            )
        # Wrap the execution of the step function in a step environment
        # that the step function code can access to retrieve information about
        # the pipeline runtime, such as the current step name and the current
        # pipeline run ID
        with StepEnvironment(
            pipeline_name=self._context.pipeline_info.id,
            pipeline_run_id=self._context.pipeline_run_id,
            step_name=step_name,
            cache_enabled=getattr(self, PARAM_ENABLE_CACHE),
            pipeline_requirements=collect_requirements(
                stack=stack, pipeline_node=self._context.pipeline_node
            ),
        ):
            return_values = self._FUNCTION(**function_params)

<<<<<<< HEAD
        return_type: Type[Any] = spec.annotations.get("return", None)
        if return_type is not None:
            if isinstance(return_type, Output):
                output_annotations = list(return_type.items())
            else:
                output_annotations = [(SINGLE_RETURN_OUT_NAME, return_type)]

=======
        spec = inspect.getfullargspec(inspect.unwrap(self._FUNCTION))
        output_annotations = parse_return_type_annotations(spec.annotations)
        if len(output_annotations) > 0:
>>>>>>> 95e28a93
            # if there is only one output annotation (either directly specified
            # or contained in an `Output` tuple) we treat the step function
            # return value as the return for that output
            if len(output_annotations) == 1:
                return_values = [return_values]
            elif not isinstance(return_values, Sequence):
                # if the user defined multiple outputs, the return value must
                # be a sequence
                raise StepInterfaceError(
                    f"Wrong step function output type for step '{step_name}: "
                    f"Expected multiple outputs ({output_annotations}) but "
                    f"the function did not return a sequence-like object "
                    f"(actual return value: {return_values})."
                )
            elif len(output_annotations) != len(return_values):
                # if the user defined multiple outputs, the amount of actual
                # outputs must be the same
                raise StepInterfaceError(
                    f"Wrong amount of step function outputs for step "
                    f"'{step_name}: Expected {len(output_annotations)} outputs "
                    f"but the function returned {len(return_values)} outputs"
                    f"(return values: {return_values})."
                )

            for return_value, (output_name, output_type) in zip(
                return_values, output_annotations.items()
            ):
                if not isinstance(return_value, output_type):
                    raise StepInterfaceError(
                        f"Wrong type for output '{output_name}' of step "
                        f"'{step_name}' (expected type: {output_type}, "
                        f"actual type: {type(return_value)})."
                    )

                self.resolve_output_artifact(
                    output_name, output_dict[output_name][0], return_value
                )

        # Write the executor output to the artifact store so the executor
        # operator (potentially not running on the same machine) can read it
        # to populate the metadata store
        executor_output = execution_result_pb2.ExecutorOutput()
        outputs_utils.populate_output_artifact(executor_output, output_dict)

        logger.debug(
            "Writing executor output to '%s'.",
            self._context.executor_output_uri,
        )
        with fileio.open(self._context.executor_output_uri, "wb") as f:
            f.write(executor_output.SerializeToString())


def clone_step(step: Type["BaseStep"], step_name: str) -> Type["BaseStep"]:
    """Returns a clone of the given step.

    Call this function when you want to use several copies of the same step
    in a pipeline.

    Args:
        step: the step to clone
        step_name: name to use for the cloned step. This name will be used
            to uniquely identify the cloned step in the Python module from
            which this function is called.

    Returns:
        A clone of the given step.

    Raises:
        TypeError: if the given step is not a subclass of BaseStep.
        ImportError: if the the calling Python module cannot be determined
            or if the given step name cannot be used because the calling
            Python module already contains a symbol with the same name.
    """
    from zenml.steps.base_step import BaseStep

    if not issubclass(step, BaseStep):
        raise TypeError(
            f"The step source `{step}` is not a `{BaseStep}` subclass."
        )

    # get the python module from which this function is called
    frm = inspect.stack()[1]
    mod = inspect.getmodule(frm[0])

    if not mod:
        raise ImportError(
            f"Cannot clone step `{step}` because the calling Python module "
            f"cannot be determined."
        )

    if step_name in mod.__dict__:
        raise ImportError(
            f"The step name `{step_name}` cannot be used because the "
            f"`{mod.__name__}` Python module already contains an identifier "
            f"with the same name. Try using a different step name."
        )

    config = getattr(step, INSTANCE_CONFIGURATION, {}).copy()
    # mark the step as being created by the functional API,
    # otherwise the base class will try to use the class source code
    # to compute the hash for the cache key (instead of the entrypoint
    # source code)
    config[PARAM_CREATED_BY_FUNCTIONAL_API] = True

    step_clone = cast(
        Type[BaseStep],
        type(  # noqa
            step_name,
            (step,),
            {
                INSTANCE_CONFIGURATION: config,
                "__module__": mod.__name__,
                "__doc__": step.__doc__,
            },
        ),
    )

    mod.__dict__[step_name] = step_clone
    return step_clone


def collect_requirements(
    stack: "Stack",
    pipeline_node: pipeline_pb2.PipelineNode,
) -> List[str]:
    """Collects all requirements necessary to run a step.

    Args:
        stack: Stack on which the step is being executed.
        pipeline_node: Pipeline node info for a step.

    Returns:
        Alphabetically sorted list of pip requirements.
    """
    requirements = stack.requirements()

    # Add pipeline requirements from the corresponding node context
    for context in pipeline_node.contexts.contexts:
        if context.type.name == ZENML_MLMD_CONTEXT_TYPE:
            pipeline_requirements = context.properties[
                MLMD_CONTEXT_PIPELINE_REQUIREMENTS_PROPERTY_NAME
            ].field_value.string_value.split(" ")
            requirements.update(pipeline_requirements)
            break

    # TODO [ENG-696]: Find a nice way to set this if the running version of
    #  ZenML is not an official release (e.g. on a development branch)
    # Add the current ZenML version as a requirement
    requirements.add(f"zenml=={zenml.__version__}")

    return sorted(requirements)<|MERGE_RESOLUTION|>--- conflicted
+++ resolved
@@ -545,19 +545,8 @@
         ):
             return_values = self._FUNCTION(**function_params)
 
-<<<<<<< HEAD
-        return_type: Type[Any] = spec.annotations.get("return", None)
-        if return_type is not None:
-            if isinstance(return_type, Output):
-                output_annotations = list(return_type.items())
-            else:
-                output_annotations = [(SINGLE_RETURN_OUT_NAME, return_type)]
-
-=======
-        spec = inspect.getfullargspec(inspect.unwrap(self._FUNCTION))
         output_annotations = parse_return_type_annotations(spec.annotations)
         if len(output_annotations) > 0:
->>>>>>> 95e28a93
             # if there is only one output annotation (either directly specified
             # or contained in an `Output` tuple) we treat the step function
             # return value as the return for that output
