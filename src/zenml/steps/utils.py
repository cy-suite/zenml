#  Copyright (c) ZenML GmbH 2021. All Rights Reserved.
#
#  Licensed under the Apache License, Version 2.0 (the "License");
#  you may not use this file except in compliance with the License.
#  You may obtain a copy of the License at:
#
#       https://www.apache.org/licenses/LICENSE-2.0
#
#  Unless required by applicable law or agreed to in writing, software
#  distributed under the License is distributed on an "AS IS" BASIS,
#  WITHOUT WARRANTIES OR CONDITIONS OF ANY KIND, either express
#  or implied. See the License for the specific language governing
#  permissions and limitations under the License.

"""Utility functions and classes to run ZenML steps."""

import ast
import contextlib
import inspect
import textwrap
from typing import TYPE_CHECKING, Any, Callable, Dict, Optional, Tuple, Union
from uuid import UUID

from pydantic import BaseModel
from typing_extensions import Annotated

from zenml.artifacts.artifact_config import ArtifactConfig
from zenml.client import Client
from zenml.enums import ExecutionStatus, MetadataResourceTypes
from zenml.exceptions import StepInterfaceError
from zenml.logger import get_logger
from zenml.metadata.metadata_types import MetadataType
<<<<<<< HEAD
from zenml.steps.step_context import get_step_context
from zenml.utils import source_code_utils, typing_utils
=======
from zenml.new.steps.step_context import get_step_context
from zenml.steps.step_output import Output
from zenml.utils import settings_utils, source_code_utils, typing_utils

if TYPE_CHECKING:
    from zenml.steps import BaseStep

>>>>>>> ab92463e

logger = get_logger(__name__)

SINGLE_RETURN_OUT_NAME = "output"


class OutputSignature(BaseModel):
    """The signature of an output artifact."""

    resolved_annotation: Any = None
    artifact_config: Optional[ArtifactConfig] = None
    has_custom_name: bool = False

    def get_output_types(self) -> Tuple[Any, ...]:
        """Get all output types that match the type annotation.

        Returns:
            All output types that match the type annotation.
        """
        if self.resolved_annotation is Any:
            return ()

        if typing_utils.is_union(
            typing_utils.get_origin(self.resolved_annotation)
            or self.resolved_annotation
        ):
            return tuple(
                type(None)
                if typing_utils.is_none_type(output_type)
                else output_type
                for output_type in get_args(self.resolved_annotation)
            )
        else:
            return (self.resolved_annotation,)


def get_args(obj: Any) -> Tuple[Any, ...]:
    """Get arguments of a type annotation.

    Example:
        `get_args(Union[int, str]) == (int, str)`

    Args:
        obj: The annotation.

    Returns:
        The args of the annotation.
    """
    return tuple(
        typing_utils.get_origin(v) or v for v in typing_utils.get_args(obj)
    )


def parse_return_type_annotations(
    func: Callable[..., Any], enforce_type_annotations: bool = False
) -> Dict[str, OutputSignature]:
    """Parse the return type annotation of a step function.

    Args:
        func: The step function.
        enforce_type_annotations: If `True`, raises an exception if a type
            annotation is missing.

    Raises:
        RuntimeError: If the output annotation has variable length or contains
            duplicate output names.
        RuntimeError: If type annotations should be enforced and a type
            annotation is missing.

    Returns:
        - A dictionary mapping output names to their output signatures.
    """
    signature = inspect.signature(func, follow_wrapped=True)
    return_annotation = signature.return_annotation
    output_name: Optional[str]

    # Return type annotated as `None`
    if return_annotation is None:
        return {}

    # Return type not annotated -> check whether `None` or `Any` should be used
    if return_annotation is signature.empty:
        if enforce_type_annotations:
            raise RuntimeError(
                "Missing return type annotation for step function "
                f"'{func.__name__}'."
            )
        elif has_only_none_returns(func):
            return {}
        else:
            return_annotation = Any

    if typing_utils.get_origin(return_annotation) is tuple:
        requires_multiple_artifacts = has_tuple_return(func)
        if requires_multiple_artifacts:
            output_signature: Dict[str, Any] = {}
            args = typing_utils.get_args(return_annotation)
            if args[-1] is Ellipsis:
                raise RuntimeError(
                    "Variable length output annotations are not allowed."
                )
            for i, annotation in enumerate(args):
                resolved_annotation = resolve_type_annotation(annotation)
                artifact_config = get_artifact_config_from_annotation_metadata(
                    annotation
                )
                output_name = artifact_config.name if artifact_config else None
                has_custom_name = output_name is not None
                output_name = output_name or f"output_{i}"
                if output_name in output_signature:
                    raise RuntimeError(f"Duplicate output name {output_name}.")

                output_signature[output_name] = OutputSignature(
                    resolved_annotation=resolved_annotation,
                    artifact_config=artifact_config,
                    has_custom_name=has_custom_name,
                )
            return output_signature

    # Return type is annotated as single value or is a tuple
    resolved_annotation = resolve_type_annotation(return_annotation)
    artifact_config = get_artifact_config_from_annotation_metadata(
        return_annotation
    )
    output_name = artifact_config.name if artifact_config else None
    has_custom_name = output_name is not None
    output_name = output_name or SINGLE_RETURN_OUT_NAME
    return {
        output_name: OutputSignature(
            resolved_annotation=resolved_annotation,
            artifact_config=artifact_config,
            has_custom_name=has_custom_name,
        )
    }


def resolve_type_annotation(obj: Any) -> Any:
    """Returns the non-generic class for generic aliases of the typing module.

    Example: if the input object is `typing.Dict`, this method will return the
    concrete class `dict`.

    Args:
        obj: The object to resolve.

    Returns:
        The non-generic class for generic aliases of the typing module.
    """
    origin = typing_utils.get_origin(obj) or obj

    if origin is Annotated:
        annotation, *_ = typing_utils.get_args(obj)
        return resolve_type_annotation(annotation)
    elif typing_utils.is_union(origin):
        return obj

    return origin


def get_artifact_config_from_annotation_metadata(
    annotation: Any,
) -> Optional[ArtifactConfig]:
    """Get the artifact config from the annotation metadata of a step output.

    Example:
    ```python
    get_output_name_from_annotation_metadata(int)  # None
    get_output_name_from_annotation_metadata(Annotated[int, "name"]  # ArtifactConfig(name="name")
    get_output_name_from_annotation_metadata(Annotated[int, ArtifactConfig(name="name", model_name="foo")]  # ArtifactConfig(name="name", model_name="foo")
    ```

    Args:
        annotation: The type annotation.

    Raises:
        ValueError: If the annotation is not following the expected format
            or if the name was specified multiple times or is an empty string.

    Returns:
        The artifact config.
    """
    if (typing_utils.get_origin(annotation) or annotation) is not Annotated:
        return None

    annotation, *metadata = typing_utils.get_args(annotation)

    error_message = (
        "Artifact annotation should only contain two elements: the artifact "
        "type, and either an output name or an `ArtifactConfig`, e.g.: "
        "`Annotated[int, 'output_name']` or "
        "`Annotated[int, ArtifactConfig(name='output_name'), ...]`."
    )

    if len(metadata) > 2:
        raise ValueError(error_message)

    # Loop over all values to also support legacy annotations of the form
    # `Annotated[int, 'output_name', ArtifactConfig(...)]`
    output_name = None
    artifact_config = None
    for metadata_instance in metadata:
        if isinstance(metadata_instance, str):
            if output_name is not None:
                raise ValueError(error_message)
            output_name = metadata_instance
        elif isinstance(metadata_instance, ArtifactConfig):
            if artifact_config is not None:
                raise ValueError(error_message)
            artifact_config = metadata_instance
        else:
            raise ValueError(error_message)

    # Consolidate output name
    if artifact_config and artifact_config.name:
        if output_name is not None:
            raise ValueError(error_message)
    elif output_name:
        if not artifact_config:
            artifact_config = ArtifactConfig(name=output_name)
        elif not artifact_config.name:
            artifact_config = artifact_config.model_copy()
            artifact_config.name = output_name

    if artifact_config and artifact_config.name == "":
        raise ValueError("Output name cannot be an empty string.")

    return artifact_config


class ReturnVisitor(ast.NodeVisitor):
    """AST visitor class that can be subclassed to visit function returns."""

    def __init__(self, ignore_nested_functions: bool = True) -> None:
        """Initializes a return visitor instance.

        Args:
            ignore_nested_functions: If `True`, will skip visiting nested
                functions.
        """
        self._ignore_nested_functions = ignore_nested_functions
        self._inside_function = False

    def _visit_function(
        self, node: Union[ast.FunctionDef, ast.AsyncFunctionDef]
    ) -> None:
        """Visit a (async) function definition node.

        Args:
            node: The node to visit.
        """
        if self._ignore_nested_functions and self._inside_function:
            # We're already inside a function definition and should ignore
            # nested functions so we don't want to recurse any further
            return

        self._inside_function = True
        self.generic_visit(node)

    visit_FunctionDef = _visit_function
    visit_AsyncFunctionDef = _visit_function


class OnlyNoneReturnsVisitor(ReturnVisitor):
    """Checks whether a function AST contains only `None` returns."""

    def __init__(self) -> None:
        """Initializes a visitor instance."""
        super().__init__()
        self.has_only_none_returns = True

    def visit_Return(self, node: ast.Return) -> None:
        """Visit a return statement.

        Args:
            node: The return statement to visit.
        """
        if node.value is not None:
            if isinstance(node.value, (ast.Constant, ast.NameConstant)):
                if node.value.value is None:
                    return

            self.has_only_none_returns = False


class TupleReturnVisitor(ReturnVisitor):
    """Checks whether a function AST contains tuple returns."""

    def __init__(self) -> None:
        """Initializes a visitor instance."""
        super().__init__()
        self.has_tuple_return = False

    def visit_Return(self, node: ast.Return) -> None:
        """Visit a return statement.

        Args:
            node: The return statement to visit.
        """
        if isinstance(node.value, ast.Tuple) and len(node.value.elts) > 1:
            self.has_tuple_return = True


def has_tuple_return(func: Callable[..., Any]) -> bool:
    """Checks whether a function returns multiple values.

    Multiple values means that the `return` statement is followed by a tuple
    (with or without brackets).

    Example:
    ```python
    def f1():
      return 1, 2

    def f2():
      return (1, 2)

    def f3():
      var = (1, 2)
      return var

    has_tuple_return(f1)  # True
    has_tuple_return(f2)  # True
    has_tuple_return(f3)  # False
    ```

    Args:
        func: The function to check.

    Returns:
        Whether the function returns multiple values.
    """
    source = textwrap.dedent(source_code_utils.get_source_code(func))
    tree = ast.parse(source)

    visitor = TupleReturnVisitor()
    visitor.visit(tree)

    return visitor.has_tuple_return


def has_only_none_returns(func: Callable[..., Any]) -> bool:
    """Checks whether a function contains only `None` returns.

    A `None` return could be either an explicit `return None` or an empty
    `return` statement.

    Example:
    ```python
    def f1():
      return None

    def f2():
      return

    def f3(condition):
      if condition:
        return None
      else:
        return 1

    has_only_none_returns(f1)  # True
    has_only_none_returns(f2)  # True
    has_only_none_returns(f3)  # False
    ```

    Args:
        func: The function to check.

    Returns:
        Whether the function contains only `None` returns.
    """
    source = textwrap.dedent(source_code_utils.get_source_code(func))
    tree = ast.parse(source)

    visitor = OnlyNoneReturnsVisitor()
    visitor.visit(tree)

    return visitor.has_only_none_returns


def log_step_metadata(
    metadata: Dict[str, "MetadataType"],
    step_name: Optional[str] = None,
    pipeline_name_id_or_prefix: Optional[Union[str, UUID]] = None,
    run_id: Optional[str] = None,
) -> None:
    """Logs step metadata.

    Args:
        metadata: The metadata to log.
        step_name: The name of the step to log metadata for. Can be omitted
            when being called inside a step.
        pipeline_name_id_or_prefix: The name of the pipeline to log metadata
            for. Can be omitted when being called inside a step.
        run_id: The ID of the run to log metadata for. Can be omitted when
            being called inside a step.

    Raises:
        ValueError: If no step name is provided and the function is not called
            from within a step or if no pipeline name or ID is provided and
            the function is not called from within a step.
    """
    step_context = None
    if not step_name:
        with contextlib.suppress(RuntimeError):
            step_context = get_step_context()
            step_name = step_context.step_name
    # not running within a step and no user-provided step name
    if not step_name:
        raise ValueError(
            "No step name provided and you are not running "
            "within a step. Please provide a step name."
        )

    client = Client()
    if step_context:
        step_run_id = step_context.step_run.id
    elif run_id:
        step_run_id = UUID(int=int(run_id))
    else:
        if not pipeline_name_id_or_prefix:
            raise ValueError(
                "No pipeline name or ID provided and you are not running "
                "within a step. Please provide a pipeline name or ID, or "
                "provide a run ID."
            )
        pipeline_run = client.get_pipeline(
            name_id_or_prefix=pipeline_name_id_or_prefix,
        ).last_run
        step_run_id = pipeline_run.steps[step_name].id
    client.create_run_metadata(
        metadata=metadata,
        resource_id=step_run_id,
        resource_type=MetadataResourceTypes.STEP_RUN,
    )


def run_as_single_step_pipeline(
    __step: "BaseStep", *args: Any, **kwargs: Any
) -> Any:
    """Runs the step as a single step pipeline.

    - All inputs that are not JSON serializable will be uploaded to the
    artifact store before the pipeline is being executed.
    - All output artifacts of the step will be loaded using the materializer
    that was used to store them.

    Args:
        *args: Entrypoint function arguments.
        **kwargs: Entrypoint function keyword arguments.

    Raises:
        RuntimeError: If the step execution failed.
        StepInterfaceError: If the arguments to the entrypoint function are
            invalid.

    Returns:
        The output of the step entrypoint function.
    """
    from zenml import ExternalArtifact, pipeline
    from zenml.config.base_settings import BaseSettings
    from zenml.new.pipelines.run_utils import (
        wait_for_pipeline_run_to_finish,
    )

    logger.info(
        "Running single step pipeline to execute step `%s`", __step.name
    )

    try:
        validated_arguments = (
            inspect.signature(__step.entrypoint)
            .bind(*args, **kwargs)
            .arguments
        )
    except TypeError as e:
        raise StepInterfaceError(
            "Invalid step function entrypoint arguments. Check out the "
            "error above for more details."
        ) from e

    inputs: Dict[str, Any] = {}
    for key, value in validated_arguments.items():
        try:
            __step.entrypoint_definition.validate_input(key=key, value=value)
            inputs[key] = value
        except Exception:
            inputs[key] = ExternalArtifact(value=value)

    orchestrator = Client().active_stack.orchestrator

    pipeline_settings: Any = {}
    if "synchronous" in orchestrator.config.model_fields:
        # Make sure the orchestrator runs sync so we stream the logs
        key = settings_utils.get_stack_component_setting_key(orchestrator)
        pipeline_settings[key] = BaseSettings(synchronous=True)

    @pipeline(name=__step.name, enable_cache=False, settings=pipeline_settings)
    def single_step_pipeline() -> None:
        __step(**inputs)

    run = single_step_pipeline.with_options(unlisted=True)()
    run = wait_for_pipeline_run_to_finish(run.id)

    if run.status != ExecutionStatus.COMPLETED:
        raise RuntimeError("Failed to execute step %s.", __step.name)

    # 4. Load output artifacts
    step_run = next(iter(run.steps.values()))
    outputs = [
        step_run.outputs[output_name].load()
        for output_name in step_run.config.outputs.keys()
    ]

    if len(outputs) == 0:
        return None
    elif len(outputs) == 1:
        return outputs[0]
    else:
        return tuple(outputs)<|MERGE_RESOLUTION|>--- conflicted
+++ resolved
@@ -30,18 +30,12 @@
 from zenml.exceptions import StepInterfaceError
 from zenml.logger import get_logger
 from zenml.metadata.metadata_types import MetadataType
-<<<<<<< HEAD
 from zenml.steps.step_context import get_step_context
-from zenml.utils import source_code_utils, typing_utils
-=======
-from zenml.new.steps.step_context import get_step_context
-from zenml.steps.step_output import Output
 from zenml.utils import settings_utils, source_code_utils, typing_utils
 
 if TYPE_CHECKING:
     from zenml.steps import BaseStep
 
->>>>>>> ab92463e
 
 logger = get_logger(__name__)
 
@@ -503,7 +497,7 @@
     """
     from zenml import ExternalArtifact, pipeline
     from zenml.config.base_settings import BaseSettings
-    from zenml.new.pipelines.run_utils import (
+    from zenml.pipelines.run_utils import (
         wait_for_pipeline_run_to_finish,
     )
 
