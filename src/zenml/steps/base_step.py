--- conflicted
+++ resolved
@@ -62,15 +62,12 @@
 
 if TYPE_CHECKING:
     from zenml.config.base_settings import SettingsOrDict
-<<<<<<< HEAD
-=======
     from zenml.config.step_configurations import (
         PartialArtifactConfiguration,
         PartialStepConfiguration,
         StepConfiguration,
         StepConfigurationUpdate,
     )
->>>>>>> b47a7180
     from zenml.model import ModelConfig
 
     ParametersOrDict = Union["BaseParameters", Dict[str, Any]]
@@ -758,15 +755,11 @@
                 "extra": extra,
                 "failure_hook_source": failure_hook_source,
                 "success_hook_source": success_hook_source,
-<<<<<<< HEAD
-                "model_config": model_config,
-=======
                 "model_config_model": ModelConfigModel.parse_obj(
                     model_config.dict()
                 )
                 if model_config is not None
                 else None,
->>>>>>> b47a7180
             }
         )
         config = StepConfigurationUpdate(**values)
