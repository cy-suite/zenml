#  Copyright (c) ZenML GmbH 2021. All Rights Reserved.
#
#  Licensed under the Apache License, Version 2.0 (the "License");
#  you may not use this file except in compliance with the License.
#  You may obtain a copy of the License at:
#
#       https://www.apache.org/licenses/LICENSE-2.0
#
#  Unless required by applicable law or agreed to in writing, software
#  distributed under the License is distributed on an "AS IS" BASIS,
#  WITHOUT WARRANTIES OR CONDITIONS OF ANY KIND, either express
#  or implied. See the License for the specific language governing
#  permissions and limitations under the License.
"""Base Step for ZenML."""

import inspect
from abc import abstractmethod
from collections import defaultdict
from types import FunctionType
from typing import (
    TYPE_CHECKING,
    Any,
    ClassVar,
    Dict,
    Mapping,
    NamedTuple,
    Optional,
    Set,
    Tuple,
    Type,
    TypeVar,
    Union,
    cast,
)

from pydantic import ValidationError

from zenml.artifacts.base_artifact import BaseArtifact
from zenml.config.source import Source
from zenml.config.step_configurations import (
    ArtifactConfiguration,
    InputSpec,
    PartialArtifactConfiguration,
    PartialStepConfiguration,
    StepConfiguration,
    StepConfigurationUpdate,
)
from zenml.constants import STEP_SOURCE_PARAMETER_NAME
from zenml.exceptions import MissingStepParameterError, StepInterfaceError
from zenml.logger import get_logger
from zenml.materializers.base_materializer import BaseMaterializer
from zenml.materializers.default_materializer_registry import (
    default_materializer_registry,
)
from zenml.steps.base_parameters import BaseParameters
from zenml.steps.step_context import StepContext
from zenml.steps.utils import (
    INSTANCE_CONFIGURATION,
    PARAM_CREATED_BY_FUNCTIONAL_API,
    PARAM_ENABLE_ARTIFACT_METADATA,
    PARAM_ENABLE_CACHE,
    PARAM_EXPERIMENT_TRACKER,
    PARAM_EXTRA_OPTIONS,
    PARAM_ON_FAILURE,
    PARAM_ON_SUCCESS,
    PARAM_OUTPUT_ARTIFACTS,
    PARAM_OUTPUT_MATERIALIZERS,
    PARAM_SETTINGS,
    PARAM_STEP_NAME,
    PARAM_STEP_OPERATOR,
    parse_return_type_annotations,
    resolve_type_annotation,
)
from zenml.utils import (
    dict_utils,
    pydantic_utils,
    settings_utils,
    source_code_utils,
    source_utils,
)

if TYPE_CHECKING:
    from zenml.config.base_settings import SettingsOrDict

    ParametersOrDict = Union["BaseParameters", Dict[str, Any]]
    ArtifactClassOrStr = Union[str, Type["BaseArtifact"]]
    MaterializerClassOrSource = Union[str, Source, Type["BaseMaterializer"]]
    HookSpecification = Union[str, Source, FunctionType]
    OutputArtifactsSpecification = Union[
        "ArtifactClassOrStr", Mapping[str, "ArtifactClassOrStr"]
    ]
    OutputMaterializersSpecification = Union[
        "MaterializerClassOrSource", Mapping[str, "MaterializerClassOrSource"]
    ]

logger = get_logger(__name__)


INIT_KWARG_KEYS = {
    PARAM_ENABLE_CACHE,
    PARAM_ENABLE_ARTIFACT_METADATA,
    PARAM_EXPERIMENT_TRACKER,
    PARAM_STEP_OPERATOR,
    PARAM_OUTPUT_ARTIFACTS,
    PARAM_OUTPUT_MATERIALIZERS,
    PARAM_EXTRA_OPTIONS,
    PARAM_SETTINGS,
    PARAM_ON_SUCCESS,
    PARAM_ON_FAILURE,
}


class BaseStepMeta(type):
    """Metaclass for `BaseStep`.

    Makes sure that the entrypoint function has valid parameters and type
    annotations.
    """

    def __new__(
        mcs, name: str, bases: Tuple[Type[Any], ...], dct: Dict[str, Any]
    ) -> "BaseStepMeta":
        """Set up a new class with a qualified spec.

        Args:
            name: The name of the class.
            bases: The base classes of the class.
            dct: The attributes of the class.

        Returns:
            The new class.

        Raises:
            StepInterfaceError: When unable to create the step.
        """
        from zenml.steps.base_parameters import BaseParameters

        dct.setdefault(INSTANCE_CONFIGURATION, {})
        cls = cast(Type["BaseStep"], super().__new__(mcs, name, bases, dct))

        cls.INPUT_SIGNATURE = {}
        cls.OUTPUT_SIGNATURE = {}
        cls.PARAMETERS_FUNCTION_PARAMETER_NAME = None
        cls.PARAMETERS_CLASS = None
        cls.CONTEXT_PARAMETER_NAME = None

        # Get the signature of the step function
        step_function_signature = inspect.getfullargspec(
            inspect.unwrap(cls.entrypoint)
        )

        if bases:
            # We're not creating the abstract `BaseStep` class
            # but a concrete implementation. Make sure the step function
            # signature does not contain variable *args or **kwargs
            variable_arguments = None
            if step_function_signature.varargs:
                variable_arguments = f"*{step_function_signature.varargs}"
            elif step_function_signature.varkw:
                variable_arguments = f"**{step_function_signature.varkw}"

            if variable_arguments:
                raise StepInterfaceError(
                    f"Unable to create step '{name}' with variable arguments "
                    f"'{variable_arguments}'. Please make sure your step "
                    f"functions are defined with a fixed amount of arguments."
                )

        step_function_args = (
            step_function_signature.args + step_function_signature.kwonlyargs
        )

        # Remove 'self' from the signature if it exists
        if step_function_args and step_function_args[0] == "self":
            step_function_args.pop(0)

        # Verify the input arguments of the step function
        for arg in step_function_args:
            arg_type = step_function_signature.annotations.get(arg, None)
            arg_type = resolve_type_annotation(arg_type)

            if not arg_type:
                raise StepInterfaceError(
                    f"Missing type annotation for argument '{arg}' when "
                    f"trying to create step '{name}'. Please make sure to "
                    f"include type annotations for all your step inputs "
                    f"and outputs."
                )

            if inspect.isclass(arg_type) and issubclass(
                arg_type, BaseParameters
            ):
                # Raise an error if we already found a config in the signature
                if cls.PARAMETERS_CLASS is not None:
                    raise StepInterfaceError(
                        f"Found multiple parameter arguments "
                        f"('{cls.PARAMETERS_FUNCTION_PARAMETER_NAME}' and '{arg}') when "
                        f"trying to create step '{name}'. Please make sure to "
                        f"only have one `Parameters` subclass as input "
                        f"argument for a step."
                    )
                cls.PARAMETERS_FUNCTION_PARAMETER_NAME = arg
                cls.PARAMETERS_CLASS = arg_type

            elif inspect.isclass(arg_type) and issubclass(
                arg_type, StepContext
            ):
                if cls.CONTEXT_PARAMETER_NAME is not None:
                    raise StepInterfaceError(
                        f"Found multiple context arguments "
                        f"('{cls.CONTEXT_PARAMETER_NAME}' and '{arg}') when "
                        f"trying to create step '{name}'. Please make sure to "
                        f"only have one `StepContext` as input "
                        f"argument for a step."
                    )
                cls.CONTEXT_PARAMETER_NAME = arg
            else:
                # Can't do any check for existing materializers right now
                # as they might get be defined later, so we simply store the
                # argument name and type for later use.
                cls.INPUT_SIGNATURE.update({arg: arg_type})

        # Parse the returns of the step function
        if "return" not in step_function_signature.annotations:
            raise StepInterfaceError(
                "Missing return type annotation when trying to create step "
                f"'{name}'. Please make sure to include type annotations for "
                "all your step inputs and outputs. If your step returns "
                "nothing, please annotate it with `-> None`."
            )
        cls.OUTPUT_SIGNATURE = parse_return_type_annotations(
            step_function_signature.annotations,
        )

        return cls

    def __call__(self, *args: Any, **kwargs: Any) -> Any:
        from zenml.pipelines.new import Pipeline

        if not Pipeline.ACTIVE_PIPELINE:
            return super().__call__(*args, **kwargs)

        init_kwargs = {}
        call_kwargs = {}

        # TODO: validate the entrypoint does not define reserved params like
        # "settings" or "extra"
        entrypoint_params = set(inspect.signature(self.entrypoint).parameters)

        for key, value in kwargs.items():
            if key in entrypoint_params:
                call_kwargs[key] = value
            else:
                init_kwargs[key] = value

        step_instance = super().__call__(**init_kwargs)
        return step_instance(*args, **call_kwargs)


T = TypeVar("T", bound="BaseStep")


class BaseStep(metaclass=BaseStepMeta):
    """Abstract base class for all ZenML steps.

    Attributes:
        name: The name of this step.
        pipeline_parameter_name: The name of the pipeline parameter for which
            this step was passed as an argument.
        enable_cache: A boolean indicating if caching is enabled for this step.
        enable_artifact_metadata: A boolean indicating if artifact metadata
            is enabled for this step.
    """

    INPUT_SIGNATURE: ClassVar[Dict[str, Type[Any]]] = None  # type: ignore[assignment] # noqa
    OUTPUT_SIGNATURE: ClassVar[Dict[str, Type[Any]]] = None  # type: ignore[assignment] # noqa
    PARAMETERS_FUNCTION_PARAMETER_NAME: ClassVar[Optional[str]] = None
    PARAMETERS_CLASS: ClassVar[Optional[Type["BaseParameters"]]] = None
    CONTEXT_PARAMETER_NAME: ClassVar[Optional[str]] = None

    INSTANCE_CONFIGURATION: ClassVar[Dict[str, Any]] = {}

    class _OutputArtifact(NamedTuple):
        """Internal step output artifact.

        This class is used for inputs/outputs of the __call__ method of
        BaseStep. It passes all the information about step outputs so downstream
        steps can finalize their configuration.

        Attributes:
            name: Name of the output.
            step_name: Name of the step that produced this output.
        """

        name: str
        step_name: str
<<<<<<< HEAD
=======
        materializer_source: Source
>>>>>>> c7a00fad

    def __init__(self, *args: Any, **kwargs: Any) -> None:
        """Initializes a step.

        Args:
            *args: Positional arguments passed to the step.
            **kwargs: Keyword arguments passed to the step.
        """
        self._has_been_called = False
        self._upstream_steps: Set[str] = set()
        self._inputs: Dict[str, InputSpec] = {}

        kwargs = {**self.INSTANCE_CONFIGURATION, **kwargs}
        name = kwargs.pop(PARAM_STEP_NAME, None) or self.__class__.__name__

        # This value is only used in `BaseStep._created_by_functional_api()`
        kwargs.pop(PARAM_CREATED_BY_FUNCTIONAL_API, None)

        requires_context = bool(self.CONTEXT_PARAMETER_NAME)
        enable_cache = kwargs.pop(PARAM_ENABLE_CACHE, None)
        if enable_cache is None:
            if requires_context:
                # Using the StepContext inside a step provides access to
                # external resources which might influence the step execution.
                # We therefore disable caching unless it is explicitly enabled
                enable_cache = False
                logger.debug(
                    "Step '%s': Step context required and caching not "
                    "explicitly enabled.",
                    name,
                )

        logger.debug(
            "Step '%s': Caching %s.",
            name,
            "enabled" if enable_cache is not False else "disabled",
        )

        enable_artifact_metadata = kwargs.pop(
            PARAM_ENABLE_ARTIFACT_METADATA, None
        )

        logger.debug(
            "Step '%s': Artifact metadata %s.",
            name,
            "enabled" if enable_artifact_metadata is not False else "disabled",
        )

        self._configuration = PartialStepConfiguration(
            name=name,
            enable_cache=enable_cache,
            enable_artifact_metadata=enable_artifact_metadata,
        )
        self._apply_class_configuration(kwargs)
        self._verify_and_apply_init_params(*args, **kwargs)

    @abstractmethod
    def entrypoint(self, *args: Any, **kwargs: Any) -> Any:
        """Abstract method for core step logic.

        Args:
            *args: Positional arguments passed to the step.
            **kwargs: Keyword arguments passed to the step.

        Returns:
            The output of the step.
        """

    @classmethod
    def _created_by_functional_api(cls) -> bool:
        """Returns if the step class was created by the functional API.

        Returns:
            `True` if the class was created by the functional API,
            `False` otherwise.
        """
        return cls.INSTANCE_CONFIGURATION.get(
            PARAM_CREATED_BY_FUNCTIONAL_API, False
        )

    @classmethod
    def load_from_source(cls, source: Union[Source, str]) -> "BaseStep":
        """Loads a step from source.

        Args:
            source: The path to the step source.

        Returns:
            The loaded step.
        """
        step_class: Type[BaseStep] = source_utils.load_and_validate_class(
            source, expected_class=BaseStep
        )
        return step_class()

    @property
    def upstream_steps(self) -> Set[str]:
        """Names of the upstream steps of this step.

        This property will only contain the full set of upstream steps once
        it's parent pipeline `connect(...)` method was called.

        Returns:
            Set of upstream step names.
        """
        return self._upstream_steps

    def after(self, step: "BaseStep") -> None:
        """Adds an upstream step to this step.

        Calling this method makes sure this step only starts running once the
        given step has successfully finished executing.

        **Note**: This can only be called inside the pipeline connect function
        which is decorated with the `@pipeline` decorator. Any calls outside
        this function will be ignored.

        Example:
        The following pipeline will run its steps sequentially in the following
        order: step_2 -> step_1 -> step_3

        ```python
        @pipeline
        def example_pipeline(step_1, step_2, step_3):
            step_1.after(step_2)
            step_3(step_1(), step_2())
        ```

        Args:
            step: A step which should finish executing before this step is
                started.
        """
        self._upstream_steps.add(step.name)

    @property
    def inputs(self) -> Dict[str, InputSpec]:
        """Step input specifications.

        This depends on the upstream steps in a pipeline and can therefore
        only be accessed once the step has been called in a pipeline.

        Raises:
            RuntimeError: If this property is accessed before the step was
                called in a pipeline.

        Returns:
            The step input specifications.
        """
        if not self._has_been_called:
            raise RuntimeError(
                "Step inputs can only be accessed once a step has been called "
                "inside a pipeline."
            )
        return self._inputs

    @property
    def source_object(self) -> Any:
        """The source object of this step.

        This is either a function wrapped by the `@step` decorator or a custom
        step class.

        Returns:
            The source object of this step.
        """
        if self._created_by_functional_api():
            return self.entrypoint
        return self.__class__

    @property
    def source_code(self) -> str:
        """The source code of this step.

        Returns:
            The source code of this step.
        """
        return inspect.getsource(self.source_object)

    @property
    def docstring(self) -> Optional[str]:
        """The docstring of this step.

        Returns:
            The docstring of this step.
        """
        return self.__doc__

    @property
    def caching_parameters(self) -> Dict[str, Any]:
        """Caching parameters for this step.

        Returns:
            A dictionary containing the caching parameters
        """
        parameters = {}
        parameters[
            STEP_SOURCE_PARAMETER_NAME
        ] = source_code_utils.get_hashed_source_code(self.source_object)

        for name, output in self.configuration.outputs.items():
            if output.materializer_source:
                key = f"{name}_materializer_source"
                materializer_class = source_utils.load(
                    output.materializer_source
                )
                parameters[key] = source_code_utils.get_hashed_source_code(
                    materializer_class
                )

        return parameters

    def _apply_class_configuration(self, options: Dict[str, Any]) -> None:
        """Applies the configurations specified on the step class.

        Args:
            options: Class configurations.
        """
        step_operator = options.pop(PARAM_STEP_OPERATOR, None)
        settings = options.pop(PARAM_SETTINGS, None) or {}
        output_materializers = options.pop(PARAM_OUTPUT_MATERIALIZERS, None)
        output_artifacts = options.pop(PARAM_OUTPUT_ARTIFACTS, None)
        extra = options.pop(PARAM_EXTRA_OPTIONS, None)
        experiment_tracker = options.pop(PARAM_EXPERIMENT_TRACKER, None)
        on_failure = options.pop(PARAM_ON_FAILURE, None)
        on_success = options.pop(PARAM_ON_SUCCESS, None)

        self.configure(
            experiment_tracker=experiment_tracker,
            step_operator=step_operator,
            output_artifacts=output_artifacts,
            output_materializers=output_materializers,
            settings=settings,
            extra=extra,
            on_failure=on_failure,
            on_success=on_success,
        )

    def _verify_and_apply_init_params(self, *args: Any, **kwargs: Any) -> None:
        """Verifies the initialization args and kwargs of this step.

        This method makes sure that there is only one parameters object passed
        at initialization and that it was passed using the correct name and
        type specified in the step declaration.

        Args:
            *args: The args passed to the init method of this step.
            **kwargs: The kwargs passed to the init method of this step.

        Raises:
            StepInterfaceError: If there are too many arguments or arguments
                with a wrong name/type.
        """
        maximum_arg_count = 1 if self.PARAMETERS_CLASS else 0
        arg_count = len(args) + len(kwargs)
        if arg_count > maximum_arg_count:
            raise StepInterfaceError(
                f"Too many arguments ({arg_count}, expected: "
                f"{maximum_arg_count}) passed when creating a "
                f"'{self.name}' step."
            )

        if self.PARAMETERS_FUNCTION_PARAMETER_NAME and self.PARAMETERS_CLASS:
            if args:
                config = args[0]
            elif kwargs:
                key, config = kwargs.popitem()

                if key != self.PARAMETERS_FUNCTION_PARAMETER_NAME:
                    raise StepInterfaceError(
                        f"Unknown keyword argument '{key}' when creating a "
                        f"'{self.name}' step, only expected a single "
                        "argument with key "
                        f"'{self.PARAMETERS_FUNCTION_PARAMETER_NAME}'."
                    )
            else:
                # This step requires configuration parameters but no parameters
                # object was passed as an argument. The parameters might be
                # set via default values in the parameters class or in a
                # configuration file, so we continue for now and verify
                # that all parameters are set before running the step
                return

            if not isinstance(config, self.PARAMETERS_CLASS):
                raise StepInterfaceError(
                    f"`{config}` object passed when creating a "
                    f"'{self.name}' step is not a "
                    f"`{self.PARAMETERS_CLASS.__name__}` instance."
                )

            self.configure(parameters=config)

    def _parse_call_args(
        self, *args: Any, **kwargs: Any
    ) -> Tuple[Dict[str, _OutputArtifact], Dict[str, Any]]:
        signature = inspect.signature(self.entrypoint, follow_wrapped=True)

        def _is_required_param(annotation: Any) -> bool:
            if inspect.isclass(annotation) and issubclass(
                annotation, (StepContext, BaseParameters)
            ):
                return False
            return True

        relevant_params = [
            param
            for param in signature.parameters.values()
            if _is_required_param(param.annotation)
        ]
        # Signature without base params and step context
        signature = signature.replace(parameters=relevant_params)
        try:
            bound_args = signature.bind(*args, **kwargs)
        except TypeError as e:
            raise StepInterfaceError(
                f"Wrong arguments when calling step '{self.name}': {e}"
            ) from e

        bound_args.apply_defaults()

        artifacts = {}
        parameters = {}

        for key, value in bound_args.arguments.items():
            if isinstance(value, BaseStep._OutputArtifact):
                artifacts[key] = value
                if key in self.configuration.parameters:
                    logger.warning(
                        "Got duplicate value for step input %s, using value "
                        "provided as artifact.",
                        key,
                    )
            else:
                self._validate_parameter_value(
                    parameter=signature.parameters[key], value=value
                )
                parameters[key] = value

        return artifacts, parameters

    def __call__(self, *args: Any, **kwargs: Any) -> Any:
        """Finalizes the step input and output configuration.

        Args:
            *artifacts: Positional input artifacts passed to
                the __call__ method.
            **kw_artifacts: Keyword input artifacts passed to
                the __call__ method.

        Returns:
            A single output artifact or a list of output artifacts.

        Raises:
            StepInterfaceError: If the step has already been called.
        """
        from zenml.pipelines.new.pipeline import Pipeline

        if not Pipeline.ACTIVE_PIPELINE:
            # The step is being called outside of the context of a pipeline,
            # we simply call the entrypoint
            return self.entrypoint(*args, **kwargs)

        # TODO: Correctly handle duplicate calls in pipeline templates, maybe
        # we need to copy the step instance somehow?
        self._has_been_called = True

        input_artifacts, parameters = self._parse_call_args(*args, **kwargs)
        self.configure(parameters=parameters)

        for name, input_ in input_artifacts.items():
            self._upstream_steps.add(input_.step_name)
            self._inputs[name] = InputSpec(
                step_name=input_.step_name,
                output_name=input_.name,
            )

        # TODO: add option for custom name here
        step_id = Pipeline.ACTIVE_PIPELINE.add_step(self)

        returns = []
        for key in self.OUTPUT_SIGNATURE:
            output_artifact = BaseStep._OutputArtifact(
                name=key,
                step_name=step_id,
            )
            returns.append(output_artifact)

        if len(returns) == 1:
            return returns[0]
        else:
            return returns

    @property
    def name(self) -> str:
        """The name of the step.

        Returns:
            The name of the step.
        """
        return self.configuration.name

    @property
    def enable_cache(self) -> Optional[bool]:
        """If caching is enabled for the step.

        Returns:
            If caching is enabled for the step.
        """
        return self.configuration.enable_cache

    @property
    def configuration(self) -> PartialStepConfiguration:
        """The configuration of the step.

        Returns:
            The configuration of the step.
        """
        return self._configuration

    def configure(
        self: T,
        name: Optional[str] = None,
        enable_cache: Optional[bool] = None,
        enable_artifact_metadata: Optional[bool] = None,
        experiment_tracker: Optional[str] = None,
        step_operator: Optional[str] = None,
        parameters: Optional["ParametersOrDict"] = None,
        output_materializers: Optional[
            "OutputMaterializersSpecification"
        ] = None,
        output_artifacts: Optional["OutputArtifactsSpecification"] = None,
        settings: Optional[Mapping[str, "SettingsOrDict"]] = None,
        extra: Optional[Dict[str, Any]] = None,
        on_failure: Optional["HookSpecification"] = None,
        on_success: Optional["HookSpecification"] = None,
        merge: bool = True,
    ) -> T:
        """Configures the step.

        Configuration merging example:
        * `merge==True`:
            step.configure(extra={"key1": 1})
            step.configure(extra={"key2": 2}, merge=True)
            step.configuration.extra # {"key1": 1, "key2": 2}
        * `merge==False`:
            step.configure(extra={"key1": 1})
            step.configure(extra={"key2": 2}, merge=False)
            step.configuration.extra # {"key2": 2}

        Args:
            name: The name of the step.
            enable_cache: If caching should be enabled for this step.
            enable_artifact_metadata: If artifact metadata should be enabled
                for this step.
            experiment_tracker: The experiment tracker to use for this step.
            step_operator: The step operator to use for this step.
            parameters: Function parameters for this step
            output_materializers: Output materializers for this step. If
                given as a dict, the keys must be a subset of the output names
                of this step. If a single value (type or string) is given, the
                materializer will be used for all outputs.
            output_artifacts: Output artifacts for this step. If
                given as a dict, the keys must be a subset of the output names
                of this step. If a single value (type or string) is given, the
                artifact class will be used for all outputs.
            settings: settings for this step.
            extra: Extra configurations for this step.
            on_failure: Callback function in event of failure of the step. Can be
                a function with three possible parameters, `StepContext`, `BaseParameters`,
                and `BaseException`, or a source path to a function of the same specifications
                (e.g. `module.my_function`)
            on_success: Callback function in event of failure of the step. Can be
                a function with two possible parameters, `StepContext` and `BaseParameters, or
                a source path to a function of the same specifications
                (e.g. `module.my_function`).
            merge: If `True`, will merge the given dictionary configurations
                like `parameters` and `settings` with existing
                configurations. If `False` the given configurations will
                overwrite all existing ones. See the general description of this
                method for an example.

        Returns:
            The step instance that this method was called on.
        """
        from zenml.hooks.hook_validators import resolve_and_validate_hook

        def _resolve_if_necessary(
            value: Union[str, Source, Type[Any]]
        ) -> Source:
            if isinstance(value, str):
                return Source.from_import_path(value)
            elif isinstance(value, Source):
                return value
            else:
                return source_utils.resolve(value)

        outputs: Dict[str, Dict[str, Source]] = defaultdict(dict)
        allowed_output_names = set(self.OUTPUT_SIGNATURE)

        if output_materializers:
            if not isinstance(output_materializers, Mapping):
                # string of materializer class to be used for all outputs
                source = _resolve_if_necessary(output_materializers)
                output_materializers = {
                    output_name: source for output_name in allowed_output_names
                }

            for output_name, materializer in output_materializers.items():
                source = _resolve_if_necessary(materializer)
                outputs[output_name]["materializer_source"] = source

        failure_hook_source = None
        if on_failure:
            # string of on_failure hook function to be used for this step
            failure_hook_source = resolve_and_validate_hook(on_failure)

        success_hook_source = None
        if on_success:
            # string of on_success hook function to be used for this step
            success_hook_source = resolve_and_validate_hook(on_success)

        if output_artifacts:
            logger.warning(
                "The `output_artifacts` argument has no effect and will be "
                "removed in a future version."
            )

        if isinstance(parameters, BaseParameters):
            parameters = parameters.dict()

        values = dict_utils.remove_none_values(
            {
                # "name": name,
                "enable_cache": enable_cache,
                "enable_artifact_metadata": enable_artifact_metadata,
                "experiment_tracker": experiment_tracker,
                "step_operator": step_operator,
                "parameters": parameters,
                "settings": settings,
                "outputs": outputs or None,
                "extra": extra,
                "failure_hook_source": failure_hook_source,
                "success_hook_source": success_hook_source,
            }
        )
        config = StepConfigurationUpdate(**values)
        self._apply_configuration(config, merge=merge)
        return self

    def _apply_configuration(
        self,
        config: StepConfigurationUpdate,
        merge: bool = True,
    ) -> None:
        """Applies an update to the step configuration.

        Args:
            config: The configuration update.
            merge: Whether to merge the updates with the existing configuration
                or not. See the `BaseStep.configure(...)` method for a detailed
                explanation.
        """
        self._validate_configuration(config)

        self._configuration = pydantic_utils.update_model(
            self._configuration, update=config, recursive=merge
        )

        logger.debug("Updated step configuration:")
        logger.debug(self._configuration)

    def _validate_configuration(self, config: StepConfigurationUpdate) -> None:
        """Validates a configuration update.

        Args:
            config: The configuration update to validate.
        """
        settings_utils.validate_setting_keys(list(config.settings))
        self._validate_function_parameters(parameters=config.parameters)
        self._validate_outputs(outputs=config.outputs)

    def _validate_function_parameters(
        self, parameters: Dict[str, Any]
    ) -> None:
        """Validates step function parameters.

        Args:
            parameters: The parameters to validate.

        Raises:
            StepInterfaceError: If the step requires no function parameters but
                parameters were configured.
        """
        if not parameters:
            return

        signature = inspect.signature(self.entrypoint, follow_wrapped=True)

        for key, value in parameters.items():
            if key in signature.parameters:
                self._validate_parameter_value(
                    parameter=signature.parameters[key], value=value
                )
            elif not self.PARAMETERS_CLASS:
                raise StepInterfaceError(
                    "Can't set parameter without param class."
                )

    def _validate_inputs(
        self, inputs: Mapping[str, ArtifactConfiguration]
    ) -> None:
        """Validates the step input configuration.

        Args:
            inputs: The configured step inputs.

        Raises:
            StepInterfaceError: If an input for a non-existent name is
                configured.
        """
        allowed_input_names = set(self.INPUT_SIGNATURE)
        for input_name in inputs.keys():
            if input_name not in allowed_input_names:
                raise StepInterfaceError(
                    f"Got unexpected artifact for non-existent "
                    f"input '{input_name}' in step '{self.name}'. "
                    f"Only artifacts for the inputs "
                    f"{allowed_input_names} of this step can"
                    f" be registered."
                )

    def _validate_outputs(
        self, outputs: Mapping[str, PartialArtifactConfiguration]
    ) -> None:
        """Validates the step output configuration.

        Args:
            outputs: The configured step outputs.

        Raises:
            StepInterfaceError: If an output for a non-existent name is
                configured of an output artifact/materializer source does not
                resolve to the correct class.
        """
        allowed_output_names = set(self.OUTPUT_SIGNATURE)
        for output_name, output in outputs.items():
            if output_name not in allowed_output_names:
                raise StepInterfaceError(
                    f"Got unexpected materializers for non-existent "
                    f"output '{output_name}' in step '{self.name}'. "
                    f"Only materializers for the outputs "
                    f"{allowed_output_names} of this step can"
                    f" be registered."
                )

            if output.materializer_source:
                if not source_utils.validate_source_class(
                    output.materializer_source, expected_class=BaseMaterializer
                ):
                    raise StepInterfaceError(
                        f"Materializer source `{output.materializer_source}` "
                        f"for output '{output_name}' of step '{self.name}' "
                        "does not resolve to a  `BaseMaterializer` subclass."
                    )

    def _finalize_configuration(
        self, input_artifacts: Dict[str, _OutputArtifact]
    ) -> StepConfiguration:
        """Finalizes the configuration after the step was called.

        Once the step was called, we know the outputs of previous steps
        and that no additional user configurations will be made. That means
        we can now collect the remaining artifact and materializer types
        as well as check for the completeness of the step function parameters.

        Args:
            input_artifacts: The input artifacts of this step.

        Returns:
            The finalized step configuration.

        Raises:
            StepInterfaceError: If an output does not have an explicit
                materializer assigned to it and there is no default
                materializer registered for the output type.
        """
        outputs: Dict[str, Dict[str, Source]] = defaultdict(dict)

        for output_name, output_class in self.OUTPUT_SIGNATURE.items():
            output = self._configuration.outputs.get(
                output_name, PartialArtifactConfiguration()
            )

            if not output.materializer_source:
                if default_materializer_registry.is_registered(output_class):
                    materializer_class = default_materializer_registry[
                        output_class
                    ]
                else:
                    raise StepInterfaceError(
                        f"Unable to find materializer for output "
                        f"'{output_name}' of type `{output_class}` in step "
                        f"'{self.name}'. Please make sure to either "
                        f"explicitly set a materializer for step outputs "
                        f"using `step.configure(output_materializers=...)` or "
                        f"registering a default materializer for specific "
                        f"types by subclassing `BaseMaterializer` and setting "
                        f"its `ASSOCIATED_TYPES` class variable.",
                        url="https://docs.zenml.io/advanced-guide/pipelines/materializers",
                    )
                outputs[output_name][
                    "materializer_source"
                ] = source_utils.resolve(materializer_class)

        function_parameters = self._finalize_function_parameters()
        values = dict_utils.remove_none_values(
            {
                "outputs": outputs or None,
                "parameters": function_parameters,
            }
        )
        config = StepConfigurationUpdate(**values)
        self._apply_configuration(config)

        inputs = {}
        for input_name, artifact in input_artifacts.items():
            inputs[input_name] = ArtifactConfiguration(
                materializer_source=artifact.materializer_source,
            )
        self._validate_inputs(inputs)

        self._configuration = self._configuration.copy(
            update={
                "inputs": inputs,
                "caching_parameters": self.caching_parameters,
            }
        )

        complete_configuration = StepConfiguration.parse_obj(
            self._configuration
        )
        return complete_configuration

    def _finalize_function_parameters(self) -> Dict[str, Any]:
        """Verifies and prepares the config parameters for running this step.

        When the step requires config parameters, this method:
            - checks if config parameters were set via a config object or file
            - tries to set missing config parameters from default values of the
              config class

        Returns:
            Values for the previously unconfigured function parameters.

        Raises:
            MissingStepParameterError: If no value could be found for one or
                more config parameters.
            StepInterfaceError: If the parameter class validation failed.
        """
        if not self.PARAMETERS_CLASS:
            return {}

        # we need to store a value for all config keys inside the
        # metadata store to make sure caching works as expected
        missing_keys = []
        values = {}
        for name, field in self.PARAMETERS_CLASS.__fields__.items():
            if name in self.configuration.parameters:
                # a value for this parameter has been set already
                values[name] = self.configuration.parameters[name]
                continue

            if field.required:
                # this field has no default value set and therefore needs
                # to be passed via an initialized config object
                missing_keys.append(name)
            else:
                # use default value from the pydantic config class
                values[name] = field.default

        if missing_keys:
            raise MissingStepParameterError(
                self.name, missing_keys, self.PARAMETERS_CLASS
            )

        try:
            self.PARAMETERS_CLASS(**values)
        except ValidationError:
            raise StepInterfaceError("Failed to validate function parameters.")

        return values

    def _validate_parameter_value(
        self, parameter: inspect.Parameter, value: Any
    ) -> None:
        from pydantic.typing import get_args

        expected_type = parameter.annotation
        if expected_type is Optional:
            expected_type = get_args(expected_type)

        if not isinstance(value, expected_type):
            raise StepInterfaceError(
                f"Wrong argument type (`{type(value)}`) for argument "
                f"'{parameter.name}' of step '{self.name}'. The argument should "
                f"either be an output of a previous steps or of type "
                f"`{expected_type}`."
            )

        if not is_json_serializable(value):
            raise StepInterfaceError(
                f"Argument type (`{type(value)}`) for argument "
                f"'{parameter.name}' of step '{self.name}' is not JSON "
                "serializable."
            )


def is_json_serializable(obj: Any) -> bool:
    import json

    from pydantic.json import pydantic_encoder

    try:
        json.dumps(obj, default=pydantic_encoder)
        return True
    except TypeError:
        return False<|MERGE_RESOLUTION|>--- conflicted
+++ resolved
@@ -294,10 +294,7 @@
 
         name: str
         step_name: str
-<<<<<<< HEAD
-=======
-        materializer_source: Source
->>>>>>> c7a00fad
+
 
     def __init__(self, *args: Any, **kwargs: Any) -> None:
         """Initializes a step.
