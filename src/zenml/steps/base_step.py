--- conflicted
+++ resolved
@@ -218,11 +218,7 @@
                 name,
                 {
                     "model": model_config.name,
-<<<<<<< HEAD
-                    "version": model_config.version_name,
-=======
                     "version": model_config.version,
->>>>>>> 9e35cf14
                 },
             )
 
