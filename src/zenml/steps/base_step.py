#  Copyright (c) ZenML GmbH 2021. All Rights Reserved.
#
#  Licensed under the Apache License, Version 2.0 (the "License");
#  you may not use this file except in compliance with the License.
#  You may obtain a copy of the License at:
#
#       https://www.apache.org/licenses/LICENSE-2.0
#
#  Unless required by applicable law or agreed to in writing, software
#  distributed under the License is distributed on an "AS IS" BASIS,
#  WITHOUT WARRANTIES OR CONDITIONS OF ANY KIND, either express
#  or implied. See the License for the specific language governing
#  permissions and limitations under the License.
"""Base Step for ZenML."""
import copy
import hashlib
import inspect
from abc import abstractmethod
from collections import defaultdict
from types import FunctionType
from typing import (
    TYPE_CHECKING,
    Any,
    Dict,
    Mapping,
    Optional,
    Sequence,
    Set,
    Tuple,
    Type,
    TypeVar,
    Union,
    cast,
)

from pydantic import BaseModel, Extra, ValidationError

from zenml.config.source import Source
from zenml.constants import STEP_SOURCE_PARAMETER_NAME
from zenml.exceptions import MissingStepParameterError, StepInterfaceError
from zenml.logger import get_logger
from zenml.materializers.base_materializer import BaseMaterializer
from zenml.materializers.materializer_registry import materializer_registry
from zenml.steps.base_parameters import BaseParameters
from zenml.steps.entrypoint_function_utils import (
    StepArtifact,
    get_step_entrypoint_signature,
    validate_entrypoint_function,
)
from zenml.steps.utils import (
    resolve_type_annotation,
)
from zenml.utils import (
    dict_utils,
    pydantic_utils,
    settings_utils,
    source_code_utils,
    source_utils,
)

if TYPE_CHECKING:
    from zenml.artifacts.external_artifact import ExternalArtifact
    from zenml.artifacts.external_artifact_config import (
        ExternalArtifactConfiguration,
    )
    from zenml.config.base_settings import SettingsOrDict
    from zenml.config.step_configurations import (
        PartialArtifactConfiguration,
        PartialStepConfiguration,
        StepConfiguration,
        StepConfigurationUpdate,
    )
<<<<<<< HEAD
    from zenml.model.model_config import ModelConfig
=======
    from zenml.model import ModelVersion
>>>>>>> 3f06da99

    ParametersOrDict = Union["BaseParameters", Dict[str, Any]]
    MaterializerClassOrSource = Union[str, Source, Type["BaseMaterializer"]]
    HookSpecification = Union[str, Source, FunctionType]
    OutputMaterializersSpecification = Union[
        "MaterializerClassOrSource",
        Sequence["MaterializerClassOrSource"],
        Mapping[str, "MaterializerClassOrSource"],
        Mapping[str, Sequence["MaterializerClassOrSource"]],
    ]

logger = get_logger(__name__)


class BaseStepMeta(type):
    """Metaclass for `BaseStep`.

    Makes sure that the entrypoint function has valid parameters and type
    annotations.
    """

    def __new__(
        mcs, name: str, bases: Tuple[Type[Any], ...], dct: Dict[str, Any]
    ) -> "BaseStepMeta":
        """Set up a new class with a qualified spec.

        Args:
            name: The name of the class.
            bases: The base classes of the class.
            dct: The attributes of the class.

        Returns:
            The new class.
        """
        cls = cast(Type["BaseStep"], super().__new__(mcs, name, bases, dct))
        if name not in {"BaseStep", "_DecoratedStep"}:
            validate_entrypoint_function(cls.entrypoint)

        return cls


T = TypeVar("T", bound="BaseStep")


class BaseStep(metaclass=BaseStepMeta):
    """Abstract base class for all ZenML steps."""

    def __init__(
        self,
        *args: Any,
        name: Optional[str] = None,
        enable_cache: Optional[bool] = None,
        enable_artifact_metadata: Optional[bool] = None,
        enable_artifact_visualization: Optional[bool] = None,
        enable_step_logs: Optional[bool] = None,
        experiment_tracker: Optional[str] = None,
        step_operator: Optional[str] = None,
        parameters: Optional["ParametersOrDict"] = None,
        output_materializers: Optional[
            "OutputMaterializersSpecification"
        ] = None,
        settings: Optional[Mapping[str, "SettingsOrDict"]] = None,
        extra: Optional[Dict[str, Any]] = None,
        on_failure: Optional["HookSpecification"] = None,
        on_success: Optional["HookSpecification"] = None,
        model_version: Optional["ModelVersion"] = None,
        **kwargs: Any,
    ) -> None:
        """Initializes a step.

        Args:
            *args: Positional arguments passed to the step.
            name: The name of the step.
            enable_cache: If caching should be enabled for this step.
            enable_artifact_metadata: If artifact metadata should be enabled
                for this step.
            enable_artifact_visualization: If artifact visualization should be
                enabled for this step.
            enable_step_logs: Enable step logs for this step.
            experiment_tracker: The experiment tracker to use for this step.
            step_operator: The step operator to use for this step.
            parameters: Function parameters for this step
            output_materializers: Output materializers for this step. If
                given as a dict, the keys must be a subset of the output names
                of this step. If a single value (type or string) is given, the
                materializer will be used for all outputs.
            settings: settings for this step.
            extra: Extra configurations for this step.
            on_failure: Callback function in event of failure of the step. Can
                be a function with a single argument of type `BaseException`, or
                a source path to such a function (e.g. `module.my_function`).
            on_success: Callback function in event of success of the step. Can
                be a function with no arguments, or a source path to such a
                function (e.g. `module.my_function`).
            model_version: configuration of the model version in the Model Control Plane.
            **kwargs: Keyword arguments passed to the step.
        """
        from zenml.config.step_configurations import PartialStepConfiguration

        self._upstream_steps: Set["BaseStep"] = set()
        self.entrypoint_definition = validate_entrypoint_function(
            self.entrypoint, reserved_arguments=["after", "id"]
        )

        name = name or self.__class__.__name__

        requires_context = self.entrypoint_definition.context is not None
        if enable_cache is None:
            if requires_context:
                # Using the StepContext inside a step provides access to
                # external resources which might influence the step execution.
                # We therefore disable caching unless it is explicitly enabled
                enable_cache = False
                logger.debug(
                    "Step '%s': Step context required and caching not "
                    "explicitly enabled.",
                    name,
                )

        logger.debug(
            "Step '%s': Caching %s.",
            name,
            "enabled" if enable_cache is not False else "disabled",
        )
        logger.debug(
            "Step '%s': Artifact metadata %s.",
            name,
            "enabled" if enable_artifact_metadata is not False else "disabled",
        )
        logger.debug(
            "Step '%s': Artifact visualization %s.",
            name,
            "enabled"
            if enable_artifact_visualization is not False
            else "disabled",
        )
        logger.debug(
            "Step '%s': logs %s.",
            name,
            "enabled" if enable_step_logs is not False else "disabled",
        )
        if model_version is not None:
            logger.debug(
                "Step '%s': Is in Model context %s.",
                name,
                {
                    "model": model_version.name,
                    "version": model_version.version,
                },
            )

        self._configuration = PartialStepConfiguration(
            name=name,
            enable_cache=enable_cache,
            enable_artifact_metadata=enable_artifact_metadata,
            enable_artifact_visualization=enable_artifact_visualization,
            enable_step_logs=enable_step_logs,
        )
        self.configure(
            experiment_tracker=experiment_tracker,
            step_operator=step_operator,
            output_materializers=output_materializers,
            parameters=parameters,
            settings=settings,
            extra=extra,
            on_failure=on_failure,
            on_success=on_success,
            model_version=model_version,
        )
        self._verify_and_apply_init_params(*args, **kwargs)

    @abstractmethod
    def entrypoint(self, *args: Any, **kwargs: Any) -> Any:
        """Abstract method for core step logic.

        Args:
            *args: Positional arguments passed to the step.
            **kwargs: Keyword arguments passed to the step.

        Returns:
            The output of the step.
        """

    @classmethod
    def load_from_source(cls, source: Union[Source, str]) -> "BaseStep":
        """Loads a step from source.

        Args:
            source: The path to the step source.

        Returns:
            The loaded step.

        Raises:
            ValueError: If the source is not a valid step source.
        """
        obj = source_utils.load(source)

        if isinstance(obj, BaseStep):
            return obj
        elif isinstance(obj, type) and issubclass(obj, BaseStep):
            return obj()
        else:
            raise ValueError("Invalid step source.")

    def resolve(self) -> Source:
        """Resolves the step.

        Returns:
            The step source.
        """
        return source_utils.resolve(self.__class__)

    @property
    def upstream_steps(self) -> Set["BaseStep"]:
        """Names of the upstream steps of this step.

        This property will only contain the full set of upstream steps once
        it's parent pipeline `connect(...)` method was called.

        Returns:
            Set of upstream step names.
        """
        return self._upstream_steps

    def after(self, step: "BaseStep") -> None:
        """Adds an upstream step to this step.

        Calling this method makes sure this step only starts running once the
        given step has successfully finished executing.

        **Note**: This can only be called inside the pipeline connect function
        which is decorated with the `@pipeline` decorator. Any calls outside
        this function will be ignored.

        Example:
        The following pipeline will run its steps sequentially in the following
        order: step_2 -> step_1 -> step_3

        ```python
        @pipeline
        def example_pipeline(step_1, step_2, step_3):
            step_1.after(step_2)
            step_3(step_1(), step_2())
        ```

        Args:
            step: A step which should finish executing before this step is
                started.
        """
        self._upstream_steps.add(step)

    @property
    def source_object(self) -> Any:
        """The source object of this step.

        Returns:
            The source object of this step.
        """
        return self.__class__

    @property
    def source_code(self) -> str:
        """The source code of this step.

        Returns:
            The source code of this step.
        """
        return inspect.getsource(self.source_object)

    @property
    def docstring(self) -> Optional[str]:
        """The docstring of this step.

        Returns:
            The docstring of this step.
        """
        return self.__doc__

    @property
    def caching_parameters(self) -> Dict[str, Any]:
        """Caching parameters for this step.

        Returns:
            A dictionary containing the caching parameters
        """
        parameters = {
            STEP_SOURCE_PARAMETER_NAME: source_code_utils.get_hashed_source_code(
                self.source_object
            )
        }
        for name, output in self.configuration.outputs.items():
            if output.materializer_source:
                key = f"{name}_materializer_source"
                hash_ = hashlib.md5()  # nosec

                for source in output.materializer_source:
                    materializer_class = source_utils.load(source)
                    code_hash = source_code_utils.get_hashed_source_code(
                        materializer_class
                    )
                    hash_.update(code_hash.encode())

                parameters[key] = hash_.hexdigest()

        return parameters

    def _verify_and_apply_init_params(self, *args: Any, **kwargs: Any) -> None:
        """Verifies the initialization args and kwargs of this step.

        This method makes sure that there is only one parameters object passed
        at initialization and that it was passed using the correct name and
        type specified in the step declaration.

        Args:
            *args: The args passed to the init method of this step.
            **kwargs: The kwargs passed to the init method of this step.

        Raises:
            StepInterfaceError: If there are too many arguments or arguments
                with a wrong name/type.
        """
        maximum_arg_count = (
            1 if self.entrypoint_definition.legacy_params else 0
        )
        arg_count = len(args) + len(kwargs)
        if arg_count > maximum_arg_count:
            raise StepInterfaceError(
                f"Too many arguments ({arg_count}, expected: "
                f"{maximum_arg_count}) passed when creating a "
                f"'{self.name}' step."
            )

        if self.entrypoint_definition.legacy_params:
            if args:
                config = args[0]
            elif kwargs:
                key, config = kwargs.popitem()

                if key != self.entrypoint_definition.legacy_params.name:
                    raise StepInterfaceError(
                        f"Unknown keyword argument '{key}' when creating a "
                        f"'{self.name}' step, only expected a single "
                        "argument with key "
                        f"'{self.entrypoint_definition.legacy_params.name}'."
                    )
            else:
                # This step requires configuration parameters but no parameters
                # object was passed as an argument. The parameters might be
                # set via default values in the parameters class or in a
                # configuration file, so we continue for now and verify
                # that all parameters are set before running the step
                return

            if not isinstance(
                config, self.entrypoint_definition.legacy_params.annotation
            ):
                raise StepInterfaceError(
                    f"`{config}` object passed when creating a "
                    f"'{self.name}' step is not a "
                    f"`{self.entrypoint_definition.legacy_params.annotation.__name__} "
                    "` instance."
                )

            self.configure(parameters=config)

    def _parse_call_args(
        self, *args: Any, **kwargs: Any
    ) -> Tuple[
        Dict[str, "StepArtifact"],
        Dict[str, "ExternalArtifact"],
        Dict[str, Any],
    ]:
        """Parses the call args for the step entrypoint.

        Args:
            *args: Entrypoint function arguments.
            **kwargs: Entrypoint function keyword arguments.

        Raises:
            StepInterfaceError: If invalid function arguments were passed.

        Returns:
            The artifacts, external artifacts and parameters for the step.
        """
        from zenml.artifacts.external_artifact import ExternalArtifact

        signature = get_step_entrypoint_signature(step=self)

        try:
            bound_args = signature.bind_partial(*args, **kwargs)
        except TypeError as e:
            raise StepInterfaceError(
                f"Wrong arguments when calling step '{self.name}': {e}"
            ) from e

        artifacts = {}
        external_artifacts = {}
        parameters = {}

        for key, value in bound_args.arguments.items():
            self.entrypoint_definition.validate_input(key=key, value=value)

            if isinstance(value, StepArtifact):
                artifacts[key] = value
                if key in self.configuration.parameters:
                    logger.warning(
                        "Got duplicate value for step input %s, using value "
                        "provided as artifact.",
                        key,
                    )
            elif isinstance(value, ExternalArtifact):
                external_artifacts[key] = value
                if not value.id:
                    # If the external artifact references a fixed artifact by
                    # ID, caching behaves as expected.
                    logger.warning(
                        "Using an external artifact as step input currently "
                        "invalidates caching for the step and all downstream "
                        "steps. Future releases will introduce hashing of "
                        "artifacts which will improve this behavior."
                    )
            else:
                parameters[key] = value

        # Above we iterated over the provided arguments which should overwrite
        # any parameters previously defined on the step instance. Now we apply
        # the default values on the entrypoint function and add those as
        # parameters for any argument that has no value yet. If we were to do
        # that in the above loop, we would overwrite previously configured
        # parameters with the default values.
        bound_args.apply_defaults()
        for key, value in bound_args.arguments.items():
            self.entrypoint_definition.validate_input(key=key, value=value)
            if (
                key not in artifacts
                and key not in external_artifacts
                and key not in self.configuration.parameters
            ):
                parameters[key] = value

        return artifacts, external_artifacts, parameters

    def __call__(
        self,
        *args: Any,
        id: Optional[str] = None,
        after: Union[str, Sequence[str], None] = None,
        **kwargs: Any,
    ) -> Any:
        """Handle a call of the step.

        This method does one of two things:
        * If there is an active pipeline context, it adds an invocation of the
          step instance to the pipeline.
        * If no pipeline is active, it calls the step entrypoint function.

        Args:
            *args: Entrypoint function arguments.
            id: Invocation ID to use.
            after: Upstream steps for the invocation.
            **kwargs: Entrypoint function keyword arguments.

        Returns:
            The outputs of the entrypoint function call.
        """
        from zenml.new.pipelines.pipeline import Pipeline

        if not Pipeline.ACTIVE_PIPELINE:
            # The step is being called outside of the context of a pipeline,
            # we simply call the entrypoint
            return self.call_entrypoint(*args, **kwargs)

        (
            input_artifacts,
            external_artifacts,
            parameters,
        ) = self._parse_call_args(*args, **kwargs)

        upstream_steps = {
            artifact.invocation_id for artifact in input_artifacts.values()
        }
        if isinstance(after, str):
            upstream_steps.add(after)
        elif isinstance(after, Sequence):
            upstream_steps = upstream_steps.union(after)

        invocation_id = Pipeline.ACTIVE_PIPELINE.add_step_invocation(
            step=self,
            input_artifacts=input_artifacts,
            external_artifacts=external_artifacts,
            parameters=parameters,
            upstream_steps=upstream_steps,
            custom_id=id,
            allow_id_suffix=not id,
        )

        outputs = []
        for key, annotation in self.entrypoint_definition.outputs.items():
            output = StepArtifact(
                invocation_id=invocation_id,
                output_name=key,
                annotation=annotation,
                pipeline=Pipeline.ACTIVE_PIPELINE,
            )
            outputs.append(output)
        return outputs[0] if len(outputs) == 1 else outputs

    def call_entrypoint(self, *args: Any, **kwargs: Any) -> Any:
        """Calls the entrypoint function of the step.

        Args:
            *args: Entrypoint function arguments.
            **kwargs: Entrypoint function keyword arguments.

        Returns:
            The return value of the entrypoint function.

        Raises:
            StepInterfaceError: If the arguments to the entrypoint function are
                invalid.
        """
        try:
            validated_args = pydantic_utils.validate_function_args(
                self.entrypoint,
                {"arbitrary_types_allowed": True, "smart_union": True},
                *args,
                **kwargs,
            )
        except ValidationError as e:
            raise StepInterfaceError("Invalid entrypoint arguments.") from e

        return self.entrypoint(**validated_args)

    @property
    def name(self) -> str:
        """The name of the step.

        Returns:
            The name of the step.
        """
        return self.configuration.name

    @property
    def enable_cache(self) -> Optional[bool]:
        """If caching is enabled for the step.

        Returns:
            If caching is enabled for the step.
        """
        return self.configuration.enable_cache

    @property
    def configuration(self) -> "PartialStepConfiguration":
        """The configuration of the step.

        Returns:
            The configuration of the step.
        """
        return self._configuration

    def configure(
        self: T,
        name: Optional[str] = None,
        enable_cache: Optional[bool] = None,
        enable_artifact_metadata: Optional[bool] = None,
        enable_artifact_visualization: Optional[bool] = None,
        enable_step_logs: Optional[bool] = None,
        experiment_tracker: Optional[str] = None,
        step_operator: Optional[str] = None,
        parameters: Optional["ParametersOrDict"] = None,
        output_materializers: Optional[
            "OutputMaterializersSpecification"
        ] = None,
        settings: Optional[Mapping[str, "SettingsOrDict"]] = None,
        extra: Optional[Dict[str, Any]] = None,
        on_failure: Optional["HookSpecification"] = None,
        on_success: Optional["HookSpecification"] = None,
        model_version: Optional["ModelVersion"] = None,
        merge: bool = True,
    ) -> T:
        """Configures the step.

        Configuration merging example:
        * `merge==True`:
            step.configure(extra={"key1": 1})
            step.configure(extra={"key2": 2}, merge=True)
            step.configuration.extra # {"key1": 1, "key2": 2}
        * `merge==False`:
            step.configure(extra={"key1": 1})
            step.configure(extra={"key2": 2}, merge=False)
            step.configuration.extra # {"key2": 2}

        Args:
            name: DEPRECATED: The name of the step.
            enable_cache: If caching should be enabled for this step.
            enable_artifact_metadata: If artifact metadata should be enabled
                for this step.
            enable_artifact_visualization: If artifact visualization should be
                enabled for this step.
            enable_step_logs: If step logs should be enabled for this step.
            experiment_tracker: The experiment tracker to use for this step.
            step_operator: The step operator to use for this step.
            parameters: Function parameters for this step
            output_materializers: Output materializers for this step. If
                given as a dict, the keys must be a subset of the output names
                of this step. If a single value (type or string) is given, the
                materializer will be used for all outputs.
            settings: settings for this step.
            extra: Extra configurations for this step.
            on_failure: Callback function in event of failure of the step. Can
                be a function with a single argument of type `BaseException`, or
                a source path to such a function (e.g. `module.my_function`).
            on_success: Callback function in event of success of the step. Can
                be a function with no arguments, or a source path to such a
                function (e.g. `module.my_function`).
            model_version: configuration of the model version in the Model Control Plane.
            merge: If `True`, will merge the given dictionary configurations
                like `parameters` and `settings` with existing
                configurations. If `False` the given configurations will
                overwrite all existing ones. See the general description of this
                method for an example.

        Returns:
            The step instance that this method was called on.
        """
        from zenml.config.step_configurations import StepConfigurationUpdate
        from zenml.hooks.hook_validators import resolve_and_validate_hook

        if name:
            logger.warning("Configuring the name of a step is deprecated.")

        def _resolve_if_necessary(
            value: Union[str, Source, Type[Any]]
        ) -> Source:
            if isinstance(value, str):
                return Source.from_import_path(value)
            elif isinstance(value, Source):
                return value
            else:
                return source_utils.resolve(value)

        def _convert_to_tuple(value: Any) -> Tuple[Source, ...]:
            if isinstance(value, str) or not isinstance(value, Sequence):
                return (_resolve_if_necessary(value),)
            else:
                return tuple(_resolve_if_necessary(v) for v in value)

        outputs: Dict[str, Dict[str, Tuple[Source, ...]]] = defaultdict(dict)
        allowed_output_names = set(self.entrypoint_definition.outputs)

        if output_materializers:
            if not isinstance(output_materializers, Mapping):
                sources = _convert_to_tuple(output_materializers)
                output_materializers = {
                    output_name: sources
                    for output_name in allowed_output_names
                }

            for output_name, materializer in output_materializers.items():
                sources = _convert_to_tuple(materializer)
                outputs[output_name]["materializer_source"] = sources

        failure_hook_source = None
        if on_failure:
            # string of on_failure hook function to be used for this step
            failure_hook_source = resolve_and_validate_hook(on_failure)

        success_hook_source = None
        if on_success:
            # string of on_success hook function to be used for this step
            success_hook_source = resolve_and_validate_hook(on_success)

        if isinstance(parameters, BaseParameters):
            parameters = parameters.dict()

        values = dict_utils.remove_none_values(
            {
                "enable_cache": enable_cache,
                "enable_artifact_metadata": enable_artifact_metadata,
                "enable_artifact_visualization": enable_artifact_visualization,
                "enable_step_logs": enable_step_logs,
                "experiment_tracker": experiment_tracker,
                "step_operator": step_operator,
                "parameters": parameters,
                "settings": settings,
                "outputs": outputs or None,
                "extra": extra,
                "failure_hook_source": failure_hook_source,
                "success_hook_source": success_hook_source,
                "model_version": model_version,
            }
        )
        config = StepConfigurationUpdate(**values)
        self._apply_configuration(config, merge=merge)
        return self

    def with_options(
        self,
        enable_cache: Optional[bool] = None,
        enable_artifact_metadata: Optional[bool] = None,
        enable_artifact_visualization: Optional[bool] = None,
        enable_step_logs: Optional[bool] = None,
        experiment_tracker: Optional[str] = None,
        step_operator: Optional[str] = None,
        parameters: Optional["ParametersOrDict"] = None,
        output_materializers: Optional[
            "OutputMaterializersSpecification"
        ] = None,
        settings: Optional[Mapping[str, "SettingsOrDict"]] = None,
        extra: Optional[Dict[str, Any]] = None,
        on_failure: Optional["HookSpecification"] = None,
        on_success: Optional["HookSpecification"] = None,
        model_version: Optional["ModelVersion"] = None,
        merge: bool = True,
    ) -> "BaseStep":
        """Copies the step and applies the given configurations.

        Args:
            enable_cache: If caching should be enabled for this step.
            enable_artifact_metadata: If artifact metadata should be enabled
                for this step.
            enable_artifact_visualization: If artifact visualization should be
                enabled for this step.
            enable_step_logs: If step logs should be enabled for this step.
            experiment_tracker: The experiment tracker to use for this step.
            step_operator: The step operator to use for this step.
            parameters: Function parameters for this step
            output_materializers: Output materializers for this step. If
                given as a dict, the keys must be a subset of the output names
                of this step. If a single value (type or string) is given, the
                materializer will be used for all outputs.
            settings: settings for this step.
            extra: Extra configurations for this step.
            on_failure: Callback function in event of failure of the step. Can
                be a function with a single argument of type `BaseException`, or
                a source path to such a function (e.g. `module.my_function`).
            on_success: Callback function in event of success of the step. Can
                be a function with no arguments, or a source path to such a
                function (e.g. `module.my_function`).
            model_version: configuration of the model version in the Model Control Plane.
            merge: If `True`, will merge the given dictionary configurations
                like `parameters` and `settings` with existing
                configurations. If `False` the given configurations will
                overwrite all existing ones. See the general description of this
                method for an example.

        Returns:
            The copied step instance.
        """
        step_copy = self.copy()
        step_copy.configure(
            enable_cache=enable_cache,
            enable_artifact_metadata=enable_artifact_metadata,
            enable_artifact_visualization=enable_artifact_visualization,
            enable_step_logs=enable_step_logs,
            experiment_tracker=experiment_tracker,
            step_operator=step_operator,
            parameters=parameters,
            output_materializers=output_materializers,
            settings=settings,
            extra=extra,
            on_failure=on_failure,
            on_success=on_success,
            model_version=model_version,
            merge=merge,
        )
        return step_copy

    def copy(self) -> "BaseStep":
        """Copies the step.

        Returns:
            The step copy.
        """
        return copy.deepcopy(self)

    def _apply_configuration(
        self,
        config: "StepConfigurationUpdate",
        merge: bool = True,
    ) -> None:
        """Applies an update to the step configuration.

        Args:
            config: The configuration update.
            merge: Whether to merge the updates with the existing configuration
                or not. See the `BaseStep.configure(...)` method for a detailed
                explanation.
        """
        self._validate_configuration(config)

        self._configuration = pydantic_utils.update_model(
            self._configuration, update=config, recursive=merge
        )

        logger.debug("Updated step configuration:")
        logger.debug(self._configuration)

    def _validate_configuration(
        self, config: "StepConfigurationUpdate"
    ) -> None:
        """Validates a configuration update.

        Args:
            config: The configuration update to validate.
        """
        settings_utils.validate_setting_keys(list(config.settings))
        self._validate_function_parameters(parameters=config.parameters)
        self._validate_outputs(outputs=config.outputs)

    def _validate_function_parameters(
        self, parameters: Dict[str, Any]
    ) -> None:
        """Validates step function parameters.

        Args:
            parameters: The parameters to validate.

        Raises:
            StepInterfaceError: If the step requires no function parameters but
                parameters were configured.
        """
        if not parameters:
            return

        for key, value in parameters.items():
            if key in self.entrypoint_definition.inputs:
                self.entrypoint_definition.validate_input(key=key, value=value)

            elif not self.entrypoint_definition.legacy_params:
                raise StepInterfaceError(
                    f"Unable to find parameter '{key}' in step function "
                    "signature."
                )

    def _validate_outputs(
        self, outputs: Mapping[str, "PartialArtifactConfiguration"]
    ) -> None:
        """Validates the step output configuration.

        Args:
            outputs: The configured step outputs.

        Raises:
            StepInterfaceError: If an output for a non-existent name is
                configured of an output artifact/materializer source does not
                resolve to the correct class.
        """
        allowed_output_names = set(self.entrypoint_definition.outputs)
        for output_name, output in outputs.items():
            if output_name not in allowed_output_names:
                raise StepInterfaceError(
                    f"Got unexpected materializers for non-existent "
                    f"output '{output_name}' in step '{self.name}'. "
                    f"Only materializers for the outputs "
                    f"{allowed_output_names} of this step can"
                    f" be registered."
                )

            if output.materializer_source:
                for source in output.materializer_source:
                    if not source_utils.validate_source_class(
                        source, expected_class=BaseMaterializer
                    ):
                        raise StepInterfaceError(
                            f"Materializer source `{source}` "
                            f"for output '{output_name}' of step '{self.name}' "
                            "does not resolve to a `BaseMaterializer` subclass."
                        )

    def _validate_inputs(
        self,
        input_artifacts: Dict[str, "StepArtifact"],
        external_artifacts: Dict[str, "ExternalArtifactConfiguration"],
    ) -> None:
        """Validates the step inputs.

        This method makes sure that all inputs are provided either as an
        artifact or parameter.

        Args:
            input_artifacts: The input artifacts.
            external_artifacts: The external input artifacts.

        Raises:
            StepInterfaceError: If an entrypoint input is missing.
        """
        for key in self.entrypoint_definition.inputs.keys():
            if (
                key in input_artifacts
                or key in self.configuration.parameters
                or key in external_artifacts
            ):
                continue
            raise StepInterfaceError(f"Missing entrypoint input {key}.")

    def _finalize_configuration(
        self,
        input_artifacts: Dict[str, "StepArtifact"],
        external_artifacts: Dict[str, "ExternalArtifactConfiguration"],
    ) -> "StepConfiguration":
        """Finalizes the configuration after the step was called.

        Once the step was called, we know the outputs of previous steps
        and that no additional user configurations will be made. That means
        we can now collect the remaining artifact and materializer types
        as well as check for the completeness of the step function parameters.

        Args:
            input_artifacts: The input artifacts of this step.
            external_artifacts: The external artifacts of this step.

        Returns:
            The finalized step configuration.
        """
        from zenml.config.step_configurations import (
            PartialArtifactConfiguration,
            StepConfiguration,
            StepConfigurationUpdate,
        )

        outputs: Dict[
            str, Dict[str, Union[Source, Tuple[Source, ...]]]
        ] = defaultdict(dict)

        for (
            output_name,
            output_annotation,
        ) in self.entrypoint_definition.outputs.items():
            output = self._configuration.outputs.get(
                output_name, PartialArtifactConfiguration()
            )

            from pydantic.typing import (
                get_origin,
                is_none_type,
                is_union,
            )

            from zenml.steps.utils import get_args

            if not output.materializer_source:
                if output_annotation.resolved_annotation is Any:
                    outputs[output_name]["materializer_source"] = ()
                    outputs[output_name][
                        "default_materializer_source"
                    ] = source_utils.resolve(
                        materializer_registry.get_default_materializer()
                    )
                    continue

                if is_union(
                    get_origin(output_annotation.resolved_annotation)
                    or output_annotation.resolved_annotation
                ):
                    output_types = tuple(
                        type(None)
                        if is_none_type(output_type)
                        else output_type
                        for output_type in get_args(
                            output_annotation.resolved_annotation
                        )
                    )
                else:
                    output_types = (output_annotation.resolved_annotation,)

                materializer_sources = []

                for output_type in output_types:
                    materializer_class = materializer_registry[output_type]
                    materializer_sources.append(
                        source_utils.resolve(materializer_class)
                    )

                outputs[output_name]["materializer_source"] = tuple(
                    materializer_sources
                )

        parameters = self._finalize_parameters()
        self.configure(parameters=parameters, merge=False)
        self._validate_inputs(
            input_artifacts=input_artifacts,
            external_artifacts=external_artifacts,
        )

        values = dict_utils.remove_none_values({"outputs": outputs or None})
        config = StepConfigurationUpdate(**values)
        self._apply_configuration(config)

        self._configuration = self._configuration.copy(
            update={
                "caching_parameters": self.caching_parameters,
                "external_input_artifacts": external_artifacts,
            }
        )

        return StepConfiguration.parse_obj(self._configuration)

    def _finalize_parameters(self) -> Dict[str, Any]:
        """Finalizes the config parameters for running this step.

        Returns:
            All parameter values for running this step.
        """
        params = {}
        for key, value in self.configuration.parameters.items():
            if key not in self.entrypoint_definition.inputs:
                continue

            annotation = self.entrypoint_definition.inputs[key].annotation
            annotation = resolve_type_annotation(annotation)
            if inspect.isclass(annotation) and issubclass(
                annotation, BaseModel
            ):
                # Make sure we have all necessary values to instantiate the
                # pydantic model later
                model = annotation(**value)
                params[key] = model.dict()
            else:
                params[key] = value

        if self.entrypoint_definition.legacy_params:
            legacy_params = self._finalize_legacy_parameters()
            params[
                self.entrypoint_definition.legacy_params.name
            ] = legacy_params

        return params

    def _finalize_legacy_parameters(self) -> Dict[str, Any]:
        """Verifies and prepares the config parameters for running this step.

        When the step requires config parameters, this method:
            - checks if config parameters were set via a config object or file
            - tries to set missing config parameters from default values of the
              config class

        Returns:
            Values for the previously unconfigured function parameters.

        Raises:
            MissingStepParameterError: If no value could be found for one or
                more config parameters.
            StepInterfaceError: If the parameter class validation failed.
        """
        if not self.entrypoint_definition.legacy_params:
            return {}

        logger.warning(
            "The `BaseParameters` class to define step parameters is "
            "deprecated. Check out our docs "
            "https://docs.zenml.io/user-guide/advanced-guide/pipelining-features/configure-steps-pipelines "
            "for information on how to parameterize your steps. As a quick "
            "fix to get rid of this warning, make sure your parameter class "
            "inherits from `pydantic.BaseModel` instead of the "
            "`BaseParameters` class."
        )

        # parameters for the `BaseParameters` class specified in the "new" way
        # by specifying a dict of parameters for the corresponding key
        params_defined_in_new_way = (
            self.configuration.parameters.get(
                self.entrypoint_definition.legacy_params.name
            )
            or {}
        )

        values = {}
        missing_keys = []
        for (
            name,
            field,
        ) in (
            self.entrypoint_definition.legacy_params.annotation.__fields__.items()
        ):
            if name in self.configuration.parameters:
                # a value for this parameter has been set already
                values[name] = self.configuration.parameters[name]
            elif name in params_defined_in_new_way:
                # a value for this parameter has been set in the "new" way
                # already
                values[name] = params_defined_in_new_way[name]
            elif field.required:
                # this field has no default value set and therefore needs
                # to be passed via an initialized config object
                missing_keys.append(name)
            else:
                # use default value from the pydantic config class
                values[name] = field.default

        if missing_keys:
            raise MissingStepParameterError(
                self.name,
                missing_keys,
                self.entrypoint_definition.legacy_params.annotation,
            )

        if (
            self.entrypoint_definition.legacy_params.annotation.__config__.extra
            == Extra.allow
        ):
            # Add all parameters for the config class for backwards
            # compatibility if the config class allows extra attributes
            values.update(self.configuration.parameters)

        try:
            self.entrypoint_definition.legacy_params.annotation(**values)
        except ValidationError:
            raise StepInterfaceError("Failed to validate function parameters.")

        return values<|MERGE_RESOLUTION|>--- conflicted
+++ resolved
@@ -70,11 +70,7 @@
         StepConfiguration,
         StepConfigurationUpdate,
     )
-<<<<<<< HEAD
-    from zenml.model.model_config import ModelConfig
-=======
-    from zenml.model import ModelVersion
->>>>>>> 3f06da99
+    from zenml.model.model_version import ModelVersion
 
     ParametersOrDict = Union["BaseParameters", Dict[str, Any]]
     MaterializerClassOrSource = Union[str, Source, Type["BaseMaterializer"]]
