--- conflicted
+++ resolved
@@ -52,12 +52,8 @@
     from zenml.materializers.base_materializer import BaseMaterializer
 
     ArtifactClassOrStr = Union[str, Type["BaseArtifact"]]
-<<<<<<< HEAD
     MaterializerClassOrSource = Union[str, "Source", Type["BaseMaterializer"]]
-=======
-    MaterializerClassOrStr = Union[str, Type["BaseMaterializer"]]
-    HookSpecification = Union[str, FunctionType]
->>>>>>> 9aaa95ee
+    HookSpecification = Union[str, "Source", FunctionType]
     OutputArtifactsSpecification = Union[
         "ArtifactClassOrStr", Mapping[str, "ArtifactClassOrStr"]
     ]
