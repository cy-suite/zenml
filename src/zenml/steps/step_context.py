--- conflicted
+++ resolved
@@ -169,44 +169,30 @@
         """Returns configured Model.
 
         Order of resolution to search for Model is:
-            1. Model from @step
-            2. Model from @pipeline
+            1. Model from the step
+            2. Model from the pipeline
 
         Returns:
             The `Model` object associated with the current step.
 
         Raises:
-            StepContextError: If the `Model` object is not set in `@step` or `@pipeline`.
-        """
-<<<<<<< HEAD
+            StepContextError: If no `Model` object was specified for the step
+                or pipeline.
+        """
         model_version = (
             self.step_run.model_version or self.pipeline_run.model_version
         )
 
         if not model_version:
-=======
-        if (
-            self.step_run.config.model is not None
-            and self.step_run.model_version is not None
-        ):
-            model = self.step_run.model_version.to_model_class(
-                suppress_class_validation_warnings=True
-            )
-        elif self.pipeline_run.config.model is not None:
-            if self.pipeline_run.model_version:
-                model = self.pipeline_run.model_version.to_model_class(
-                    suppress_class_validation_warnings=True
-                )
-            else:
-                model = self.pipeline_run.config.model
-        else:
->>>>>>> 8a7638a9
             raise StepContextError(
                 f"Unable to get Model in step `{self.step_name}` of pipeline "
-                f"run '{self.pipeline_run.id}': it was not set in `@step` or `@pipeline`."
-            )
-
-        return model_version.to_model_class()
+                f"run '{self.pipeline_run.id}': No model has been specified "
+                "the step or pipeline."
+            )
+
+        return model_version.to_model_class(
+            suppress_class_validation_warnings=True
+        )
 
     @property
     def inputs(self) -> Dict[str, "ArtifactVersionResponse"]:
