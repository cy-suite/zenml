from typing import TYPE_CHECKING, Dict, NamedTuple, Optional, Type, cast

from zenml.exceptions import StepContextError
from zenml.repository import Repository

if TYPE_CHECKING:
    from zenml.artifacts.base_artifact import BaseArtifact
    from zenml.materializers.base_materializer import BaseMaterializer
    from zenml.metadata_stores.base_metadata_store import BaseMetadataStore


class StepContextOutput(NamedTuple):
    """Tuple containing materializer class and artifact for a step output."""

    materializer_class: Type["BaseMaterializer"]
    artifact: "BaseArtifact"


class StepContext:
    """Provides additional context inside a step function.

    This class is used to access the metadata store, materializers and
    artifacts inside a step function. To use it, add a `StepContext` object
    to the signature of your step function like this:

    ```python
    @step
    def my_step(context: StepContext, ...)
        context.get_output_materializer(...)
    ```

    You do not need to create a `StepContext` object yourself and pass it
    when creating the step, as long as you specify it in the signature ZenML
    will create the `StepContext` and automatically pass it when executing your
    step.

    **Note**: When using a `StepContext` inside a step, ZenML disables caching
    for this step by default as the context provides access to external
    resources which might influence the result of your step execution. To
    enable caching anyway, explicitly enable it in the `@step` decorator or when
    initializing your custom step class.
    """

    def __init__(
        self,
        step_name: str,
        output_materializers: Dict[str, Type["BaseMaterializer"]],
        output_artifacts: Dict[str, "BaseArtifact"],
    ):
        """Initializes a StepContext instance.

        Args:
            step_name: The name of the step that this context is used in.
            output_materializers: The output materializers of the step that
                                  this context is used in.
            output_artifacts: The output artifacts of the step that this
                              context is used in.

        Raises:
<<<<<<< HEAD
             StepInterfaceError: If the keys of the output materializers and
                                 output artifacts do not match.
=======
             StepContextError: If the keys of the output materializers and
             output artifacts do not match.
>>>>>>> 26720d20
        """
        if output_materializers.keys() != output_artifacts.keys():
            raise StepContextError(
                f"Mismatched keys in output materializers and output "
                f"artifacts for step '{step_name}'. Output materializer "
                f"keys: {set(output_materializers)}, output artifact "
                f"keys: {set(output_artifacts)}"
            )

        self.step_name = step_name
        self._outputs = {
            key: StepContextOutput(
                output_materializers[key], output_artifacts[key]
            )
            for key in output_materializers.keys()
        }
        self._metadata_store = Repository().active_stack.metadata_store

    def _get_output(
        self, output_name: Optional[str] = None
    ) -> StepContextOutput:
        """Returns the materializer and artifact URI for a given step output.

        Args:
            output_name: Optional name of the output for which to get the
                materializer and URI.

        Returns:
            Tuple containing the materializer and artifact URI for the
            given output.

        Raises:
            StepContextError: If the step has no outputs, no output for
                the given `output_name` or if no `output_name` was given but
                the step has multiple outputs.
        """
        output_count = len(self._outputs)
        if output_count == 0:
            raise StepContextError(
                f"Unable to get step output for step '{self.step_name}': "
                f"This step does not have any outputs."
            )

        if not output_name and output_count > 1:
            raise StepContextError(
                f"Unable to get step output for step '{self.step_name}': "
                f"This step has multiple outputs ({set(self._outputs)}), "
                f"please specify which output to return."
            )

        if output_name:
            if output_name not in self._outputs:
                raise StepContextError(
                    f"Unable to get step output '{output_name}' for "
                    f"step '{self.step_name}'. This step does not have an "
                    f"output with the given name, please specify one of the "
                    f"available outputs: {set(self._outputs)}."
                )
            return self._outputs[output_name]
        else:
            return next(iter(self._outputs.values()))

    @property
    def metadata_store(self) -> "BaseMetadataStore":
        """Returns an instance of the metadata store that is used to store
        metadata about the step (and the corresponding pipeline) which is
        being executed."""
        return self._metadata_store

    def get_output_materializer(
        self,
        output_name: Optional[str] = None,
        custom_materializer_class: Optional[Type["BaseMaterializer"]] = None,
    ) -> "BaseMaterializer":
        """Returns a materializer for a given step output.

        Args:
            output_name: Optional name of the output for which to get the
                materializer. If no name is given and the step only has a
                single output, the materializer of this output will be
                returned. If the step has multiple outputs, an exception
                will be raised.
            custom_materializer_class: If given, this `BaseMaterializer`
                subclass will be initialized with the output artifact instead
                of the materializer that was registered for this step output.

        Returns:
            A materializer initialized with the output artifact for
            the given output.

        Raises:
            StepContextError: If the step has no outputs, no output for
                the given `output_name` or if no `output_name` was given but
                the step has multiple outputs.
        """
        materializer_class, artifact = self._get_output(output_name)
        # use custom materializer class if provided or fallback to default
        # materializer for output
        materializer_class = custom_materializer_class or materializer_class
        return materializer_class(artifact)

    def get_output_artifact_uri(self, output_name: Optional[str] = None) -> str:
        """Returns the artifact URI for a given step output.

        Args:
            output_name: Optional name of the output for which to get the URI.
                If no name is given and the step only has a single output,
                the URI of this output will be returned. If the step has
                multiple outputs, an exception will be raised.

        Returns:
            Artifact URI for the given output.

        Raises:
            StepContextError: If the step has no outputs, no output for
                the given `output_name` or if no `output_name` was given but
                the step has multiple outputs.
        """
        return cast(str, self._get_output(output_name).artifact.uri)<|MERGE_RESOLUTION|>--- conflicted
+++ resolved
@@ -57,13 +57,8 @@
                               context is used in.
 
         Raises:
-<<<<<<< HEAD
-             StepInterfaceError: If the keys of the output materializers and
-                                 output artifacts do not match.
-=======
              StepContextError: If the keys of the output materializers and
-             output artifacts do not match.
->>>>>>> 26720d20
+                               output artifacts do not match.
         """
         if output_materializers.keys() != output_artifacts.keys():
             raise StepContextError(
@@ -97,8 +92,8 @@
 
         Raises:
             StepContextError: If the step has no outputs, no output for
-                the given `output_name` or if no `output_name` was given but
-                the step has multiple outputs.
+                              the given `output_name` or if no `output_name`
+                              was given but the step has multiple outputs.
         """
         output_count = len(self._outputs)
         if output_count == 0:
@@ -128,9 +123,11 @@
 
     @property
     def metadata_store(self) -> "BaseMetadataStore":
-        """Returns an instance of the metadata store that is used to store
+        """
+        Returns an instance of the metadata store that is used to store
         metadata about the step (and the corresponding pipeline) which is
-        being executed."""
+        being executed.
+        """
         return self._metadata_store
 
     def get_output_materializer(
@@ -156,8 +153,8 @@
 
         Raises:
             StepContextError: If the step has no outputs, no output for
-                the given `output_name` or if no `output_name` was given but
-                the step has multiple outputs.
+                              the given `output_name` or if no `output_name`
+                              was given but the step has multiple outputs.
         """
         materializer_class, artifact = self._get_output(output_name)
         # use custom materializer class if provided or fallback to default
@@ -179,7 +176,7 @@
 
         Raises:
             StepContextError: If the step has no outputs, no output for
-                the given `output_name` or if no `output_name` was given but
-                the step has multiple outputs.
+                              the given `output_name` or if no `output_name`
+                              was given but the step has multiple outputs.
         """
         return cast(str, self._get_output(output_name).artifact.uri)