--- conflicted
+++ resolved
@@ -93,7 +93,28 @@
                 "artifact is not supported anymore."
             )
 
-<<<<<<< HEAD
+        is_model_artifact = data.pop("is_model_artifact", None)
+        is_deployment_artifact = data.pop("is_deployment_artifact", None)
+
+        if is_model_artifact and is_deployment_artifact:
+            raise ValueError(
+                "An artifact can only be a model artifact or deployment "
+                "artifact."
+            )
+        elif is_model_artifact:
+            logger.warning(
+                "`ArtifactConfig.is_model_artifact` is deprecated and will be "
+                "removed soon. Use `ArtifactConfig.artifact_type` instead."
+            )
+            data.setdefault("artifact_type", ArtifactType.MODEL)
+        elif is_deployment_artifact:
+            logger.warning(
+                "`ArtifactConfig.is_deployment_artifact` is deprecated and "
+                "will be removed soon. Use `ArtifactConfig.artifact_type` "
+                "instead."
+            )
+            data.setdefault("artifact_type", ArtifactType.SERVICE)
+
         return data
 
     def _evaluated_name(
@@ -121,29 +142,4 @@
         pattern = r"\{[^}]+\}"
         if re.findall(pattern, str(self.name)):
             return self.name
-        return None
-=======
-        is_model_artifact = data.pop("is_model_artifact", None)
-        is_deployment_artifact = data.pop("is_deployment_artifact", None)
-
-        if is_model_artifact and is_deployment_artifact:
-            raise ValueError(
-                "An artifact can only be a model artifact or deployment "
-                "artifact."
-            )
-        elif is_model_artifact:
-            logger.warning(
-                "`ArtifactConfig.is_model_artifact` is deprecated and will be "
-                "removed soon. Use `ArtifactConfig.artifact_type` instead."
-            )
-            data.setdefault("artifact_type", ArtifactType.MODEL)
-        elif is_deployment_artifact:
-            logger.warning(
-                "`ArtifactConfig.is_deployment_artifact` is deprecated and "
-                "will be removed soon. Use `ArtifactConfig.artifact_type` "
-                "instead."
-            )
-            data.setdefault("artifact_type", ArtifactType.SERVICE)
-
-        return data
->>>>>>> 981e4211
+        return None