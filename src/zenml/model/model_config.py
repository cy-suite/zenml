--- conflicted
+++ resolved
@@ -13,15 +13,11 @@
 #  permissions and limitations under the License.
 """ModelConfig user facing interface to pass into pipeline or step."""
 
-from typing import TYPE_CHECKING, Any, Dict, Optional, Union
+from typing import TYPE_CHECKING, Any, Dict, Optional
 
 from pydantic import Field, PrivateAttr, validator
 
-<<<<<<< HEAD
-from zenml.constants import RUNNING_MODEL_VERSION
-=======
 from zenml.exceptions import EntityExistsError
->>>>>>> e072eac3
 from zenml.logger import get_logger
 from zenml.model.model_stages import ModelStages
 from zenml.models.model_base_model import ModelBaseModel
@@ -51,11 +47,7 @@
     )
     stage: Optional[ModelStages] = Field(
         default=None,
-<<<<<<< HEAD
         description="Model stage is optional and points model context to a specific stage.",
-=======
-        description="Model version is optional and points model context to a specific version or stage.",
->>>>>>> e072eac3
     )
     create_new_model_version: bool = False
     save_models_to_registry: bool = True
@@ -100,7 +92,6 @@
                 )
         return recovery
 
-<<<<<<< HEAD
     @validator("save_models_to_registry")
     def _validate_save_models_to_registry(
         cls, save_models_to_registry: bool
@@ -108,15 +99,6 @@
         if save_models_to_registry:
             logger.warning(
                 "`save_models_to_registry` is not yet supported - no effect on pipeline execution."
-=======
-    @validator("version")
-    def _validate_version(
-        cls, version: Union[str, ModelStages]
-    ) -> Union[str, ModelStages]:
-        if version in [stage.value for stage in ModelStages]:
-            logger.info(
-                f"`version` `{version}` matches one of the possible `ModelStages`, model will be fetched using stage."
->>>>>>> e072eac3
             )
         return save_models_to_registry
 
@@ -153,11 +135,6 @@
                 user=zenml_client.active_user.id,
                 workspace=zenml_client.active_workspace.id,
             )
-<<<<<<< HEAD
-            model = zenml_client.zen_store.create_model(model=model_request)
-            logger.warning(f"New model `{self.name}` was created implicitly.")
-        self._model = model
-=======
             model_request = ModelRequestModel.parse_obj(model_request)
             try:
                 model = zenml_client.zen_store.create_model(
@@ -169,7 +146,6 @@
                 model = zenml_client.zen_store.get_model(
                     model_name_or_id=self.name
                 )
->>>>>>> e072eac3
         return model
 
     def _create_model_version(
@@ -190,45 +166,6 @@
         from zenml.models.model_models import ModelVersionRequestModel
 
         zenml_client = Client()
-<<<<<<< HEAD
-        # if specific version requested
-        if not self.create_new_model_version:
-            # by stage
-            if self.stage is not None:
-                # raise if not found
-                return zenml_client.zen_store.get_model_version_in_stage(
-                    model_name_or_id=self.name,
-                    model_stage=self.stage,
-                )
-            # by version
-            else:
-                # latest version requested
-                if self.version is None:
-                    # raise if not found
-                    return zenml_client.zen_store.get_model_version_latest(
-                        model_name_or_id=self.name
-                    )
-                # specific version requested
-                else:
-                    # raise if not found
-                    return zenml_client.zen_store.get_model_version(
-                        model_name_or_id=self.name,
-                        model_version_name_or_id=self.version,
-                    )
-        # else new version requested
-        self.version = RUNNING_MODEL_VERSION
-        mv_request = ModelVersionRequestModel.parse_obj(
-            self._get_request_params(ModelVersionRequestModel, model=model.id)
-        )
-        mv = None
-        if self.recovery:
-            try:
-                mv = zenml_client.zen_store.get_model_version(
-                    model_name_or_id=self.name,
-                    model_version_name_or_id=self.version,
-                )
-            except KeyError:
-=======
         self.version = "running"
         model_version_request = ModelVersionRequestModel(
             user=zenml_client.active_user.id,
@@ -244,7 +181,6 @@
             )
         except KeyError:
             if self.recovery:
->>>>>>> e072eac3
                 logger.warning(
                     f"Recovery mode: No `{self.version}` model version found."
                 )
@@ -252,10 +188,6 @@
                 model_version=mv_request
             )
             logger.warning(f"New model version `{self.name}` was created.")
-<<<<<<< HEAD
-        self._model_version = mv
-        return mv
-=======
 
             return mv
 
@@ -283,7 +215,6 @@
         return zenml_client.zen_store.get_model_version(
             model_name_or_id=self.name, model_version_name_or_id=self.version
         )
->>>>>>> e072eac3
 
     def get_or_create_model_version(self) -> "ModelVersionResponseModel":
         """This method should get or create a model and a model version from Model WatchTower.
