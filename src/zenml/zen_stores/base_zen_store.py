#  Copyright (c) ZenML GmbH 2022. All Rights Reserved.
#
#  Licensed under the Apache License, Version 2.0 (the "License");
#  you may not use this file except in compliance with the License.
#  You may obtain a copy of the License at:
#
#       https://www.apache.org/licenses/LICENSE-2.0
#
#  Unless required by applicable law or agreed to in writing, software
#  distributed under the License is distributed on an "AS IS" BASIS,
#  WITHOUT WARRANTIES OR CONDITIONS OF ANY KIND, either express
#  or implied. See the License for the specific language governing
#  permissions and limitations under the License.
"""Base Zen Store implementation."""
import os
from abc import ABC
from typing import (
    Any,
    Callable,
    ClassVar,
    Dict,
    List,
    Optional,
    Tuple,
    Type,
    Union,
)
from urllib.parse import urlparse
from uuid import UUID

from pydantic import BaseModel
from requests import ConnectionError

import zenml
from zenml.analytics.utils import analytics_disabler
from zenml.config.global_config import GlobalConfiguration
from zenml.config.server_config import ServerConfiguration
from zenml.config.store_config import StoreConfiguration
from zenml.constants import (
    ENV_ZENML_DEFAULT_USER_NAME,
    ENV_ZENML_DEFAULT_USER_PASSWORD,
    ENV_ZENML_DEFAULT_WORKSPACE_NAME,
    IS_DEBUG_ENV,
)
from zenml.enums import (
<<<<<<< HEAD
=======
    AuthScheme,
    PermissionType,
>>>>>>> 5e582049
    SecretsStoreType,
    StackComponentType,
    StoreType,
)
from zenml.logger import get_logger
from zenml.models import (
    ComponentRequestModel,
    StackFilterModel,
    StackRequestModel,
    StackResponseModel,
    UserRequestModel,
    UserResponseModel,
    WorkspaceRequestModel,
    WorkspaceResponseModel,
)
from zenml.models.server_models import (
    ServerDatabaseType,
    ServerModel,
)
from zenml.models.user_models import UserFilterModel
from zenml.utils.proxy_utils import make_proxy_class
from zenml.zen_stores.enums import StoreEvent
from zenml.zen_stores.secrets_stores.base_secrets_store import BaseSecretsStore
from zenml.zen_stores.secrets_stores.secrets_store_interface import (
    SecretsStoreInterface,
)
from zenml.zen_stores.secrets_stores.sql_secrets_store import (
    SqlSecretsStoreConfiguration,
)
from zenml.zen_stores.zen_store_interface import ZenStoreInterface

logger = get_logger(__name__)

DEFAULT_USERNAME = "default"
DEFAULT_PASSWORD = ""
DEFAULT_WORKSPACE_NAME = "default"
DEFAULT_STACK_NAME = "default"
DEFAULT_STACK_COMPONENT_NAME = "default"


@make_proxy_class(SecretsStoreInterface, "_secrets_store")
class BaseZenStore(
    BaseModel,
    ZenStoreInterface,
    SecretsStoreInterface,
    ABC,
):
    """Base class for accessing and persisting ZenML core objects.

    Attributes:
        config: The configuration of the store.
    """

    config: StoreConfiguration
    _secrets_store: Optional[BaseSecretsStore] = None
    _event_handlers: Dict[StoreEvent, List[Callable[..., Any]]] = {}

    TYPE: ClassVar[StoreType]
    CONFIG_TYPE: ClassVar[Type[StoreConfiguration]]

    # ---------------------------------
    # Initialization and configuration
    # ---------------------------------

    def __init__(
        self,
        skip_default_registrations: bool = False,
        **kwargs: Any,
    ) -> None:
        """Create and initialize a store.

        Args:
            skip_default_registrations: If `True`, the creation of the default
                stack and user in the store will be skipped.
            **kwargs: Additional keyword arguments to pass to the Pydantic
                constructor.

        Raises:
            RuntimeError: If the store cannot be initialized.
        """
        super().__init__(**kwargs)

        try:
            self._initialize()

        # Handle cases where the ZenML server is not available
        except ConnectionError as e:
            error_message = (
                "Cannot connect to the ZenML database because the ZenML server "
                f"at {self.url} is not running."
            )
            if urlparse(self.url).hostname in ["localhost", "127.0.0.1"]:
                recommendation = (
                    "Please run `zenml down` and `zenml up` to restart the "
                    "server."
                )
            else:
                recommendation = (
                    "Please run `zenml disconnect` and `zenml connect --url "
                    f"{self.url}` to reconnect to the server."
                )
            raise RuntimeError(f"{error_message}\n{recommendation}") from e

        except Exception as e:
            raise RuntimeError(
                f"Error initializing {self.type.value} store with URL "
                f"'{self.url}': {str(e)}"
            ) from e

        if not skip_default_registrations:
            logger.debug("Initializing database")
            self._initialize_database()
        else:
            logger.debug("Skipping database initialization")

    @staticmethod
    def get_store_class(store_type: StoreType) -> Type["BaseZenStore"]:
        """Returns the class of the given store type.

        Args:
            store_type: The type of the store to get the class for.

        Returns:
            The class of the given store type or None if the type is unknown.

        Raises:
            TypeError: If the store type is unsupported.
        """
        if store_type == StoreType.SQL:
            from zenml.zen_stores.sql_zen_store import SqlZenStore

            return SqlZenStore
        elif store_type == StoreType.REST:
            from zenml.zen_stores.rest_zen_store import RestZenStore

            return RestZenStore
        else:
            raise TypeError(
                f"No store implementation found for store type "
                f"`{store_type.value}`."
            )

    @staticmethod
    def get_store_config_class(
        store_type: StoreType,
    ) -> Type["StoreConfiguration"]:
        """Returns the store config class of the given store type.

        Args:
            store_type: The type of the store to get the class for.

        Returns:
            The config class of the given store type.
        """
        store_class = BaseZenStore.get_store_class(store_type)
        return store_class.CONFIG_TYPE

    @staticmethod
    def get_store_type(url: str) -> StoreType:
        """Returns the store type associated with a URL schema.

        Args:
            url: The store URL.

        Returns:
            The store type associated with the supplied URL schema.

        Raises:
            TypeError: If no store type was found to support the supplied URL.
        """
        from zenml.zen_stores.rest_zen_store import RestZenStoreConfiguration
        from zenml.zen_stores.sql_zen_store import SqlZenStoreConfiguration

        if SqlZenStoreConfiguration.supports_url_scheme(url):
            return StoreType.SQL
        elif RestZenStoreConfiguration.supports_url_scheme(url):
            return StoreType.REST
        else:
            raise TypeError(f"No store implementation found for URL: {url}.")

    @staticmethod
    def create_store(
        config: StoreConfiguration,
        skip_default_registrations: bool = False,
        **kwargs: Any,
    ) -> "BaseZenStore":
        """Create and initialize a store from a store configuration.

        Args:
            config: The store configuration to use.
            skip_default_registrations: If `True`, the creation of the default
                stack and user in the store will be skipped.
            **kwargs: Additional keyword arguments to pass to the store class

        Returns:
            The initialized store.
        """
        logger.debug(f"Creating store with config '{config}'...")
        store_class = BaseZenStore.get_store_class(config.type)
        store = store_class(
            config=config,
            skip_default_registrations=skip_default_registrations,
            **kwargs,
        )

        secrets_store_config = store.config.secrets_store

        # Initialize the secrets store
        if (
            secrets_store_config
            and secrets_store_config.type != SecretsStoreType.NONE
        ):
            secrets_store_class = BaseSecretsStore.get_store_class(
                secrets_store_config
            )
            store._secrets_store = secrets_store_class(
                zen_store=store,
                config=secrets_store_config,
            )
            # Update the config with the actual secrets store config
            # to reflect the default values in the saved configuration
            store.config.secrets_store = store._secrets_store.config
        return store

    @staticmethod
    def get_default_store_config(path: str) -> StoreConfiguration:
        """Get the default store configuration.

        The default store is a SQLite store that saves the DB contents on the
        local filesystem.

        Args:
            path: The local path where the store DB will be stored.

        Returns:
            The default store configuration.
        """
        from zenml.zen_stores.sql_zen_store import SqlZenStoreConfiguration

        config = SqlZenStoreConfiguration(
            type=StoreType.SQL,
            url=SqlZenStoreConfiguration.get_local_url(path),
            secrets_store=SqlSecretsStoreConfiguration(
                type=SecretsStoreType.SQL,
            ),
        )
        return config

    def _initialize_database(self) -> None:
        """Initialize the database on first use."""
        try:
            default_workspace = self._default_workspace
        except KeyError:
            default_workspace = self._create_default_workspace()
        try:
<<<<<<< HEAD
            default_user = self._default_user
        except KeyError:
            default_user = self._create_default_user()
        try:
            self._get_default_stack(
                workspace_name_or_id=default_workspace.id,
                user_name_or_id=default_user.id,
            )
        except KeyError:
            self._create_default_stack(
                workspace_name_or_id=default_workspace.id,
                user_name_or_id=default_user.id,
            )
=======
            assert self._admin_role
        except KeyError:
            self._create_admin_role()
        try:
            assert self._guest_role
        except KeyError:
            self._create_guest_role()

        config = ServerConfiguration.get_server_config()
        # If the auth scheme is external, don't create the default user and
        # stack
        if config.auth_scheme != AuthScheme.EXTERNAL:
            try:
                default_user = self._default_user
            except KeyError:
                default_user = self._create_default_user()
            try:
                self._get_default_stack(
                    workspace_name_or_id=default_workspace.id,
                    user_name_or_id=default_user.id,
                )
            except KeyError:
                self._create_default_stack(
                    workspace_name_or_id=default_workspace.id,
                    user_name_or_id=default_user.id,
                )
>>>>>>> 5e582049

    @property
    def url(self) -> str:
        """The URL of the store.

        Returns:
            The URL of the store.
        """
        return self.config.url

    @property
    def type(self) -> StoreType:
        """The type of the store.

        Returns:
            The type of the store.
        """
        return self.TYPE

    @property
    def secrets_store(self) -> Optional["BaseSecretsStore"]:
        """The secrets store associated with this store.

        Returns:
            The secrets store associated with this store.
        """
        return self._secrets_store

    def validate_active_config(
        self,
        active_workspace_name_or_id: Optional[Union[str, UUID]] = None,
        active_stack_id: Optional[UUID] = None,
        config_name: str = "",
    ) -> Tuple[WorkspaceResponseModel, StackResponseModel]:
        """Validate the active configuration.

        Call this method to validate the supplied active workspace and active
        stack values.

        This method is guaranteed to return valid workspace ID and stack ID
        values. If the supplied workspace and stack are not set or are not valid
        (e.g. they do not exist or are not accessible), the default workspace and
        default workspace stack will be returned in their stead.

        Args:
            active_workspace_name_or_id: The name or ID of the active workspace.
            active_stack_id: The ID of the active stack.
            config_name: The name of the configuration to validate (used in the
                displayed logs/messages).

        Returns:
            A tuple containing the active workspace and active stack.
        """
        active_workspace: WorkspaceResponseModel

        if active_workspace_name_or_id:
            try:
                active_workspace = self.get_workspace(
                    active_workspace_name_or_id
                )
            except KeyError:
                active_workspace = self._get_or_create_default_workspace()

                logger.warning(
                    f"The current {config_name} active workspace is no longer "
                    f"available. Resetting the active workspace to "
                    f"'{active_workspace.name}'."
                )
        else:
            active_workspace = self._get_or_create_default_workspace()

            logger.info(
                f"Setting the {config_name} active workspace "
                f"to '{active_workspace.name}'."
            )

        active_stack: StackResponseModel

        # Sanitize the active stack
        if active_stack_id:
            # Ensure that the active stack is still valid
            try:
                active_stack = self.get_stack(stack_id=active_stack_id)
            except KeyError:
                logger.warning(
                    "The current %s active stack is no longer available. "
                    "Resetting the active stack to default.",
                    config_name,
                )
                active_stack = self._get_or_create_default_stack(
                    active_workspace
                )
            else:
                if active_stack.workspace.id != active_workspace.id:
                    logger.warning(
                        "The current %s active stack is not part of the active "
                        "workspace. Resetting the active stack to default.",
                        config_name,
                    )
                    active_stack = self._get_or_create_default_stack(
                        active_workspace
                    )
                elif not active_stack.is_shared and (
                    not active_stack.user
                    or (active_stack.user.id != self.get_user().id)
                ):
                    logger.warning(
                        "The current %s active stack is not shared and not "
                        "owned by the active user. "
                        "Resetting the active stack to default.",
                        config_name,
                    )
                    active_stack = self._get_or_create_default_stack(
                        active_workspace
                    )
        else:
            logger.warning(
                "Setting the %s active stack to default.",
                config_name,
            )
            active_stack = self._get_or_create_default_stack(active_workspace)

        return active_workspace, active_stack

    def get_store_info(self) -> ServerModel:
        """Get information about the store.

        Returns:
            Information about the store.
        """
        server_config = ServerConfiguration.get_server_config()
        deployment_type = server_config.deployment_type
        auth_scheme = server_config.auth_scheme
        return ServerModel(
            id=GlobalConfiguration().user_id,
            version=zenml.__version__,
            deployment_type=deployment_type,
            database_type=ServerDatabaseType.OTHER,
            debug=IS_DEBUG_ENV,
            zenml_cloud=False,
            secrets_store_type=self.secrets_store.type
            if self.secrets_store
            else SecretsStoreType.NONE,
            auth_scheme=auth_scheme,
        )

    def is_local_store(self) -> bool:
        """Check if the store is local or connected to a local ZenML server.

        Returns:
            True if the store is local, False otherwise.
        """
        return self.get_store_info().is_local()

    def _get_or_create_default_stack(
        self, workspace: "WorkspaceResponseModel"
    ) -> "StackResponseModel":
        try:
            return self._get_default_stack(
                workspace_name_or_id=workspace.id,
                user_name_or_id=self.get_user().id,
            )
        except KeyError:
            return self._create_default_stack(
                workspace_name_or_id=workspace.id,
                user_name_or_id=self.get_user().id,
            )

    def _get_or_create_default_workspace(self) -> "WorkspaceResponseModel":
        try:
            return self._default_workspace
        except KeyError:
            return self._create_default_workspace()

    # --------------
    # Event Handlers
    # --------------

    def register_event_handler(
        self,
        event: StoreEvent,
        handler: Callable[..., Any],
    ) -> None:
        """Register an external event handler.

        The handler will be called when the store event is triggered.

        Args:
            event: The event to register the handler for.
            handler: The handler function to register.
        """
        self._event_handlers.setdefault(event, []).append(handler)

    def _trigger_event(self, event: StoreEvent, **kwargs: Any) -> None:
        """Trigger an event and call all registered handlers.

        Args:
            event: The event to trigger.
            **kwargs: The event arguments.
        """
        for handler in self._event_handlers.get(event, []):
            try:
                handler(event, **kwargs)
            except Exception as e:
                logger.error(
                    f"Silently ignoring error caught while triggering event "
                    f"store handler for event {event.value}: {e}",
                    exc_info=True,
                )

    # ------
    # Stacks
    # ------

    def _create_default_stack(
        self,
        workspace_name_or_id: Union[str, UUID],
        user_name_or_id: Union[str, UUID],
    ) -> StackResponseModel:
        """Create the default stack components and stack.

        The default stack contains a local orchestrator and a local artifact
        store.

        Args:
            workspace_name_or_id: Name or ID of the workspace to which the stack
                belongs.
            user_name_or_id: The name or ID of the user that owns the stack.

        Returns:
            The model of the created default stack.
        """
        with analytics_disabler():
            workspace = self.get_workspace(
                workspace_name_or_id=workspace_name_or_id
            )
            user = self.get_user(user_name_or_id=user_name_or_id)

            logger.info(
                f"Creating default stack for user '{user.name}' in workspace "
                f"{workspace.name}..."
            )

            # Register the default orchestrator
            orchestrator = self.create_stack_component(
                component=ComponentRequestModel(
                    user=user.id,
                    workspace=workspace.id,
                    name=DEFAULT_STACK_COMPONENT_NAME,
                    type=StackComponentType.ORCHESTRATOR,
                    flavor="local",
                    configuration={},
                ),
            )

            # Register the default artifact store
            artifact_store = self.create_stack_component(
                component=ComponentRequestModel(
                    user=user.id,
                    workspace=workspace.id,
                    name=DEFAULT_STACK_COMPONENT_NAME,
                    type=StackComponentType.ARTIFACT_STORE,
                    flavor="local",
                    configuration={},
                ),
            )

            components = {
                c.type: [c.id] for c in [orchestrator, artifact_store]
            }
            # Register the default stack
            stack = StackRequestModel(
                name=DEFAULT_STACK_NAME,
                components=components,
                is_shared=False,
                workspace=workspace.id,
                user=user.id,
            )
            return self.create_stack(stack=stack)

    def _get_default_stack(
        self,
        workspace_name_or_id: Union[str, UUID],
        user_name_or_id: Union[str, UUID],
    ) -> StackResponseModel:
        """Get the default stack for a user in a workspace.

        Args:
            workspace_name_or_id: Name or ID of the workspace.
            user_name_or_id: Name or ID of the user.

        Returns:
            The default stack in the workspace owned by the supplied user.

        Raises:
            KeyError: if the workspace or default stack doesn't exist.
        """
        default_stacks = self.list_stacks(
            StackFilterModel(
                workspace_id=workspace_name_or_id,
                user_id=user_name_or_id,
                name=DEFAULT_STACK_NAME,
            )
        )
        if default_stacks.total == 0:
            raise KeyError(
                f"No default stack found for user {str(user_name_or_id)} in "
                f"workspace {str(workspace_name_or_id)}"
            )
        return default_stacks.items[0]

    # -----
    # Users
    # -----

    @property
    def _default_user_name(self) -> str:
        """Get the default user name.

        Returns:
            The default user name.
        """
        return os.getenv(ENV_ZENML_DEFAULT_USER_NAME, DEFAULT_USERNAME)

    @property
    def _default_user(self) -> UserResponseModel:
        """Get the default user.

        Returns:
            The default user.

        Raises:
            KeyError: If the default user doesn't exist.
        """
        user_name = self._default_user_name
        try:
            return self.get_user(user_name)
        except KeyError:
            raise KeyError(f"The default user '{user_name}' is not configured")

    def _create_default_user(self) -> UserResponseModel:
        """Creates a default user.

        Returns:
            The default user.
        """
        user_name = os.getenv(ENV_ZENML_DEFAULT_USER_NAME, DEFAULT_USERNAME)
        user_password = os.getenv(
            ENV_ZENML_DEFAULT_USER_PASSWORD, DEFAULT_PASSWORD
        )

        logger.info(f"Creating default user '{user_name}' ...")
        new_user = self.create_user(
            UserRequestModel(
                name=user_name,
                active=True,
                password=user_password,
            )
        )
        return new_user

<<<<<<< HEAD
=======
    def get_external_user(self, user_id: UUID) -> UserResponseModel:
        """Get a user by external ID.

        Args:
            user_id: The external ID of the user.

        Returns:
            The user with the supplied external ID.

        Raises:
            KeyError: If the user doesn't exist.
        """
        users = self.list_users(UserFilterModel(external_user_id=user_id))
        if users.total == 0:
            raise KeyError(f"User with external ID '{user_id}' not found.")
        return users.items[0]

    # -----
    # Roles
    # -----

    @property
    def roles(self) -> Page[RoleResponseModel]:
        """All existing roles.

        Returns:
            A list of all existing roles.
        """
        return self.list_roles(RoleFilterModel())

>>>>>>> 5e582049
    # --------
    # Workspaces
    # --------

    @property
    def _default_workspace_name(self) -> str:
        """Get the default workspace name.

        Returns:
            The default workspace name.
        """
        return os.getenv(
            ENV_ZENML_DEFAULT_WORKSPACE_NAME, DEFAULT_WORKSPACE_NAME
        )

    @property
    def _default_workspace(self) -> WorkspaceResponseModel:
        """Get the default workspace.

        Returns:
            The default workspace.

        Raises:
            KeyError: if the default workspace doesn't exist.
        """
        workspace_name = self._default_workspace_name
        try:
            return self.get_workspace(workspace_name)
        except KeyError:
            raise KeyError(
                f"The default workspace '{workspace_name}' is not configured"
            )

    def _create_default_workspace(self) -> WorkspaceResponseModel:
        """Creates a default workspace.

        Returns:
            The default workspace.
        """
        workspace_name = self._default_workspace_name
        logger.info(f"Creating default workspace '{workspace_name}' ...")
        return self.create_workspace(
            WorkspaceRequestModel(name=workspace_name)
        )

    class Config:
        """Pydantic configuration class."""

        # Validate attributes when assigning them. We need to set this in order
        # to have a mix of mutable and immutable attributes
        validate_assignment = True
        # Ignore extra attributes from configs of previous ZenML versions
        extra = "ignore"
        # all attributes with leading underscore are private and therefore
        # are mutable and not included in serialization
        underscore_attrs_are_private = True<|MERGE_RESOLUTION|>--- conflicted
+++ resolved
@@ -43,11 +43,7 @@
     IS_DEBUG_ENV,
 )
 from zenml.enums import (
-<<<<<<< HEAD
-=======
     AuthScheme,
-    PermissionType,
->>>>>>> 5e582049
     SecretsStoreType,
     StackComponentType,
     StoreType,
@@ -302,29 +298,6 @@
             default_workspace = self._default_workspace
         except KeyError:
             default_workspace = self._create_default_workspace()
-        try:
-<<<<<<< HEAD
-            default_user = self._default_user
-        except KeyError:
-            default_user = self._create_default_user()
-        try:
-            self._get_default_stack(
-                workspace_name_or_id=default_workspace.id,
-                user_name_or_id=default_user.id,
-            )
-        except KeyError:
-            self._create_default_stack(
-                workspace_name_or_id=default_workspace.id,
-                user_name_or_id=default_user.id,
-            )
-=======
-            assert self._admin_role
-        except KeyError:
-            self._create_admin_role()
-        try:
-            assert self._guest_role
-        except KeyError:
-            self._create_guest_role()
 
         config = ServerConfiguration.get_server_config()
         # If the auth scheme is external, don't create the default user and
@@ -344,7 +317,6 @@
                     workspace_name_or_id=default_workspace.id,
                     user_name_or_id=default_user.id,
                 )
->>>>>>> 5e582049
 
     @property
     def url(self) -> str:
@@ -706,8 +678,6 @@
         )
         return new_user
 
-<<<<<<< HEAD
-=======
     def get_external_user(self, user_id: UUID) -> UserResponseModel:
         """Get a user by external ID.
 
@@ -725,20 +695,6 @@
             raise KeyError(f"User with external ID '{user_id}' not found.")
         return users.items[0]
 
-    # -----
-    # Roles
-    # -----
-
-    @property
-    def roles(self) -> Page[RoleResponseModel]:
-        """All existing roles.
-
-        Returns:
-            A list of all existing roles.
-        """
-        return self.list_roles(RoleFilterModel())
-
->>>>>>> 5e582049
     # --------
     # Workspaces
     # --------
