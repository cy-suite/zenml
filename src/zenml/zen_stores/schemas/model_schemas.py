--- conflicted
+++ resolved
@@ -124,9 +124,7 @@
         Returns:
             The created `ModelResponseModel`.
         """
-<<<<<<< HEAD
         tags = [t.tag.to_model() for t in self.tags]
-=======
         if self.model_versions:
             version_numbers = [mv.number for mv in self.model_versions]
             latest_version = self.model_versions[
@@ -134,7 +132,6 @@
             ].name
         else:
             latest_version = None
->>>>>>> b09fa8bd
         return ModelResponseModel(
             id=self.id,
             name=self.name,
@@ -149,16 +146,8 @@
             limitations=self.limitations,
             trade_offs=self.trade_offs,
             ethics=self.ethics,
-<<<<<<< HEAD
             tags=tags,
-            tagged=[t.name for t in tags],
-            latest_version=self.model_versions[-1].name
-            if self.model_versions
-            else None,
-=======
-            tags=json.loads(self.tags) if self.tags else None,
             latest_version=latest_version,
->>>>>>> b09fa8bd
         )
 
     def update(
