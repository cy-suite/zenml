--- conflicted
+++ resolved
@@ -26,15 +26,10 @@
     ModelRequestModel,
     ModelResponseModel,
     ModelUpdateModel,
-<<<<<<< HEAD
-    ModelVersionLinkRequestModel,
-    ModelVersionLinkResponseModel,
-=======
     ModelVersionArtifactRequestModel,
     ModelVersionArtifactResponseModel,
     ModelVersionPipelineRunRequestModel,
     ModelVersionPipelineRunResponseModel,
->>>>>>> c887b0bb
     ModelVersionRequestModel,
     ModelVersionResponseModel,
 )
@@ -83,15 +78,11 @@
         back_populates="model",
         sa_relationship_kwargs={"cascade": "delete"},
     )
-<<<<<<< HEAD
-    objects_links: List["ModelVersionLinkSchema"] = Relationship(
-=======
     artifact_links: List["ModelVersionArtifactSchema"] = Relationship(
         back_populates="model",
         sa_relationship_kwargs={"cascade": "delete"},
     )
     pipeline_run_links: List["ModelVersionPipelineRunSchema"] = Relationship(
->>>>>>> c887b0bb
         back_populates="model",
         sa_relationship_kwargs={"cascade": "delete"},
     )
@@ -204,15 +195,11 @@
         nullable=False,
     )
     model: "ModelSchema" = Relationship(back_populates="model_versions")
-<<<<<<< HEAD
-    objects_links: List["ModelVersionLinkSchema"] = Relationship(
-=======
     artifact_links: List["ModelVersionArtifactSchema"] = Relationship(
         back_populates="model_version",
         sa_relationship_kwargs={"cascade": "delete"},
     )
     pipeline_run_links: List["ModelVersionPipelineRunSchema"] = Relationship(
->>>>>>> c887b0bb
         back_populates="model_version",
         sa_relationship_kwargs={"cascade": "delete"},
     )
@@ -258,29 +245,6 @@
             version=self.version,
             description=self.description,
             stage=self.stage,
-<<<<<<< HEAD
-            model_objects={
-                al.name: al.artifact_id
-                for al in self.objects_links
-                if al.artifact_id is not None and al.is_model_object
-            },
-            deployments={
-                al.name: al.artifact_id
-                for al in self.objects_links
-                if al.artifact_id is not None and al.is_deployment
-            },
-            artifact_objects={
-                al.name: al.artifact_id
-                for al in self.objects_links
-                if al.artifact_id is not None
-                and not (al.is_deployment or al.is_model_object)
-            },
-            pipeline_runs=[
-                al.artifact_id
-                for al in self.objects_links
-                if al.pipeline_run_id is not None
-            ],
-=======
             model_object_ids={
                 al.name: al.artifact_id
                 for al in self.artifact_links
@@ -300,7 +264,6 @@
             pipeline_run_ids={
                 al.name: al.pipeline_run_id for al in self.pipeline_run_links
             },
->>>>>>> c887b0bb
         )
 
     def update(
@@ -320,17 +283,10 @@
         return self
 
 
-<<<<<<< HEAD
-class ModelVersionLinkSchema(NamedSchema, table=True):
-    """SQL Model for linking of Model Versions and Artifacts or Pipeline Runs M:M."""
-
-    __tablename__ = "model_version_links"
-=======
 class ModelVersionArtifactSchema(NamedSchema, table=True):
     """SQL Model for linking of Model Versions and Artifacts M:M."""
 
     __tablename__ = "model_versions_artifacts"
->>>>>>> c887b0bb
 
     workspace_id: UUID = build_foreign_key_field(
         source=__tablename__,
@@ -341,11 +297,7 @@
         nullable=False,
     )
     workspace: "WorkspaceSchema" = Relationship(
-<<<<<<< HEAD
-        back_populates="model_version_links"
-=======
         back_populates="model_versions_artifacts_links"
->>>>>>> c887b0bb
     )
 
     user_id: Optional[UUID] = build_foreign_key_field(
@@ -357,11 +309,7 @@
         nullable=True,
     )
     user: Optional["UserSchema"] = Relationship(
-<<<<<<< HEAD
-        back_populates="model_version_links"
-=======
         back_populates="model_versions_artifacts_links"
->>>>>>> c887b0bb
     )
 
     model_id: UUID = build_foreign_key_field(
@@ -372,11 +320,7 @@
         ondelete="CASCADE",
         nullable=False,
     )
-<<<<<<< HEAD
-    model: "ModelSchema" = Relationship(back_populates="objects_links")
-=======
     model: "ModelSchema" = Relationship(back_populates="artifact_links")
->>>>>>> c887b0bb
     model_version_id: UUID = build_foreign_key_field(
         source=__tablename__,
         target=ModelVersionSchema.__tablename__,
@@ -386,11 +330,7 @@
         nullable=False,
     )
     model_version: "ModelVersionSchema" = Relationship(
-<<<<<<< HEAD
-        back_populates="objects_links"
-=======
         back_populates="artifact_links"
->>>>>>> c887b0bb
     )
     artifact_id: Optional[UUID] = build_foreign_key_field(
         source=__tablename__,
@@ -401,22 +341,7 @@
         nullable=True,
     )
     artifact: Optional["ArtifactSchema"] = Relationship(
-<<<<<<< HEAD
-        back_populates="model_version_links"
-    )
-    pipeline_run_id: Optional[UUID] = build_foreign_key_field(
-        source=__tablename__,
-        target=PipelineRunSchema.__tablename__,
-        source_column="run_id",
-        target_column="id",
-        ondelete="CASCADE",
-        nullable=True,
-    )
-    pipeline_run: Optional["PipelineRunSchema"] = Relationship(
-        back_populates="model_version_links"
-=======
         back_populates="model_versions_artifacts_links"
->>>>>>> c887b0bb
     )
 
     is_model_object: bool = Field(sa_column=Column(BOOLEAN, nullable=True))
@@ -424,13 +349,8 @@
 
     @classmethod
     def from_request(
-<<<<<<< HEAD
-        cls, model_version_artifact_request: ModelVersionLinkRequestModel
-    ) -> "ModelVersionLinkSchema":
-=======
         cls, model_version_artifact_request: ModelVersionArtifactRequestModel
     ) -> "ModelVersionArtifactSchema":
->>>>>>> c887b0bb
         """Convert an `ModelVersionArtifactRequestModel` to an `ModelVersionArtifactSchema`.
 
         Args:
@@ -446,29 +366,17 @@
             model_id=model_version_artifact_request.model,
             model_version_id=model_version_artifact_request.model_version,
             artifact_id=model_version_artifact_request.artifact,
-<<<<<<< HEAD
-            pipeline_run_id=model_version_artifact_request.pipeline_run,
-=======
->>>>>>> c887b0bb
             is_model_object=model_version_artifact_request.is_model_object,
             is_deployment=model_version_artifact_request.is_deployment,
         )
 
-<<<<<<< HEAD
-    def to_model(self) -> ModelVersionLinkResponseModel:
-=======
     def to_model(self) -> ModelVersionArtifactResponseModel:
->>>>>>> c887b0bb
         """Convert an `ModelVersionArtifactSchema` to an `ModelVersionArtifactResponseModel`.
 
         Returns:
             The created `ModelVersionArtifactResponseModel`.
         """
-<<<<<<< HEAD
-        return ModelVersionLinkResponseModel(
-=======
         return ModelVersionArtifactResponseModel(
->>>>>>> c887b0bb
             id=self.id,
             name=self.name,
             user=self.user.to_model() if self.user else None,
@@ -478,11 +386,6 @@
             model=self.model_id,
             model_version=self.model_version_id,
             artifact=self.artifact_id,
-<<<<<<< HEAD
-            pipeline_run=self.pipeline_run_id,
-            is_model_object=self.is_model_object,
-            is_deployment=self.is_deployment,
-=======
             is_model_object=self.is_model_object,
             is_deployment=self.is_deployment,
         )
@@ -587,5 +490,4 @@
             model=self.model_id,
             model_version=self.model_version_id,
             pipeline_run=self.pipeline_run_id,
->>>>>>> c887b0bb
         )