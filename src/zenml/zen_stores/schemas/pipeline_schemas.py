#  Copyright (c) ZenML GmbH 2022. All Rights Reserved.
#
#  Licensed under the Apache License, Version 2.0 (the "License");
#  you may not use this file except in compliance with the License.
#  You may obtain a copy of the License at:
#
#       https://www.apache.org/licenses/LICENSE-2.0
#
#  Unless required by applicable law or agreed to in writing, software
#  distributed under the License is distributed on an "AS IS" BASIS,
#  WITHOUT WARRANTIES OR CONDITIONS OF ANY KIND, either express
#  or implied. See the License for the specific language governing
#  permissions and limitations under the License.
"""SQL Model Implementations for Pipelines and Pipeline Runs."""

import json
from datetime import datetime
from typing import List, Optional
from uuid import UUID, uuid4

from sqlmodel import Field, Relationship, SQLModel

from zenml.enums import ArtifactType
from zenml.models import PipelineModel, PipelineRunModel
from zenml.models.pipeline_models import ArtifactModel, StepRunModel


class PipelineSchema(SQLModel, table=True):
    """SQL Model for pipelines."""

    id: UUID = Field(primary_key=True, default_factory=uuid4)

    name: str

<<<<<<< HEAD
    project: UUID = Field(foreign_key="projectschema.id")
    # repository_id: UUID = Field(foreign_key="coderepositoryschema.id")
    user: UUID = Field(foreign_key="userschema.id")
=======
    project_id: UUID = Field(foreign_key="projectschema.id")
    owner: UUID = Field(foreign_key="userschema.id")
>>>>>>> ebfc727f

    docstring: Optional[str] = Field(nullable=True)
    configuration: str

    creation_date: datetime = Field(default_factory=datetime.now)

    runs: List["PipelineRunSchema"] = Relationship(
        back_populates="pipeline",
    )

    @classmethod
<<<<<<< HEAD
    def from_create_model(
        cls,
        user_id: UUID,
        project_id: UUID,
        pipeline: PipelineModel
    ) -> "PipelineSchema":
=======
    def from_create_model(cls, model: PipelineModel) -> "PipelineSchema":
        """Create a `PipelineSchema` from a `PipelineModel`.

        Args:
            model: The `PipelineModel` to create the schema from.

        Returns:
            The created `PipelineSchema`.
        """
>>>>>>> ebfc727f
        return cls(
            name=pipeline.name,
            project_id=project_id,
            owner=user_id,
            docstring=pipeline.docstring,
            configuration=json.dumps(pipeline.configuration),
        )

    def from_update_model(self, model: PipelineModel) -> "PipelineSchema":
        """Update a `PipelineSchema` from a PipelineModel.

        Args:
            model: The `PipelineModel` to update the schema from.

        Returns:
            The updated `PipelineSchema`.
        """
        self.name = model.name
        self.docstring = model.docstring
        # TODO: [server] verify that the
        return self

    def to_model(self) -> "PipelineModel":
        """Convert a `PipelineSchema` to a `PipelineModel`.

        Returns:
            The created PipelineModel.
        """
        return PipelineModel(
            id=self.id,
            name=self.name,
            project=self.project,
            user=self.user,
            docstring=self.docstring,
            configuration=json.loads(self.configuration),
            creation_date=self.creation_date,
        )


class PipelineRunSchema(SQLModel, table=True):
    """SQL Model for pipeline runs."""

    id: UUID = Field(primary_key=True, default_factory=uuid4)
    name: str

    # project_id - redundant since stack has this
    user: Optional[UUID] = Field(foreign_key="userschema.id", nullable=True)
    stack_id: Optional[UUID] = Field(
        foreign_key="stackschema.id", nullable=True
    )
    pipeline_id: Optional[UUID] = Field(
        foreign_key="pipelineschema.id", nullable=True
    )

    runtime_configuration: Optional[str] = Field(nullable=True)
    git_sha: Optional[str] = Field(nullable=True)
    zenml_version: str

    creation_date: datetime = Field(default_factory=datetime.now)

    pipeline: PipelineSchema = Relationship(back_populates="runs")

    mlmd_id: int = Field(default=None, nullable=True)

    @classmethod
    def from_create_model(
        cls,
        model: PipelineRunModel,
        pipeline: Optional[PipelineSchema] = None,
    ) -> "PipelineRunSchema":
        """Create a `PipelineRunSchema` from a `PipelineRunModel`.

        Args:
            model: The `PipelineRunModel` to create the schema from.
            pipeline: The `PipelineSchema` to link to the run.

        Returns:
            The created `PipelineRunSchema`.
        """
        return cls(
            name=model.name,
            stack_id=model.stack_id,
            user=model.owner,
            pipeline_id=model.pipeline_id,
            runtime_configuration=json.dumps(model.runtime_configuration),
            git_sha=model.git_sha,
            zenml_version=model.zenml_version,
            pipeline=pipeline,
            mlmd_id=model.mlmd_id,
        )

    def from_update_model(self, model: PipelineRunModel) -> "PipelineRunSchema":
        """Update a `PipelineRunSchema` from a `PipelineRunModel`.

        Args:
            model: The `PipelineRunModel` to update the schema from.

        Returns:
            The updated `PipelineRunSchema`.
        """
        self.name = model.name
        self.runtime_configuration = json.dumps(model.runtime_configuration)
        self.git_sha = model.git_sha
        assert model.zenml_version is not None
        self.zenml_version = model.zenml_version
        assert model.mlmd_id is not None
        self.mlmd_id = model.mlmd_id
        return self

    def to_model(self) -> PipelineRunModel:
        """Convert a `PipelineRunSchema` to a `PipelineRunModel`.

        Returns:
            The created `PipelineRunModel`.
        """
        config = self.runtime_configuration
        if config is not None:
            config = json.loads(config)
        return PipelineRunModel(
            id=self.id,
            name=self.name,
            stack_id=self.stack_id,
            owner=self.user,
            pipeline_id=self.pipeline_id,
            runtime_configuration=config,
            git_sha=self.git_sha,
            zenml_version=self.zenml_version,
            created_at=self.creation_date,
            mlmd_id=self.mlmd_id,
        )


class StepRunSchema(SQLModel, table=True):
    """SQL Model for steps of pipeline runs."""

    id: UUID = Field(primary_key=True, default_factory=uuid4)
    name: str

    pipeline_run_id: UUID = Field(foreign_key="pipelinerunschema.id")

    docstring: Optional[str]
    parameters: str
    entrypoint_name: str

    mlmd_id: int = Field(default=None, nullable=True)

    @classmethod
    def from_create_model(cls, model: StepRunModel) -> "StepRunSchema":
        """Create a `StepRunSchema` from a `StepRunModel`.

        Args:
            model: The `StepRunModel` to create the schema from.

        Returns:
            The created `StepRunSchema`.

        """
        return cls(
            name=model.name,
            pipeline_run_id=model.pipeline_run_id,
            docstring=model.docstring,
            parameters=json.dumps(model.parameters),
            entrypoint_name=model.entrypoint_name,
            mlmd_id=model.mlmd_id,
        )

    def to_model(
        self, parent_step_ids: List[UUID], mlmd_parent_step_ids: List[int]
    ) -> StepRunModel:
        """Convert a `StepRunSchema` to a `StepRunModel`.

        Args:
            parent_step_ids: The parent step ids to link to the step.
            mlmd_parent_step_ids: The parent step ids in MLMD.

        Returns:
            The created StepRunModel.
        """
        return StepRunModel(
            id=self.id,
            name=self.name,
            pipeline_run_id=self.pipeline_run_id,
            parent_step_ids=parent_step_ids,
            docstring=self.docstring,
            parameters=json.loads(self.parameters),
            entrypoint_name=self.entrypoint_name,
            mlmd_id=self.mlmd_id,
            mlmd_parent_step_ids=mlmd_parent_step_ids,
        )


class StepRunOrderSchema(SQLModel, table=True):
    """SQL Model that defines the order of steps."""

    parent_id: UUID = Field(foreign_key="steprunschema.id", primary_key=True)
    child_id: UUID = Field(foreign_key="steprunschema.id", primary_key=True)


class ArtifactSchema(SQLModel, table=True):
    """SQL Model for artifacts of steps."""

    id: UUID = Field(primary_key=True, default_factory=uuid4)
    name: str  # Name of the output in the parent step

    parent_step_id: UUID = Field(foreign_key="steprunschema.id")
    producer_step_id: UUID = Field(foreign_key="steprunschema.id")

    type: ArtifactType
    uri: str
    materializer: str
    data_type: str
    is_cached: bool

    mlmd_id: int = Field(default=None, nullable=True)
    mlmd_parent_step_id: int = Field(default=None, nullable=True)
    mlmd_producer_step_id: int = Field(default=None, nullable=True)

    @classmethod
    def from_create_model(cls, model: ArtifactModel) -> "ArtifactSchema":
        """Create an `ArtifactSchema` from an `ArtifactModel`.

        Args:
            model: The `ArtifactModel` to create the schema from.

        Returns:
            The created `ArtifactSchema`.
        """
        return cls(
            name=model.name,
            parent_step_id=model.parent_step_id,
            producer_step_id=model.producer_step_id,
            type=model.type,
            uri=model.uri,
            materializer=model.materializer,
            data_type=model.data_type,
            is_cached=model.is_cached,
            mlmd_id=model.mlmd_id,
            mlmd_parent_step_id=model.mlmd_parent_step_id,
            mlmd_producer_step_id=model.mlmd_producer_step_id,
        )

    def to_model(self) -> ArtifactModel:
        """Convert an `ArtifactSchema` to an `ArtifactModel`.

        Returns:
            The created `ArtifactModel`.
        """
        return ArtifactModel(
            id=self.id,
            name=self.name,
            parent_step_id=self.parent_step_id,
            producer_step_id=self.producer_step_id,
            type=self.type,
            uri=self.uri,
            materializer=self.materializer,
            data_type=self.data_type,
            is_cached=self.is_cached,
            mlmd_id=self.mlmd_id,
            mlmd_parent_step_id=self.mlmd_parent_step_id,
            mlmd_producer_step_id=self.mlmd_producer_step_id,
        )


class StepInputArtifactSchema(SQLModel, table=True):
    """SQL Model that defines which artifacts are inputs to which step."""

    step_id: UUID = Field(foreign_key="steprunschema.id", primary_key=True)
    artifact_id: UUID = Field(foreign_key="artifactschema.id", primary_key=True)
    name: str  # Name of the input in the step<|MERGE_RESOLUTION|>--- conflicted
+++ resolved
@@ -32,14 +32,8 @@
 
     name: str
 
-<<<<<<< HEAD
     project: UUID = Field(foreign_key="projectschema.id")
-    # repository_id: UUID = Field(foreign_key="coderepositoryschema.id")
     user: UUID = Field(foreign_key="userschema.id")
-=======
-    project_id: UUID = Field(foreign_key="projectschema.id")
-    owner: UUID = Field(foreign_key="userschema.id")
->>>>>>> ebfc727f
 
     docstring: Optional[str] = Field(nullable=True)
     configuration: str
@@ -51,15 +45,12 @@
     )
 
     @classmethod
-<<<<<<< HEAD
     def from_create_model(
         cls,
         user_id: UUID,
         project_id: UUID,
         pipeline: PipelineModel
     ) -> "PipelineSchema":
-=======
-    def from_create_model(cls, model: PipelineModel) -> "PipelineSchema":
         """Create a `PipelineSchema` from a `PipelineModel`.
 
         Args:
@@ -68,7 +59,6 @@
         Returns:
             The created `PipelineSchema`.
         """
->>>>>>> ebfc727f
         return cls(
             name=pipeline.name,
             project_id=project_id,
