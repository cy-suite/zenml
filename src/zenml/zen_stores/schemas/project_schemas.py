#  Copyright (c) ZenML GmbH 2022. All Rights Reserved.
#
#  Licensed under the Apache License, Version 2.0 (the "License");
#  you may not use this file except in compliance with the License.
#  You may obtain a copy of the License at:
#
#       https://www.apache.org/licenses/LICENSE-2.0
#
#  Unless required by applicable law or agreed to in writing, software
#  distributed under the License is distributed on an "AS IS" BASIS,
#  WITHOUT WARRANTIES OR CONDITIONS OF ANY KIND, either express
#  or implied. See the License for the specific language governing
#  permissions and limitations under the License.
"""SQL Model Implementations for Projects."""
from datetime import datetime
from typing import TYPE_CHECKING, List

from sqlmodel import Relationship

from zenml.models import (
    ProjectRequestModel,
    ProjectResponseModel,
    ProjectUpdateModel,
)
from zenml.zen_stores.schemas.base_schemas import NamedSchema

if TYPE_CHECKING:
    from zenml.zen_stores.schemas import (
        ArtifactSchema,
        FlavorSchema,
        PipelineRunSchema,
        PipelineSchema,
<<<<<<< HEAD
        RunMetadataSchema,
=======
        ScheduleSchema,
>>>>>>> 6daddf95
        StackComponentSchema,
        StackSchema,
        StepRunSchema,
        TeamRoleAssignmentSchema,
        UserRoleAssignmentSchema,
    )


class ProjectSchema(NamedSchema, table=True):
    """SQL Model for projects."""

    __tablename__ = "workspace"

    description: str

    user_role_assignments: List["UserRoleAssignmentSchema"] = Relationship(
        back_populates="project", sa_relationship_kwargs={"cascade": "delete"}
    )
    team_role_assignments: List["TeamRoleAssignmentSchema"] = Relationship(
        back_populates="project",
        sa_relationship_kwargs={"cascade": "all, delete"},
    )
    stacks: List["StackSchema"] = Relationship(
        back_populates="project", sa_relationship_kwargs={"cascade": "delete"}
    )
    components: List["StackComponentSchema"] = Relationship(
        back_populates="project", sa_relationship_kwargs={"cascade": "delete"}
    )
    flavors: List["FlavorSchema"] = Relationship(
        back_populates="project", sa_relationship_kwargs={"cascade": "delete"}
    )
    pipelines: List["PipelineSchema"] = Relationship(
        back_populates="project", sa_relationship_kwargs={"cascade": "delete"}
    )
    schedules: List["ScheduleSchema"] = Relationship(
        back_populates="project", sa_relationship_kwargs={"cascade": "delete"}
    )
    runs: List["PipelineRunSchema"] = Relationship(
        back_populates="project", sa_relationship_kwargs={"cascade": "delete"}
    )
    step_runs: List["StepRunSchema"] = Relationship(
        back_populates="project", sa_relationship_kwargs={"cascade": "delete"}
    )
    artifacts: List["ArtifactSchema"] = Relationship(
        back_populates="project", sa_relationship_kwargs={"cascade": "delete"}
    )
    run_metadata: List["RunMetadataSchema"] = Relationship(
        back_populates="project", sa_relationship_kwargs={"cascade": "delete"}
    )

    @classmethod
    def from_request(cls, project: ProjectRequestModel) -> "ProjectSchema":
        """Create a `ProjectSchema` from a `ProjectResponseModel`.

        Args:
            project: The `ProjectResponseModel` from which to create the schema.

        Returns:
            The created `ProjectSchema`.
        """
        return cls(name=project.name, description=project.description)

    def update(self, project_update: ProjectUpdateModel) -> "ProjectSchema":
        """Update a `ProjectSchema` from a `ProjectUpdateModel`.

        Args:
            project_update: The `ProjectUpdateModel` from which to update the
                schema.

        Returns:
            The updated `ProjectSchema`.
        """
        for field, value in project_update.dict(exclude_unset=True).items():
            setattr(self, field, value)

        self.updated = datetime.utcnow()
        return self

    def to_model(self) -> ProjectResponseModel:
        """Convert a `ProjectSchema` to a `ProjectResponseModel`.

        Returns:
            The converted `ProjectResponseModel`.
        """
        return ProjectResponseModel(
            id=self.id,
            name=self.name,
            description=self.description,
            created=self.created,
            updated=self.updated,
        )<|MERGE_RESOLUTION|>--- conflicted
+++ resolved
@@ -30,11 +30,8 @@
         FlavorSchema,
         PipelineRunSchema,
         PipelineSchema,
-<<<<<<< HEAD
         RunMetadataSchema,
-=======
         ScheduleSchema,
->>>>>>> 6daddf95
         StackComponentSchema,
         StackSchema,
         StepRunSchema,
