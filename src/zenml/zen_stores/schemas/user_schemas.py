#  Copyright (c) ZenML GmbH 2022. All Rights Reserved.
#
#  Licensed under the Apache License, Version 2.0 (the "License");
#  you may not use this file except in compliance with the License.
#  You may obtain a copy of the License at:
#
#       https://www.apache.org/licenses/LICENSE-2.0
#
#  Unless required by applicable law or agreed to in writing, software
#  distributed under the License is distributed on an "AS IS" BASIS,
#  WITHOUT WARRANTIES OR CONDITIONS OF ANY KIND, either express
#  or implied. See the License for the specific language governing
#  permissions and limitations under the License.
"""SQLModel implementation of user tables."""

from datetime import datetime
from typing import TYPE_CHECKING, List, Optional
from uuid import UUID

from sqlalchemy import TEXT, Column
from sqlmodel import Field, Relationship

from zenml.models import (
<<<<<<< HEAD
    UserRequest,
    UserResponse,
    UserResponseBody,
    UserResponseMetadata,
    UserUpdate,
=======
    ServiceAccountRequestModel,
    ServiceAccountResponseModel,
    ServiceAccountUpdateModel,
    UserRequestModel,
    UserResponseModel,
    UserUpdateModel,
>>>>>>> 4076cee8
)
from zenml.zen_stores.schemas.base_schemas import NamedSchema
from zenml.zen_stores.schemas.team_schemas import TeamAssignmentSchema

if TYPE_CHECKING:
    from zenml.zen_stores.schemas import (
        APIKeySchema,
        ArtifactSchema,
        CodeRepositorySchema,
        FlavorSchema,
        ModelSchema,
        ModelVersionArtifactSchema,
        ModelVersionPipelineRunSchema,
        ModelVersionSchema,
        OAuthDeviceSchema,
        PipelineBuildSchema,
        PipelineDeploymentSchema,
        PipelineRunSchema,
        PipelineSchema,
        RunMetadataSchema,
        ScheduleSchema,
        SecretSchema,
        ServiceConnectorSchema,
        StackComponentSchema,
        StackSchema,
        StepRunSchema,
        TeamSchema,
        UserRoleAssignmentSchema,
    )


class UserSchema(NamedSchema, table=True):
    """SQL Model for users."""

    __tablename__ = "user"

    is_service_account: Optional[bool] = Field(default=False, nullable=True)
    full_name: str
    description: Optional[str] = Field(sa_column=Column(TEXT, nullable=True))
    email: Optional[str] = Field(nullable=True)
    active: bool
    password: Optional[str] = Field(nullable=True)
    activation_token: Optional[str] = Field(nullable=True)
    hub_token: Optional[str] = Field(nullable=True)
    email_opted_in: Optional[bool] = Field(nullable=True)
    external_user_id: Optional[UUID] = Field(nullable=True)

    teams: List["TeamSchema"] = Relationship(
        back_populates="users", link_model=TeamAssignmentSchema
    )
    assigned_roles: List["UserRoleAssignmentSchema"] = Relationship(
        back_populates="user", sa_relationship_kwargs={"cascade": "delete"}
    )
    stacks: List["StackSchema"] = Relationship(back_populates="user")
    components: List["StackComponentSchema"] = Relationship(
        back_populates="user",
    )
    flavors: List["FlavorSchema"] = Relationship(back_populates="user")
    pipelines: List["PipelineSchema"] = Relationship(back_populates="user")
    schedules: List["ScheduleSchema"] = Relationship(
        back_populates="user",
    )
    runs: List["PipelineRunSchema"] = Relationship(back_populates="user")
    step_runs: List["StepRunSchema"] = Relationship(back_populates="user")
    builds: List["PipelineBuildSchema"] = Relationship(back_populates="user")
    artifacts: List["ArtifactSchema"] = Relationship(back_populates="user")
    run_metadata: List["RunMetadataSchema"] = Relationship(
        back_populates="user"
    )
    secrets: List["SecretSchema"] = Relationship(
        back_populates="user",
        sa_relationship_kwargs={"cascade": "delete"},
    )
    deployments: List["PipelineDeploymentSchema"] = Relationship(
        back_populates="user",
    )
    code_repositories: List["CodeRepositorySchema"] = Relationship(
        back_populates="user",
    )
    service_connectors: List["ServiceConnectorSchema"] = Relationship(
        back_populates="user",
    )
    models: List["ModelSchema"] = Relationship(
        back_populates="user",
    )
    model_versions: List["ModelVersionSchema"] = Relationship(
        back_populates="user",
    )
    model_versions_artifacts_links: List[
        "ModelVersionArtifactSchema"
    ] = Relationship(back_populates="user")
    model_versions_pipeline_runs_links: List[
        "ModelVersionPipelineRunSchema"
    ] = Relationship(back_populates="user")
    auth_devices: List["OAuthDeviceSchema"] = Relationship(
        back_populates="user",
        sa_relationship_kwargs={"cascade": "delete"},
    )
    api_keys: List["APIKeySchema"] = Relationship(
        back_populates="service_account",
        sa_relationship_kwargs={"cascade": "delete"},
    )

    @classmethod
<<<<<<< HEAD
    def from_request(cls, model: UserRequest) -> "UserSchema":
        """Create a `UserSchema` from a `UserRequest`.
=======
    def from_user_request(cls, model: UserRequestModel) -> "UserSchema":
        """Create a `UserSchema` from a `UserModel`.
>>>>>>> 4076cee8

        Args:
            model: The `UserRequest` from which to create the schema.

        Returns:
            The created `UserSchema`.
        """
        return cls(
            name=model.name,
            full_name=model.full_name,
            active=model.active,
            password=model.create_hashed_password(),
            activation_token=model.create_hashed_activation_token(),
            external_user_id=model.external_user_id,
            email_opted_in=model.email_opted_in,
            email=model.email,
            is_service_account=False,
        )

    @classmethod
    def from_service_account_request(
        cls, model: ServiceAccountRequestModel
    ) -> "UserSchema":
        """Create a `UserSchema` from a Service Account request.

        Args:
            model: The `ServiceAccountRequestModel` from which to create the
                schema.

        Returns:
            The created `UserSchema`.
        """
        return cls(
            name=model.name,
            description=model.description or "",
            active=model.active,
            is_service_account=True,
            email_opted_in=False,
            full_name="",
        )

<<<<<<< HEAD
    def update(self, user_update: UserUpdate) -> "UserSchema":
        """Update a `UserSchema` from a `UserUpdate`.
=======
    def update_user(self, user_update: UserUpdateModel) -> "UserSchema":
        """Update a `UserSchema` from a `UserUpdateModel`.
>>>>>>> 4076cee8

        Args:
            user_update: The `UserUpdate` from which to update the schema.

        Returns:
            The updated `UserSchema`.
        """
        for field, value in user_update.dict(exclude_unset=True).items():
            if field == "password":
                setattr(self, field, user_update.create_hashed_password())
            elif field == "activation_token":
                setattr(
                    self, field, user_update.create_hashed_activation_token()
                )
            else:
                setattr(self, field, value)

        self.updated = datetime.utcnow()
        return self

    def update_service_account(
        self, service_account_update: ServiceAccountUpdateModel
    ) -> "UserSchema":
        """Update a `UserSchema` from a `ServiceAccountUpdateModel`.

        Args:
            service_account_update: The `ServiceAccountUpdateModel` from which
                to update the schema.

        Returns:
            The updated `UserSchema`.
        """
        for field, value in service_account_update.dict(
            exclude_none=True
        ).items():
            setattr(self, field, value)

        self.updated = datetime.utcnow()
        return self

    def to_model(
        self, hydrate: bool = False, include_private: bool = False
    ) -> UserResponse:
        """Convert a `UserSchema` to a `UserResponse`.

        Args:
            hydrate: bool to decide whether to return a hydrated version of the
                model.
            include_private: Whether to include the user private information
                             this is to limit the amount of data one can get
                             about other users

        Returns:
            The converted `UserResponse`.
        """
<<<<<<< HEAD
        metadata = None
        if hydrate:
            metadata = UserResponseMetadata(
                full_name=self.full_name,
=======
        if _block_recursion:
            return UserResponseModel(
                id=self.id,
                external_user_id=self.external_user_id,
                name=self.name,
                active=self.active,
                is_service_account=self.is_service_account or False,
                email_opted_in=self.email_opted_in,
                email=self.email if include_private else None,
                hub_token=self.hub_token if include_private else None,
                full_name=self.full_name,
                created=self.created,
                updated=self.updated,
            )
        else:
            return UserResponseModel(
                id=self.id,
                external_user_id=self.external_user_id,
                name=self.name,
                active=self.active,
                is_service_account=self.is_service_account or False,
                email_opted_in=self.email_opted_in,
>>>>>>> 4076cee8
                email=self.email if include_private else None,
                email_opted_in=self.email_opted_in,
                active=self.active,
                hub_token=self.hub_token if include_private else None,
                external_user_id=self.external_user_id,
                roles=[ra.role.to_model() for ra in self.assigned_roles],
            )

        return UserResponse(
            id=self.id,
            name=self.name,
            body=UserResponseBody(
                created=self.created,
                updated=self.updated,
<<<<<<< HEAD
            ),
            metadata=metadata,
        )
=======
                roles=[ra.role.to_model() for ra in self.assigned_roles],
            )

    def to_service_account_model(
        self, _block_recursion: bool = False
    ) -> ServiceAccountResponseModel:
        """Convert a `UserSchema` to a `ServiceAccountResponseModel`.

        Args:
            _block_recursion: Don't recursively fill attributes

        Returns:
            The converted `ServiceAccountResponseModel`.
        """
        if _block_recursion:
            return ServiceAccountResponseModel(
                id=self.id,
                name=self.name,
                description=self.description or "",
                active=self.active,
                created=self.created,
                updated=self.updated,
            )
        else:
            return ServiceAccountResponseModel(
                id=self.id,
                name=self.name,
                description=self.description or "",
                active=self.active,
                teams=[t.to_model(_block_recursion=True) for t in self.teams],
                created=self.created,
                updated=self.updated,
                roles=[ra.role.to_model() for ra in self.assigned_roles],
            )
>>>>>>> 4076cee8
<|MERGE_RESOLUTION|>--- conflicted
+++ resolved
@@ -21,20 +21,14 @@
 from sqlmodel import Field, Relationship
 
 from zenml.models import (
-<<<<<<< HEAD
+    ServiceAccountRequestModel,
+    ServiceAccountResponseModel,
+    ServiceAccountUpdateModel,
     UserRequest,
     UserResponse,
     UserResponseBody,
     UserResponseMetadata,
     UserUpdate,
-=======
-    ServiceAccountRequestModel,
-    ServiceAccountResponseModel,
-    ServiceAccountUpdateModel,
-    UserRequestModel,
-    UserResponseModel,
-    UserUpdateModel,
->>>>>>> 4076cee8
 )
 from zenml.zen_stores.schemas.base_schemas import NamedSchema
 from zenml.zen_stores.schemas.team_schemas import TeamAssignmentSchema
@@ -139,13 +133,8 @@
     )
 
     @classmethod
-<<<<<<< HEAD
-    def from_request(cls, model: UserRequest) -> "UserSchema":
+    def from_user_request(cls, model: UserRequest) -> "UserSchema":
         """Create a `UserSchema` from a `UserRequest`.
-=======
-    def from_user_request(cls, model: UserRequestModel) -> "UserSchema":
-        """Create a `UserSchema` from a `UserModel`.
->>>>>>> 4076cee8
 
         Args:
             model: The `UserRequest` from which to create the schema.
@@ -187,13 +176,8 @@
             full_name="",
         )
 
-<<<<<<< HEAD
-    def update(self, user_update: UserUpdate) -> "UserSchema":
+    def update_user(self, user_update: UserUpdate) -> "UserSchema":
         """Update a `UserSchema` from a `UserUpdate`.
-=======
-    def update_user(self, user_update: UserUpdateModel) -> "UserSchema":
-        """Update a `UserSchema` from a `UserUpdateModel`.
->>>>>>> 4076cee8
 
         Args:
             user_update: The `UserUpdate` from which to update the schema.
@@ -249,41 +233,18 @@
         Returns:
             The converted `UserResponse`.
         """
-<<<<<<< HEAD
         metadata = None
         if hydrate:
             metadata = UserResponseMetadata(
                 full_name=self.full_name,
-=======
-        if _block_recursion:
-            return UserResponseModel(
-                id=self.id,
-                external_user_id=self.external_user_id,
-                name=self.name,
-                active=self.active,
-                is_service_account=self.is_service_account or False,
-                email_opted_in=self.email_opted_in,
-                email=self.email if include_private else None,
-                hub_token=self.hub_token if include_private else None,
-                full_name=self.full_name,
-                created=self.created,
-                updated=self.updated,
-            )
-        else:
-            return UserResponseModel(
-                id=self.id,
-                external_user_id=self.external_user_id,
-                name=self.name,
-                active=self.active,
-                is_service_account=self.is_service_account or False,
-                email_opted_in=self.email_opted_in,
->>>>>>> 4076cee8
                 email=self.email if include_private else None,
                 email_opted_in=self.email_opted_in,
                 active=self.active,
                 hub_token=self.hub_token if include_private else None,
                 external_user_id=self.external_user_id,
                 roles=[ra.role.to_model() for ra in self.assigned_roles],
+                teams=[t.to_model() for t in self.teams],
+                is_service_account=self.is_service_account or False,
             )
 
         return UserResponse(
@@ -292,13 +253,9 @@
             body=UserResponseBody(
                 created=self.created,
                 updated=self.updated,
-<<<<<<< HEAD
             ),
             metadata=metadata,
         )
-=======
-                roles=[ra.role.to_model() for ra in self.assigned_roles],
-            )
 
     def to_service_account_model(
         self, _block_recursion: bool = False
@@ -326,9 +283,8 @@
                 name=self.name,
                 description=self.description or "",
                 active=self.active,
-                teams=[t.to_model(_block_recursion=True) for t in self.teams],
+                teams=[t.to_model() for t in self.teams],
                 created=self.created,
                 updated=self.updated,
                 roles=[ra.role.to_model() for ra in self.assigned_roles],
-            )
->>>>>>> 4076cee8
+            )