#  Copyright (c) ZenML GmbH 2022. All Rights Reserved.
#
#  Licensed under the Apache License, Version 2.0 (the "License");
#  you may not use this file except in compliance with the License.
#  You may obtain a copy of the License at:
#
#       https://www.apache.org/licenses/LICENSE-2.0
#
#  Unless required by applicable law or agreed to in writing, software
#  distributed under the License is distributed on an "AS IS" BASIS,
#  WITHOUT WARRANTIES OR CONDITIONS OF ANY KIND, either express
#  or implied. See the License for the specific language governing
#  permissions and limitations under the License.
"""SQLModel implementation of user tables."""

from datetime import datetime
from typing import TYPE_CHECKING, List, Optional

from sqlmodel import Field, Relationship

from zenml.models import UserRequestModel, UserResponseModel, UserUpdateModel
from zenml.zen_stores.schemas.base_schemas import NamedSchema
from zenml.zen_stores.schemas.team_schemas import TeamAssignmentSchema

if TYPE_CHECKING:
    from zenml.zen_stores.schemas import (
        ArtifactSchema,
        CodeRepositorySchema,
        FlavorSchema,
        PipelineBuildSchema,
        PipelineDeploymentSchema,
        PipelineRunSchema,
        PipelineSchema,
        RunMetadataSchema,
        ScheduleSchema,
        SecretSchema,
        StackComponentSchema,
        StackSchema,
        StepRunSchema,
        TeamSchema,
        UserRoleAssignmentSchema,
    )


class UserSchema(NamedSchema, table=True):
    """SQL Model for users."""

    __tablename__ = "user"

    full_name: str
    email: Optional[str] = Field(nullable=True)
    active: bool
    password: Optional[str] = Field(nullable=True)
    activation_token: Optional[str] = Field(nullable=True)

    email_opted_in: Optional[bool] = Field(nullable=True)

    teams: List["TeamSchema"] = Relationship(
        back_populates="users", link_model=TeamAssignmentSchema
    )
    assigned_roles: List["UserRoleAssignmentSchema"] = Relationship(
        back_populates="user", sa_relationship_kwargs={"cascade": "delete"}
    )
    stacks: List["StackSchema"] = Relationship(back_populates="user")
    components: List["StackComponentSchema"] = Relationship(
        back_populates="user",
    )
    flavors: List["FlavorSchema"] = Relationship(back_populates="user")
    pipelines: List["PipelineSchema"] = Relationship(back_populates="user")
    schedules: List["ScheduleSchema"] = Relationship(
        back_populates="user",
    )
    runs: List["PipelineRunSchema"] = Relationship(back_populates="user")
    step_runs: List["StepRunSchema"] = Relationship(back_populates="user")
    builds: List["PipelineBuildSchema"] = Relationship(back_populates="user")
    artifacts: List["ArtifactSchema"] = Relationship(back_populates="user")
    run_metadata: List["RunMetadataSchema"] = Relationship(
        back_populates="user"
    )
    secrets: List["SecretSchema"] = Relationship(
        back_populates="user",
        sa_relationship_kwargs={"cascade": "delete"},
    )
    deployments: List["PipelineDeploymentSchema"] = Relationship(
        back_populates="user",
    )
<<<<<<< HEAD
    hub_token: Optional[str]
=======
    code_repositories: List["CodeRepositorySchema"] = Relationship(
        back_populates="user",
    )
>>>>>>> 20bc09de

    @classmethod
    def from_request(cls, model: UserRequestModel) -> "UserSchema":
        """Create a `UserSchema` from a `UserModel`.

        Args:
            model: The `UserModel` from which to create the schema.

        Returns:
            The created `UserSchema`.
        """
        return cls(
            name=model.name,
            full_name=model.full_name,
            active=model.active,
            password=model.create_hashed_password(),
            activation_token=model.create_hashed_activation_token(),
        )

    def update(self, user_update: UserUpdateModel) -> "UserSchema":
        """Update a `UserSchema` from a `UserUpdateModel`.

        Args:
            user_update: The `UserUpdateModel` from which to update the schema.

        Returns:
            The updated `UserSchema`.
        """
        for field, value in user_update.dict(exclude_unset=True).items():
            if field == "password":
                setattr(self, field, user_update.create_hashed_password())
            elif field == "activation_token":
                setattr(
                    self, field, user_update.create_hashed_activation_token()
                )
            else:
                setattr(self, field, value)

        self.updated = datetime.utcnow()
        return self

    def to_model(
        self, _block_recursion: bool = False, include_private: bool = False
    ) -> UserResponseModel:
        """Convert a `UserSchema` to a `UserResponseModel`.

        Args:
            _block_recursion: Don't recursively fill attributes
            include_private: Whether to include the user private information
                             this is to limit the amount of data one can get
                             about other users

        Returns:
            The converted `UserResponseModel`.
        """
        if _block_recursion:
            return UserResponseModel(
                id=self.id,
                name=self.name,
                active=self.active,
                email_opted_in=self.email_opted_in,
                email=self.email if include_private else None,
                hub_token=self.hub_token if include_private else None,
                full_name=self.full_name,
                created=self.created,
                updated=self.updated,
            )
        else:
            return UserResponseModel(
                id=self.id,
                name=self.name,
                active=self.active,
                email_opted_in=self.email_opted_in,
                email=self.email if include_private else None,
                hub_token=self.hub_token if include_private else None,
                teams=[t.to_model(_block_recursion=True) for t in self.teams],
                full_name=self.full_name,
                created=self.created,
                updated=self.updated,
                roles=[ra.role.to_model() for ra in self.assigned_roles],
            )<|MERGE_RESOLUTION|>--- conflicted
+++ resolved
@@ -52,7 +52,7 @@
     active: bool
     password: Optional[str] = Field(nullable=True)
     activation_token: Optional[str] = Field(nullable=True)
-
+    hub_token: Optional[str] = Field(nullable=True)
     email_opted_in: Optional[bool] = Field(nullable=True)
 
     teams: List["TeamSchema"] = Relationship(
@@ -84,13 +84,9 @@
     deployments: List["PipelineDeploymentSchema"] = Relationship(
         back_populates="user",
     )
-<<<<<<< HEAD
-    hub_token: Optional[str]
-=======
     code_repositories: List["CodeRepositorySchema"] = Relationship(
         back_populates="user",
     )
->>>>>>> 20bc09de
 
     @classmethod
     def from_request(cls, model: UserRequestModel) -> "UserSchema":
