#  Copyright (c) ZenML GmbH 2022. All Rights Reserved.
#
#  Licensed under the Apache License, Version 2.0 (the "License");
#  you may not use this file except in compliance with the License.
#  You may obtain a copy of the License at:
#
#       https://www.apache.org/licenses/LICENSE-2.0
#
#  Unless required by applicable law or agreed to in writing, software
#  distributed under the License is distributed on an "AS IS" BASIS,
#  WITHOUT WARRANTIES OR CONDITIONS OF ANY KIND, either express
#  or implied. See the License for the specific language governing
#  permissions and limitations under the License.
"""SQLModel implementation of user tables."""

from datetime import datetime
from typing import TYPE_CHECKING, List, Optional

from sqlmodel import Field, Relationship

from zenml.models import UserRequestModel, UserResponseModel, UserUpdateModel
from zenml.zen_stores.schemas.base_schemas import NamedSchema
from zenml.zen_stores.schemas.team_schemas import TeamAssignmentSchema

if TYPE_CHECKING:
    from zenml.zen_stores.schemas import (
        ArtifactSchema,
        FlavorSchema,
        PipelineBuildSchema,
        PipelineDeploymentSchema,
        PipelineRunSchema,
        PipelineSchema,
        RunMetadataSchema,
        ScheduleSchema,
        SecretSchema,
        StackComponentSchema,
        StackSchema,
        StepRunSchema,
        TeamSchema,
        UserRoleAssignmentSchema,
    )


class UserSchema(NamedSchema, table=True):
    """SQL Model for users."""

    __tablename__ = "user"

    full_name: str
    email: Optional[str] = Field(nullable=True)
    active: bool
    password: Optional[str] = Field(nullable=True)
    activation_token: Optional[str] = Field(nullable=True)

    email_opted_in: Optional[bool] = Field(nullable=True)

    teams: List["TeamSchema"] = Relationship(
        back_populates="users", link_model=TeamAssignmentSchema
    )
    assigned_roles: List["UserRoleAssignmentSchema"] = Relationship(
        back_populates="user", sa_relationship_kwargs={"cascade": "delete"}
    )
    stacks: List["StackSchema"] = Relationship(back_populates="user")
    components: List["StackComponentSchema"] = Relationship(
        back_populates="user",
    )
    flavors: List["FlavorSchema"] = Relationship(back_populates="user")
    pipelines: List["PipelineSchema"] = Relationship(back_populates="user")
    schedules: List["ScheduleSchema"] = Relationship(
        back_populates="user",
    )
    runs: List["PipelineRunSchema"] = Relationship(back_populates="user")
    step_runs: List["StepRunSchema"] = Relationship(back_populates="user")
    builds: List["PipelineBuildSchema"] = Relationship(back_populates="user")
    artifacts: List["ArtifactSchema"] = Relationship(back_populates="user")
    run_metadata: List["RunMetadataSchema"] = Relationship(
        back_populates="user"
    )
<<<<<<< HEAD
    secrets: List["SecretSchema"] = Relationship(
        back_populates="user",
        sa_relationship_kwargs={"cascade": "delete"},
=======
    deployments: List["PipelineDeploymentSchema"] = Relationship(
        back_populates="user",
>>>>>>> eecbfc7e
    )

    @classmethod
    def from_request(cls, model: UserRequestModel) -> "UserSchema":
        """Create a `UserSchema` from a `UserModel`.

        Args:
            model: The `UserModel` from which to create the schema.

        Returns:
            The created `UserSchema`.
        """
        return cls(
            name=model.name,
            full_name=model.full_name,
            active=model.active,
            password=model.create_hashed_password(),
            activation_token=model.create_hashed_activation_token(),
        )

    def update(self, user_update: UserUpdateModel) -> "UserSchema":
        """Update a `UserSchema` from a `UserUpdateModel`.

        Args:
            user_update: The `UserUpdateModel` from which to update the schema.

        Returns:
            The updated `UserSchema`.
        """
        for field, value in user_update.dict(exclude_unset=True).items():
            if field == "password":
                setattr(self, field, user_update.create_hashed_password())
            elif field == "activation_token":
                setattr(
                    self, field, user_update.create_hashed_activation_token()
                )
            else:
                setattr(self, field, value)

        self.updated = datetime.utcnow()
        return self

    def to_model(
        self, _block_recursion: bool = False, include_private: bool = False
    ) -> UserResponseModel:
        """Convert a `UserSchema` to a `UserResponseModel`.

        Args:
            _block_recursion: Don't recursively fill attributes
            include_private: Whether to include the user private information
                             this is to limit the amount of data one can get
                             about other users

        Returns:
            The converted `UserResponseModel`.
        """
        if _block_recursion:
            return UserResponseModel(
                id=self.id,
                name=self.name,
                active=self.active,
                email_opted_in=self.email_opted_in,
                email=self.email if include_private else None,
                full_name=self.full_name,
                created=self.created,
                updated=self.updated,
            )
        else:
            return UserResponseModel(
                id=self.id,
                name=self.name,
                active=self.active,
                email_opted_in=self.email_opted_in,
                email=self.email if include_private else None,
                teams=[t.to_model(_block_recursion=True) for t in self.teams],
                full_name=self.full_name,
                created=self.created,
                updated=self.updated,
                roles=[ra.role.to_model() for ra in self.assigned_roles],
            )<|MERGE_RESOLUTION|>--- conflicted
+++ resolved
@@ -76,14 +76,12 @@
     run_metadata: List["RunMetadataSchema"] = Relationship(
         back_populates="user"
     )
-<<<<<<< HEAD
     secrets: List["SecretSchema"] = Relationship(
         back_populates="user",
         sa_relationship_kwargs={"cascade": "delete"},
-=======
+    )
     deployments: List["PipelineDeploymentSchema"] = Relationship(
         back_populates="user",
->>>>>>> eecbfc7e
     )
 
     @classmethod
