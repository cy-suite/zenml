#  Copyright (c) ZenML GmbH 2022. All Rights Reserved.
#
#  Licensed under the Apache License, Version 2.0 (the "License");
#  you may not use this file except in compliance with the License.
#  You may obtain a copy of the License at:
#
#       https://www.apache.org/licenses/LICENSE-2.0
#
#  Unless required by applicable law or agreed to in writing, software
#  distributed under the License is distributed on an "AS IS" BASIS,
#  WITHOUT WARRANTIES OR CONDITIONS OF ANY KIND, either express
#  or implied. See the License for the specific language governing
#  permissions and limitations under the License.
"""SQL Model Implementations."""
from datetime import datetime
from typing import List
from uuid import UUID, uuid4

from sqlmodel import Field, Relationship, Session, SQLModel, select

from zenml.enums import ExecutionStatus, StackComponentType
from zenml.models.code_models import CodeRepositoryModel
from zenml.models.component_models import ComponentModel
from zenml.models.pipeline_models import (
    PipelineModel,
    PipelineRunModel,
    StepModel,
    StepRunModel,
)
from zenml.models.stack_model import StackModel
from zenml.models.user_management_models import (
    ProjectModel,
    RoleModel,
    TeamModel,
    UserModel,
)

# Projects, Repositories


class ProjectSchema(SQLModel, table=True):
    """SQL Model for projects."""

    id: UUID = Field(primary_key=True, default_factory=uuid4)
    name: str
    description: str = Field(nullable=True)
    created_at: datetime = Field(default_factory=datetime.now)

    @classmethod
    def from_model(cls, model: ProjectModel) -> "ProjectSchema":
        return cls(name=model.name, description=model.description)

    def to_model(self) -> ProjectModel:
        return ProjectModel(
            id=self.id,
            name=self.name,
            description=self.description,
            created_at=self.created_at,
        )


class CodeRepositorySchema(SQLModel, table=True):
    """SQL Model for code repositories."""

    id: UUID = Field(primary_key=True, default_factory=uuid4)
    name: str
    project_id: UUID = Field(foreign_key="projectschema.id")
    created_at: datetime = Field(default_factory=datetime.now)

    @classmethod
    def from_model(
        cls, model: CodeRepositoryModel, project_id: UUID
    ) -> "CodeRepositorySchema":
        return cls(name=model.name, project_id=project_id)

    def to_model(self) -> CodeRepositoryModel:
        return CodeRepositoryModel(
            id=self.id,
            name=self.name,
            project_id=self.project_id,
            created_at=self.created_at,
        )


# Users, Teams, Roles


class TeamAssignmentSchema(SQLModel, table=True):
    """SQL Model for team assignments."""

    user_id: UUID = Field(primary_key=True, foreign_key="userschema.id")
    team_id: UUID = Field(primary_key=True, foreign_key="teamschema.id")


class UserSchema(SQLModel, table=True):
    """SQL Model for users."""

    id: UUID = Field(primary_key=True, default_factory=uuid4)
    name: str
    created_at: datetime = Field(default_factory=datetime.now)
    teams: List["TeamSchema"] = Relationship(
        back_populates="users", link_model=TeamAssignmentSchema
    )

    @classmethod
    def from_model(cls, model: UserModel) -> "UserSchema":
        return cls(name=model.name)

    def to_model(self) -> UserModel:
        return UserModel(id=self.id, name=self.name, created_at=self.created_at)


class TeamSchema(SQLModel, table=True):
    """SQL Model for teams."""

    id: UUID = Field(primary_key=True, default_factory=uuid4)
    name: str
    created_at: datetime = Field(default_factory=datetime.now)
    users: List["UserSchema"] = Relationship(
        back_populates="teams", link_model=TeamAssignmentSchema
    )

    @classmethod
    def from_model(cls, model: TeamModel) -> "TeamSchema":
        return cls(name=model.name)

    def to_model(self) -> TeamModel:
        return TeamModel(id=self.id, name=self.name, created_at=self.created_at)


class RoleSchema(SQLModel, table=True):
    """SQL Model for roles."""

    id: UUID = Field(primary_key=True, default_factory=uuid4)
    name: str
    created_at: datetime = Field(default_factory=datetime.now)

    @classmethod
    def from_model(cls, model: RoleModel) -> "RoleSchema":
        return cls(name=model.name)

    def to_model(self) -> RoleModel:
        return RoleModel(
            id=self.id,
            name=self.name,
            created_at=self.created_at,
        )


class UserRoleAssignmentSchema(SQLModel, table=True):
    """SQL Model for assigning roles to users for a given project."""

    role_id: UUID = Field(primary_key=True, foreign_key="roleschema.id")
    user_id: UUID = Field(primary_key=True, foreign_key="userschema.id")
    project_id: UUID = Field(primary_key=True, foreign_key="projectschema.id")


class TeamRoleAssignmentSchema(SQLModel, table=True):
    """SQL Model for assigning roles to teams for a given project."""

    role_id: UUID = Field(primary_key=True, foreign_key="roleschema.id")
    team_id: UUID = Field(primary_key=True, foreign_key="teamschema.id")
    project_id: UUID = Field(primary_key=True, foreign_key="projectschema.id")


# Stacks, Stack Components, Flavors


class FlavorSchema(SQLModel, table=True):
    """SQL Model for flavors."""

    id: UUID = Field(primary_key=True, default_factory=uuid4)

    name: str

    # project_id - redundant since repository has this
    repository_id: UUID = Field(foreign_key="coderepositoryschema.id")
    created_by: UUID = Field(foreign_key="userschema.id")

    type: StackComponentType
    source: str
    git_sha: str
    integration: str

    created_at: datetime = Field(default_factory=datetime.now)


class StackCompositionSchema(SQLModel, table=True):
    """SQL Model for stack definitions.

    Join table between Stacks and StackComponents.
    """

    stack_id: UUID = Field(primary_key=True, foreign_key="stackschema.id")
    component_id: UUID = Field(
        primary_key=True, foreign_key="stackcomponentschema.id"
    )


class StackSchema(SQLModel, table=True):
    """SQL Model for stacks."""

    id: UUID = Field(primary_key=True, default_factory=uuid4)
    created_at: datetime = Field(default_factory=datetime.now)

    name: str
    is_shared: bool
    project_id: UUID = Field(
        foreign_key="projectschema.id",
    )
    owner: UUID = Field(
        foreign_key="userschema.id",
    )

    components: List["StackComponentSchema"] = Relationship(
        back_populates="stacks", link_model=StackCompositionSchema
    )

    @classmethod
<<<<<<< HEAD
    def from_create_model(cls,
                          user_id: UUID,
                          project_id: UUID,
                          defined_components: List["StackComponentSchema"],
                          stack: StackModel) -> "StackSchema":
=======
    def from_create_model(
        cls,
        user_id: UUID,
        project_id: str,
        defined_components: List["StackComponentSchema"],
        stack: StackModel,
    ) -> "StackSchema":
>>>>>>> cb6c1140
        """Create an incomplete StackSchema with `id` and `created_at` missing.

        Returns:
            A StackComponentSchema
        """

        return cls(
            name=stack.name,
            project_id=project_id,
            owner=user_id,
            is_shared=stack.is_shared,
            components=defined_components,
        )

    def to_model(self) -> "StackModel":
        """Creates a ComponentModel from an instance of a StackSchema.

        Returns:
            a ComponentModel
        """
        return StackModel(
            id=self.id,
            name=self.name,
            owner=self.owner,
            project_id=self.project_id,
            is_shared=self.is_shared,
            components={c.type: c.to_model() for c in self.components},
        )


class StackComponentSchema(SQLModel, table=True):
    """SQL Model for stack components."""

    id: UUID = Field(primary_key=True, default_factory=uuid4)

    name: str
    is_shared: bool

    type: StackComponentType
    flavor_name: str
    # flavor_id: UUID = Field(foreign_key="flavorschema.id", nullable=True)  # TODO: Prefill flavors
    owner: UUID = Field(foreign_key="userschema.id")
    project_id: UUID = Field(foreign_key="projectschema.id")

    configuration: bytes

    created_at: datetime = Field(default_factory=datetime.now)

    stacks: List["StackSchema"] = Relationship(
        back_populates="components", link_model=StackCompositionSchema
    )

    @classmethod
<<<<<<< HEAD
    def from_create_model(cls,
                          user_id: str,
                          project_id: UUID,
                          component: ComponentModel) -> "StackComponentSchema":
=======
    def from_create_model(
        cls, user_id: str, project_id: str, component: ComponentModel
    ) -> "StackComponentSchema":
>>>>>>> cb6c1140
        """Create a StackComponentSchema with `id` and `created_at` missing.


        Returns:
            A StackComponentSchema
        """

        return cls(
            name=component.name,
            project_id=project_id,
            owner=user_id,
            is_shared=component.is_shared,
            type=component.type,
<<<<<<< HEAD
            flavor_name=component.flavor_name,
            configuration=component.configuration
=======
            flavor_id=component.flavor_id,
            configuration=component.configuration,
>>>>>>> cb6c1140
        )

    def to_model(self) -> "ComponentModel":
        """Creates a ComponentModel from an instance of a StackSchema.

        Returns:
            A ComponentModel
        """
        return ComponentModel(
            id=self.id,
            name=self.name,
            type=self.type,
            flavor_name=self.flavor_name,
            owner=self.owner,
            project_id=self.project_id,
            is_shared=self.is_shared,
            configuration=self.configuration,
        )


class PipelineSchema(SQLModel, table=True):
    """SQL Model for pipelines."""

    id: UUID = Field(primary_key=True, default_factory=uuid4)

    name: str

    # project_id - redundant since repository has this
    repository_id: UUID = Field(foreign_key="coderepositoryschema.id")
    created_by: UUID = Field(foreign_key="userschema.id")

    docstring: str  # TODO: how to get this?
    configuration: str
    git_sha: str

    created_at: datetime = Field(default_factory=datetime.now)

    @classmethod
    def from_model(cls, model: PipelineModel) -> "PipelineSchema":
        pass  # TODO

    def to_model(self) -> "PipelineModel":
        with Session(self.engine) as session:
            steps = session.exec(
                select(StepSchema).where(StepSchema.pipeline_id == self.id)
            ).all()

        return PipelineModel(
            id=self.id,
            name=self.name,
            docstring=self.docstring,
            steps=[step.to_model() for step in steps],
        )


class StepSchema(SQLModel, table=True):
    """SQL Model for steps of a pipeline."""

    id: UUID = Field(primary_key=True, default_factory=uuid4)
    name: str
    pipeline_id: UUID = Field(foreign_key="pipelineschema.id")
    source: str  # TODO: how to get this?

    @classmethod
    def from_model(cls, model: StepModel) -> "StepSchema":
        pass  # TODO

    def to_model(self) -> "StepModel":
        return StepModel(
            id=self.id,
            name=self.name,
            source=self.source,
        )


class PipelineRunSchema(SQLModel, table=True):
    """SQL Model for pipeline runs."""

    id: UUID = Field(primary_key=True, default_factory=uuid4)

    name: str

    # project_id - redundant since stack/pipeline has this
    stack_id: UUID = Field(foreign_key="stackschema.id")
    pipeline_id: UUID = Field(foreign_key="pipelineschema.id")
    # context_id - TODO ?
    created_by: UUID = Field(foreign_key="userschema.id")

    runtime_configuration: str
    git_sha: str
    zenml_version: str

    created_at: datetime = Field(default_factory=datetime.now)

    @classmethod
    def from_model(cls, model: PipelineRunModel) -> "PipelineRunSchema":
        pass  # TODO

    def to_model(self) -> PipelineRunModel:
        pass  # TODO


class PipelineRunStepSchema(SQLModel, table=True):
    """SQL Model for pipeline run steps."""

    id: UUID = Field(primary_key=True, default_factory=uuid4)

    name: str

    pipeline_run_id: UUID = Field(foreign_key="pipelinerunschema.id")
    # created_by - redundant since run has this

    status: ExecutionStatus
    docstring: str
    runtime_configuration: str

    # created_at - redundant since run has this

    @classmethod
    def from_model(cls, model: StepRunModel) -> "PipelineRunStepSchema":
        pass  # TODO

    def to_model(self) -> "StepRunModel":
        pass  # TODO


# MLMD


class MLMDSchema(SQLModel, table=True):
    """SQL Model for MLMD."""

    id: UUID = Field(primary_key=True, default_factory=uuid4)
    project_id: UUID = Field(foreign_key="projectschema.id")
    type: str


class MLMDPropertySchema(SQLModel, table=True):
    """SQL Model for MLMD Properties."""

    id: UUID = Field(primary_key=True, default_factory=uuid4)
    name: str
    mlmd_id: UUID = Field(foreign_key="mlmdschema.id")
    value: str<|MERGE_RESOLUTION|>--- conflicted
+++ resolved
@@ -217,21 +217,11 @@
     )
 
     @classmethod
-<<<<<<< HEAD
     def from_create_model(cls,
                           user_id: UUID,
                           project_id: UUID,
                           defined_components: List["StackComponentSchema"],
                           stack: StackModel) -> "StackSchema":
-=======
-    def from_create_model(
-        cls,
-        user_id: UUID,
-        project_id: str,
-        defined_components: List["StackComponentSchema"],
-        stack: StackModel,
-    ) -> "StackSchema":
->>>>>>> cb6c1140
         """Create an incomplete StackSchema with `id` and `created_at` missing.
 
         Returns:
@@ -285,16 +275,10 @@
     )
 
     @classmethod
-<<<<<<< HEAD
     def from_create_model(cls,
                           user_id: str,
                           project_id: UUID,
                           component: ComponentModel) -> "StackComponentSchema":
-=======
-    def from_create_model(
-        cls, user_id: str, project_id: str, component: ComponentModel
-    ) -> "StackComponentSchema":
->>>>>>> cb6c1140
         """Create a StackComponentSchema with `id` and `created_at` missing.
 
 
@@ -308,13 +292,8 @@
             owner=user_id,
             is_shared=component.is_shared,
             type=component.type,
-<<<<<<< HEAD
             flavor_name=component.flavor_name,
             configuration=component.configuration
-=======
-            flavor_id=component.flavor_id,
-            configuration=component.configuration,
->>>>>>> cb6c1140
         )
 
     def to_model(self) -> "ComponentModel":
