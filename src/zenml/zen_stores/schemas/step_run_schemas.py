#  Copyright (c) ZenML GmbH 2022. All Rights Reserved.
#
#  Licensed under the Apache License, Version 2.0 (the "License");
#  you may not use this file except in compliance with the License.
#  You may obtain a copy of the License at:
#
#       https://www.apache.org/licenses/LICENSE-2.0
#
#  Unless required by applicable law or agreed to in writing, software
#  distributed under the License is distributed on an "AS IS" BASIS,
#  WITHOUT WARRANTIES OR CONDITIONS OF ANY KIND, either express
#  or implied. See the License for the specific language governing
#  permissions and limitations under the License.
"""SQLModel implementation of step run tables."""
import json
from datetime import datetime
from typing import TYPE_CHECKING, List, Optional
from uuid import UUID

from sqlalchemy import TEXT, Column, String
from sqlalchemy.dialects.mysql import MEDIUMTEXT
from sqlmodel import Field, Relationship, SQLModel

from zenml.config.step_configurations import Step
from zenml.constants import MEDIUMTEXT_MAX_LENGTH
<<<<<<< HEAD
from zenml.enums import ExecutionStatus, MetadataResourceTypes
=======
from zenml.enums import (
    ExecutionStatus,
    StepRunInputArtifactType,
    StepRunOutputArtifactType,
)
>>>>>>> e87833d6
from zenml.models import (
    StepRunRequest,
    StepRunResponse,
    StepRunResponseBody,
    StepRunResponseMetadata,
    StepRunUpdate,
)
from zenml.zen_stores.schemas.base_schemas import NamedSchema
from zenml.zen_stores.schemas.pipeline_deployment_schemas import (
    PipelineDeploymentSchema,
)
from zenml.zen_stores.schemas.pipeline_run_schemas import PipelineRunSchema
from zenml.zen_stores.schemas.schema_utils import build_foreign_key_field
from zenml.zen_stores.schemas.user_schemas import UserSchema
from zenml.zen_stores.schemas.workspace_schemas import WorkspaceSchema

if TYPE_CHECKING:
    from zenml.zen_stores.schemas.artifact_schemas import ArtifactSchema
    from zenml.zen_stores.schemas.logs_schemas import LogsSchema
    from zenml.zen_stores.schemas.run_metadata_schemas import RunMetadataSchema


class StepRunSchema(NamedSchema, table=True):
    """SQL Model for steps of pipeline runs."""

    __tablename__ = "step_run"

    # Fields
    start_time: Optional[datetime] = Field(nullable=True)
    end_time: Optional[datetime] = Field(nullable=True)
    status: ExecutionStatus = Field(nullable=False)

    docstring: Optional[str] = Field(sa_column=Column(TEXT, nullable=True))
    cache_key: Optional[str] = Field(nullable=True)
    source_code: Optional[str] = Field(sa_column=Column(TEXT, nullable=True))
    code_hash: Optional[str] = Field(nullable=True)

    step_configuration: str = Field(
        sa_column=Column(
            String(length=MEDIUMTEXT_MAX_LENGTH).with_variant(
                MEDIUMTEXT, "mysql"
            ),
            nullable=True,
        )
    )

    # Foreign keys
    original_step_run_id: Optional[UUID] = build_foreign_key_field(
        source=__tablename__,
        target=__tablename__,
        source_column="original_step_run_id",
        target_column="id",
        ondelete="SET NULL",
        nullable=True,
    )
    deployment_id: UUID = build_foreign_key_field(
        source=__tablename__,
        target=PipelineDeploymentSchema.__tablename__,
        source_column="deployment_id",
        target_column="id",
        ondelete="CASCADE",
        nullable=True,
    )
    pipeline_run_id: UUID = build_foreign_key_field(
        source=__tablename__,
        target=PipelineRunSchema.__tablename__,
        source_column="pipeline_run_id",
        target_column="id",
        ondelete="CASCADE",
        nullable=False,
    )
    user_id: Optional[UUID] = build_foreign_key_field(
        source=__tablename__,
        target=UserSchema.__tablename__,
        source_column="user_id",
        target_column="id",
        ondelete="SET NULL",
        nullable=True,
    )
    workspace_id: UUID = build_foreign_key_field(
        source=__tablename__,
        target=WorkspaceSchema.__tablename__,
        source_column="workspace_id",
        target_column="id",
        ondelete="CASCADE",
        nullable=False,
    )

    # Relationships
    workspace: "WorkspaceSchema" = Relationship(back_populates="step_runs")
    user: Optional["UserSchema"] = Relationship(back_populates="step_runs")
    deployment: Optional["PipelineDeploymentSchema"] = Relationship(
        back_populates="step_runs"
    )
    run_metadata: List["RunMetadataSchema"] = Relationship(
        back_populates="step_run",
        sa_relationship_kwargs=dict(
            primaryjoin=f"and_(RunMetadataSchema.resource_type=='{MetadataResourceTypes.STEP_RUN.value}', foreign(RunMetadataSchema.resource_id)==StepRunSchema.id)",
            cascade="delete",
            overlaps="run_metadata",
        ),
    )
    input_artifacts: List["StepRunInputArtifactSchema"] = Relationship(
        sa_relationship_kwargs={"cascade": "delete"}
    )
    output_artifacts: List["StepRunOutputArtifactSchema"] = Relationship(
        sa_relationship_kwargs={"cascade": "delete"}
    )
    logs: Optional["LogsSchema"] = Relationship(
        back_populates="step_run",
        sa_relationship_kwargs={"cascade": "delete", "uselist": False},
    )
    parents: List["StepRunParentsSchema"] = Relationship(
        sa_relationship_kwargs={
            "cascade": "delete",
            "primaryjoin": "StepRunParentsSchema.child_id == StepRunSchema.id",
        },
    )

    @classmethod
    def from_request(cls, request: StepRunRequest) -> "StepRunSchema":
        """Create a step run schema from a step run request model.

        Args:
            request: The step run request model.

        Returns:
            The step run schema.
        """
        return cls(
            name=request.name,
            workspace_id=request.workspace,
            user_id=request.user,
            start_time=request.start_time,
            end_time=request.end_time,
            status=request.status,
            original_step_run_id=request.original_step_run_id,
            pipeline_run_id=request.pipeline_run_id,
            deployment_id=request.deployment,
            docstring=request.docstring,
            cache_key=request.cache_key,
            code_hash=request.code_hash,
            source_code=request.source_code,
        )

    def to_model(self, hydrate: bool = False) -> StepRunResponse:
        """Convert a `StepRunSchema` to a `StepRunResponse`.

        Args:
            hydrate: bool to decide whether to return a hydrated version of the
                model.

        Returns:
            The created StepRunResponse.

        Raises:
            RuntimeError: If the step run schema does not have a deployment_id
                or a step_configuration.
        """
        run_metadata = {
            metadata_schema.key: metadata_schema.to_model()
            for metadata_schema in self.run_metadata
        }

        input_artifacts = {
            artifact.name: artifact.artifact.to_model()
            for artifact in self.input_artifacts
        }

        output_artifacts = {
            artifact.name: artifact.artifact.to_model()
            for artifact in self.output_artifacts
        }

        if self.deployment is not None:
            full_step_config = Step.parse_obj(
                json.loads(self.deployment.step_configurations)[self.name]
            )
        elif self.step_configuration is not None:
            full_step_config = Step.parse_raw(self.step_configuration)
        else:
            raise RuntimeError(
                "Step run model creation has failed. Each step run entry "
                "should either have a deployment_id or step_configuration."
            )

        body = StepRunResponseBody(
            user=self.user.to_model() if self.user else None,
            status=self.status,
            inputs=input_artifacts,
            outputs=output_artifacts,
            created=self.created,
            updated=self.updated,
        )
        metadata = None
        if hydrate:
            metadata = StepRunResponseMetadata(
                workspace=self.workspace.to_model(),
                config=full_step_config.config,
                spec=full_step_config.spec,
                cache_key=self.cache_key,
                code_hash=self.code_hash,
                docstring=self.docstring,
                source_code=self.source_code,
                start_time=self.start_time,
                end_time=self.end_time,
                logs=self.logs.to_model() if self.logs else None,
                deployment_id=self.deployment_id,
                pipeline_run_id=self.pipeline_run_id,
                original_step_run_id=self.original_step_run_id,
                parent_step_ids=[p.parent_id for p in self.parents],
                run_metadata=run_metadata,
            )
        return StepRunResponse(
            id=self.id,
            name=self.name,
            body=body,
            metadata=metadata,
        )

    def update(self, step_update: "StepRunUpdate") -> "StepRunSchema":
        """Update a step run schema with a step run update model.

        Args:
            step_update: The step run update model.

        Returns:
            The updated step run schema.
        """
        for key, value in step_update.dict(
            exclude_unset=True, exclude_none=True
        ).items():
            if key == "status":
                self.status = value
            if key == "end_time":
                self.end_time = value

        self.updated = datetime.utcnow()

        return self


class StepRunParentsSchema(SQLModel, table=True):
    """SQL Model that defines the order of steps."""

    __tablename__ = "step_run_parents"

    # Foreign Keys
    parent_id: UUID = build_foreign_key_field(
        source=__tablename__,
        target=StepRunSchema.__tablename__,
        source_column="parent_id",
        target_column="id",
        ondelete="CASCADE",
        nullable=False,
        primary_key=True,
    )
    child_id: UUID = build_foreign_key_field(
        source=__tablename__,
        target=StepRunSchema.__tablename__,
        source_column="child_id",
        target_column="id",
        ondelete="CASCADE",
        nullable=False,
        primary_key=True,
    )


class StepRunInputArtifactSchema(SQLModel, table=True):
    """SQL Model that defines which artifacts are inputs to which step."""

    __tablename__ = "step_run_input_artifact"

    # Fields
    name: str = Field(nullable=False, primary_key=True)
    type: StepRunInputArtifactType

    # Foreign keys
    step_id: UUID = build_foreign_key_field(
        source=__tablename__,
        target=StepRunSchema.__tablename__,
        source_column="step_id",
        target_column="id",
        ondelete="CASCADE",
        nullable=False,
        primary_key=True,
    )
    artifact_id: UUID = build_foreign_key_field(
        source=__tablename__,
        target="artifact",
        source_column="artifact_id",
        target_column="id",
        ondelete="CASCADE",
        nullable=False,
        primary_key=True,
    )

    # Relationships
    step_run: "StepRunSchema" = Relationship(back_populates="input_artifacts")
    artifact: "ArtifactSchema" = Relationship()


class StepRunOutputArtifactSchema(SQLModel, table=True):
    """SQL Model that defines which artifacts are outputs of which step."""

    __tablename__ = "step_run_output_artifact"

    # Fields
    name: str
    type: StepRunOutputArtifactType

    # Foreign keys
    step_id: UUID = build_foreign_key_field(
        source=__tablename__,
        target=StepRunSchema.__tablename__,
        source_column="step_id",
        target_column="id",
        ondelete="CASCADE",
        nullable=False,
        primary_key=True,
    )

    artifact_id: UUID = build_foreign_key_field(
        source=__tablename__,
        target="artifact",
        source_column="artifact_id",
        target_column="id",
        ondelete="CASCADE",
        nullable=False,
        primary_key=True,
    )

    # Relationship
    step_run: "StepRunSchema" = Relationship(back_populates="output_artifacts")
    artifact: "ArtifactSchema" = Relationship(
        back_populates="output_of_step_runs"
    )<|MERGE_RESOLUTION|>--- conflicted
+++ resolved
@@ -23,15 +23,12 @@
 
 from zenml.config.step_configurations import Step
 from zenml.constants import MEDIUMTEXT_MAX_LENGTH
-<<<<<<< HEAD
-from zenml.enums import ExecutionStatus, MetadataResourceTypes
-=======
 from zenml.enums import (
     ExecutionStatus,
+    MetadataResourceTypes,
     StepRunInputArtifactType,
     StepRunOutputArtifactType,
 )
->>>>>>> e87833d6
 from zenml.models import (
     StepRunRequest,
     StepRunResponse,
