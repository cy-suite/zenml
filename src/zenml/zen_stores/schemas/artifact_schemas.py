#  Copyright (c) ZenML GmbH 2022. All Rights Reserved.
#
#  Licensed under the Apache License, Version 2.0 (the "License");
#  you may not use this file except in compliance with the License.
#  You may obtain a copy of the License at:
#
#       https://www.apache.org/licenses/LICENSE-2.0
#
#  Unless required by applicable law or agreed to in writing, software
#  distributed under the License is distributed on an "AS IS" BASIS,
#  WITHOUT WARRANTIES OR CONDITIONS OF ANY KIND, either express
#  or implied. See the License for the specific language governing
#  permissions and limitations under the License.
"""SQLModel implementation of artifact tables."""


from typing import TYPE_CHECKING, List, Optional
from uuid import UUID

from pydantic import ValidationError
from sqlalchemy import TEXT, Column
from sqlmodel import Field, Relationship

from zenml.config.source import Source
from zenml.enums import ArtifactType, VisualizationType
from zenml.models import ArtifactRequestModel, ArtifactResponseModel
from zenml.models.visualization_models import VisualizationModel
from zenml.zen_stores.schemas.base_schemas import BaseSchema, NamedSchema
from zenml.zen_stores.schemas.component_schemas import StackComponentSchema
from zenml.zen_stores.schemas.schema_utils import build_foreign_key_field
from zenml.zen_stores.schemas.user_schemas import UserSchema
from zenml.zen_stores.schemas.workspace_schemas import WorkspaceSchema

if TYPE_CHECKING:
    from zenml.zen_stores.schemas.model_schemas import (
<<<<<<< HEAD
        ModelVersionLinkSchema,
=======
        ModelVersionArtifactSchema,
>>>>>>> c887b0bb
    )
    from zenml.zen_stores.schemas.run_metadata_schemas import RunMetadataSchema
    from zenml.zen_stores.schemas.step_run_schemas import (
        StepRunInputArtifactSchema,
        StepRunOutputArtifactSchema,
    )


class ArtifactSchema(NamedSchema, table=True):
    """SQL Model for artifacts."""

    __tablename__ = "artifact"

    artifact_store_id: Optional[UUID] = build_foreign_key_field(
        source=__tablename__,
        target=StackComponentSchema.__tablename__,
        source_column="artifact_store_id",
        target_column="id",
        ondelete="SET NULL",
        nullable=True,
    )

    user_id: Optional[UUID] = build_foreign_key_field(
        source=__tablename__,
        target=UserSchema.__tablename__,
        source_column="user_id",
        target_column="id",
        ondelete="SET NULL",
        nullable=True,
    )
    user: Optional["UserSchema"] = Relationship(back_populates="artifacts")

    workspace_id: UUID = build_foreign_key_field(
        source=__tablename__,
        target=WorkspaceSchema.__tablename__,
        source_column="workspace_id",
        target_column="id",
        ondelete="CASCADE",
        nullable=False,
    )
    workspace: "WorkspaceSchema" = Relationship(back_populates="artifacts")

    type: ArtifactType
    uri: str = Field(sa_column=Column(TEXT, nullable=False))
    materializer: str = Field(sa_column=Column(TEXT, nullable=False))
    data_type: str = Field(sa_column=Column(TEXT, nullable=False))

    run_metadata: List["RunMetadataSchema"] = Relationship(
        back_populates="artifact",
        sa_relationship_kwargs={"cascade": "delete"},
    )
    input_to_step_runs: List["StepRunInputArtifactSchema"] = Relationship(
        back_populates="artifact",
        sa_relationship_kwargs={"cascade": "delete"},
    )
    output_of_step_runs: List["StepRunOutputArtifactSchema"] = Relationship(
        back_populates="artifact",
        sa_relationship_kwargs={"cascade": "delete"},
    )
    visualizations: List["ArtifactVisualizationSchema"] = Relationship(
        back_populates="artifact",
        sa_relationship_kwargs={"cascade": "delete"},
    )
<<<<<<< HEAD
    model_version_links: List["ModelVersionLinkSchema"] = Relationship(
=======
    model_versions_artifacts_links: List[
        "ModelVersionArtifactSchema"
    ] = Relationship(
>>>>>>> c887b0bb
        back_populates="artifact",
        sa_relationship_kwargs={"cascade": "delete"},
    )

    @classmethod
    def from_request(
        cls, artifact_request: ArtifactRequestModel
    ) -> "ArtifactSchema":
        """Convert an `ArtifactRequestModel` to an `ArtifactSchema`.

        Args:
            artifact_request: The request model to convert.

        Returns:
            The converted schema.
        """
        return cls(
            name=artifact_request.name,
            artifact_store_id=artifact_request.artifact_store_id,
            workspace_id=artifact_request.workspace,
            user_id=artifact_request.user,
            type=artifact_request.type,
            uri=artifact_request.uri,
            materializer=artifact_request.materializer.json(),
            data_type=artifact_request.data_type.json(),
        )

    def to_model(
        self, producer_step_run_id: Optional[UUID]
    ) -> ArtifactResponseModel:
        """Convert an `ArtifactSchema` to an `ArtifactModel`.

        Args:
            producer_step_run_id: The ID of the step run that produced this
                artifact.

        Returns:
            The created `ArtifactModel`.
        """
        metadata = {
            metadata_schema.key: metadata_schema.to_model()
            for metadata_schema in self.run_metadata
        }

        try:
            materializer = Source.parse_raw(self.materializer)
        except ValidationError:
            # This is an old source which was simply an importable source path
            materializer = Source.from_import_path(self.materializer)

        try:
            data_type = Source.parse_raw(self.data_type)
        except ValidationError:
            # This is an old source which was simply an importable source path
            data_type = Source.from_import_path(self.data_type)

        return ArtifactResponseModel(
            id=self.id,
            name=self.name,
            artifact_store_id=self.artifact_store_id,
            user=self.user.to_model() if self.user else None,
            workspace=self.workspace.to_model(),
            type=self.type,
            uri=self.uri,
            materializer=materializer,
            data_type=data_type,
            created=self.created,
            updated=self.updated,
            producer_step_run_id=producer_step_run_id,
            metadata=metadata,
            visualizations=[vis.to_model() for vis in self.visualizations],
        )


class ArtifactVisualizationSchema(BaseSchema, table=True):
    """SQL Model for visualizations of artifacts."""

    __tablename__ = "artifact_visualization"

    type: VisualizationType
    uri: str = Field(sa_column=Column(TEXT, nullable=False))

    artifact_id: UUID = build_foreign_key_field(
        source=__tablename__,
        target=ArtifactSchema.__tablename__,
        source_column="artifact_id",
        target_column="id",
        ondelete="CASCADE",
        nullable=False,
    )
    artifact: ArtifactSchema = Relationship(back_populates="visualizations")

    @classmethod
    def from_model(
        cls, visualization: VisualizationModel, artifact_id: UUID
    ) -> "ArtifactVisualizationSchema":
        """Convert a `Visualization` to a `ArtifactVisualizationSchema`.

        Args:
            visualization: The visualization.
            artifact_id: The ID of the artifact this visualization belongs to.

        Returns:
            The `ArtifactVisualizationSchema`.
        """
        return cls(
            type=visualization.type,
            uri=visualization.uri,
            artifact_id=artifact_id,
        )

    def to_model(self) -> VisualizationModel:
        """Convert an `ArtifactVisualizationSchema` to a `Visualization`.

        Returns:
            The `Visualization`.
        """
        return VisualizationModel(type=self.type, uri=self.uri)<|MERGE_RESOLUTION|>--- conflicted
+++ resolved
@@ -33,11 +33,7 @@
 
 if TYPE_CHECKING:
     from zenml.zen_stores.schemas.model_schemas import (
-<<<<<<< HEAD
-        ModelVersionLinkSchema,
-=======
         ModelVersionArtifactSchema,
->>>>>>> c887b0bb
     )
     from zenml.zen_stores.schemas.run_metadata_schemas import RunMetadataSchema
     from zenml.zen_stores.schemas.step_run_schemas import (
@@ -101,13 +97,9 @@
         back_populates="artifact",
         sa_relationship_kwargs={"cascade": "delete"},
     )
-<<<<<<< HEAD
-    model_version_links: List["ModelVersionLinkSchema"] = Relationship(
-=======
     model_versions_artifacts_links: List[
         "ModelVersionArtifactSchema"
     ] = Relationship(
->>>>>>> c887b0bb
         back_populates="artifact",
         sa_relationship_kwargs={"cascade": "delete"},
     )
