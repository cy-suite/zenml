--- conflicted
+++ resolved
@@ -14,12 +14,8 @@
 """SQLModel implementation of artifact tables."""
 
 
-<<<<<<< HEAD
 import json
-from typing import Optional
-=======
 from typing import TYPE_CHECKING, List, Optional
->>>>>>> 92dfbf1b
 from uuid import UUID
 
 from sqlalchemy import TEXT, Column
