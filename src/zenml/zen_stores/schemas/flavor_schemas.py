--- conflicted
+++ resolved
@@ -82,11 +82,7 @@
             config_schema=json.loads(self.config_schema),
             integration=self.integration,
             user=self.user.to_model() if self.user else None,
-<<<<<<< HEAD
-            project=self.project.to_model() if self.project else None,
-=======
-            workspace=self.workspace.to_model(),
->>>>>>> 23067812
+            workspace=self.workspace.to_model() if self.workspace else None,
             created=self.created,
             updated=self.updated,
             logo_url=self.logo_url if self.logo_url else None,
