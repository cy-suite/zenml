#  Copyright (c) ZenML GmbH 2022. All Rights Reserved.
#
#  Licensed under the Apache License, Version 2.0 (the "License");
#  you may not use this file except in compliance with the License.
#  You may obtain a copy of the License at:
#
#       https://www.apache.org/licenses/LICENSE-2.0
#
#  Unless required by applicable law or agreed to in writing, software
#  distributed under the License is distributed on an "AS IS" BASIS,
#  WITHOUT WARRANTIES OR CONDITIONS OF ANY KIND, either express
#  or implied. See the License for the specific language governing
#  permissions and limitations under the License.
"""ZenML Store interface."""
from abc import ABC, abstractmethod
from typing import List, Optional, Tuple, Union
from uuid import UUID

from zenml.models import (
    APIKeyFilter,
    APIKeyRequest,
    APIKeyResponse,
    APIKeyRotateRequest,
    APIKeyUpdate,
    ArtifactFilter,
    ArtifactRequest,
    ArtifactResponse,
    ArtifactVisualizationResponse,
    CodeReferenceResponse,
    CodeRepositoryFilter,
    CodeRepositoryRequest,
    CodeRepositoryResponse,
    CodeRepositoryUpdate,
    ComponentFilter,
    ComponentRequest,
    ComponentResponse,
    ComponentUpdate,
    FlavorFilter,
    FlavorRequest,
    FlavorResponse,
    FlavorUpdate,
    LogsResponse,
    ModelFilterModel,
    ModelRequestModel,
    ModelResponseModel,
    ModelUpdateModel,
    ModelVersionArtifactFilterModel,
    ModelVersionArtifactRequestModel,
    ModelVersionArtifactResponseModel,
    ModelVersionFilterModel,
    ModelVersionPipelineRunFilterModel,
    ModelVersionPipelineRunRequestModel,
    ModelVersionPipelineRunResponseModel,
    ModelVersionRequestModel,
    ModelVersionResponseModel,
    ModelVersionUpdateModel,
    OAuthDeviceFilter,
    OAuthDeviceResponse,
    OAuthDeviceUpdate,
    Page,
    PipelineBuildFilter,
    PipelineBuildRequest,
    PipelineBuildResponse,
    PipelineDeploymentFilter,
    PipelineDeploymentRequest,
    PipelineDeploymentResponse,
    PipelineFilter,
    PipelineRequest,
    PipelineResponse,
    PipelineRunFilter,
    PipelineRunRequest,
    PipelineRunResponse,
    PipelineRunUpdate,
    PipelineUpdate,
    RoleFilter,
    RoleRequest,
    RoleResponse,
    RoleUpdate,
    RunMetadataFilter,
    RunMetadataRequest,
    RunMetadataResponse,
    ScheduleFilter,
    ScheduleRequest,
    ScheduleResponse,
    ScheduleUpdate,
    ServerModel,
    ServiceAccountFilter,
    ServiceAccountRequest,
    ServiceAccountResponse,
    ServiceAccountUpdate,
    ServiceConnectorFilter,
    ServiceConnectorRequest,
    ServiceConnectorResourcesModel,
    ServiceConnectorResponse,
    ServiceConnectorTypeModel,
    ServiceConnectorUpdate,
    StackFilter,
    StackRequest,
    StackResponse,
    StackUpdate,
    StepRunFilter,
    StepRunRequest,
    StepRunResponse,
    StepRunUpdate,
    TagFilterModel,
    TagRequestModel,
    TagResponseModel,
    TagUpdateModel,
    TeamFilter,
    TeamRequest,
    TeamResponse,
    TeamRoleAssignmentFilter,
    TeamRoleAssignmentRequest,
    TeamRoleAssignmentResponse,
    TeamUpdate,
    UserFilter,
    UserRequest,
    UserResponse,
    UserRoleAssignmentFilter,
    UserRoleAssignmentRequest,
    UserRoleAssignmentResponse,
    UserUpdate,
    WorkspaceFilter,
    WorkspaceRequest,
    WorkspaceResponse,
    WorkspaceUpdate,
)
<<<<<<< HEAD
from zenml.models.artifact_models import ArtifactUpdateModel
from zenml.models.page_model import Page
from zenml.models.run_metadata_models import RunMetadataFilterModel
from zenml.models.schedule_model import (
    ScheduleFilterModel,
    ScheduleUpdateModel,
)
from zenml.models.server_models import ServerModel
=======
>>>>>>> 3f06da99


class ZenStoreInterface(ABC):
    """ZenML store interface.

    All ZenML stores must implement the methods in this interface.

    The methods in this interface are organized in the following way:

     * they are grouped into categories based on the type of resource
       that they operate on (e.g. stacks, stack components, etc.)

     * each category has a set of CRUD methods (create, read, update, delete)
       that operate on the resources in that category. The order of the methods
       in each category should be:

       * create methods - store a new resource. These methods
         should fill in generated fields (e.g. UUIDs, creation timestamps) in
         the resource and return the updated resource.
       * get methods - retrieve a single existing resource identified by a
         unique key or identifier from the store. These methods should always
         return a resource and raise an exception if the resource does not
         exist.
       * list methods - retrieve a list of resources from the store. These
         methods should accept a set of filter parameters that can be used to
         filter the list of resources retrieved from the store.
       * update methods - update an existing resource in the store. These
         methods should expect the updated resource to be correctly identified
         by its unique key or identifier and raise an exception if the resource
         does not exist.
       * delete methods - delete an existing resource from the store. These
         methods should expect the resource to be correctly identified by its
         unique key or identifier. If the resource does not exist,
         an exception should be raised.

    Best practices for implementing and keeping this interface clean and easy to
    maintain and extend:

      * keep methods organized by resource type and ordered by CRUD operation
      * for resources with multiple keys, don't implement multiple get or list
      methods here if the same functionality can be achieved by a single get or
      list method. Instead, implement them in the BaseZenStore class and have
      them call the generic get or list method in this interface.
      * keep the logic required to convert between ZenML domain Model classes
      and internal store representations outside the ZenML domain Model classes
      * methods for resources that have two or more unique keys (e.g. a Workspace
      is uniquely identified by its name as well as its UUID) should reflect
      that in the method variants and/or method arguments:
        * methods that take in a resource identifier as argument should accept
        all variants of the identifier (e.g. `workspace_name_or_uuid` for methods
        that get/list/update/delete Workspaces)
        * if a compound key is involved, separate get methods should be
        implemented (e.g. `get_pipeline` to get a pipeline by ID and
        `get_pipeline_in_workspace` to get a pipeline by its name and the ID of
        the workspace it belongs to)
      * methods for resources that are scoped as children of other resources
      (e.g. a Stack is always owned by a Workspace) should reflect the
      key(s) of the parent resource in the provided methods and method
      arguments:
        * create methods should take the parent resource UUID(s) as an argument
        (e.g. `create_stack` takes in the workspace ID)
        * get methods should be provided to retrieve a resource by the compound
        key that includes the parent resource key(s)
        * list methods should feature optional filter arguments that reflect
        the parent resource key(s)
    """

    # ---------------------------------
    # Initialization and configuration
    # ---------------------------------

    @abstractmethod
    def _initialize(self) -> None:
        """Initialize the store.

        This method is called immediately after the store is created. It should
        be used to set up the backend (database, connection etc.).
        """

    @abstractmethod
    def get_store_info(self) -> ServerModel:
        """Get information about the store.

        Returns:
            Information about the store.
        """

    @abstractmethod
    def get_deployment_id(self) -> UUID:
        """Get the ID of the deployment.

        Returns:
            The ID of the deployment.
        """

    # -------------------- API Keys --------------------

    @abstractmethod
    def create_api_key(
        self, service_account_id: UUID, api_key: APIKeyRequest
    ) -> APIKeyResponse:
        """Create a new API key for a service account.

        Args:
            service_account_id: The ID of the service account for which to
                create the API key.
            api_key: The API key to create.

        Returns:
            The created API key.

        Raises:
            KeyError: If the service account doesn't exist.
            EntityExistsError: If an API key with the same name is already
                configured for the same service account.
        """

    @abstractmethod
    def get_api_key(
        self, service_account_id: UUID, api_key_name_or_id: Union[str, UUID]
    ) -> APIKeyResponse:
        """Get an API key for a service account.

        Args:
            service_account_id: The ID of the service account for which to fetch
                the API key.
            api_key_name_or_id: The name or ID of the API key to get.

        Returns:
            The API key with the given ID.

        Raises:
            KeyError: if an API key with the given name or ID is not configured
                for the given service account.
        """

    @abstractmethod
    def list_api_keys(
        self, service_account_id: UUID, filter_model: APIKeyFilter
    ) -> Page[APIKeyResponse]:
        """List all API keys for a service account matching the given filter criteria.

        Args:
            service_account_id: The ID of the service account for which to list
                the API keys.
            filter_model: All filter parameters including pagination
                params

        Returns:
            A list of all API keys matching the filter criteria.
        """

    @abstractmethod
    def update_api_key(
        self,
        service_account_id: UUID,
        api_key_name_or_id: Union[str, UUID],
        api_key_update: APIKeyUpdate,
    ) -> APIKeyResponse:
        """Update an API key for a service account.

        Args:
            service_account_id: The ID of the service account for which to update
                the API key.
            api_key_name_or_id: The name or ID of the API key to update.
            api_key_update: The update request on the API key.

        Returns:
            The updated API key.

        Raises:
            KeyError: if an API key with the given name or ID is not configured
                for the given service account.
            EntityExistsError: if the API key update would result in a name
                conflict with an existing API key for the same service account.
        """

    @abstractmethod
    def rotate_api_key(
        self,
        service_account_id: UUID,
        api_key_name_or_id: Union[str, UUID],
        rotate_request: APIKeyRotateRequest,
    ) -> APIKeyResponse:
        """Rotate an API key for a service account.

        Args:
            service_account_id: The ID of the service account for which to
                rotate the API key.
            api_key_name_or_id: The name or ID of the API key to rotate.
            rotate_request: The rotate request on the API key.

        Returns:
            The updated API key.

        Raises:
            KeyError: if an API key with the given name or ID is not configured
                for the given service account.
        """

    @abstractmethod
    def delete_api_key(
        self,
        service_account_id: UUID,
        api_key_name_or_id: Union[str, UUID],
    ) -> None:
        """Delete an API key for a service account.

        Args:
            service_account_id: The ID of the service account for which to
                delete the API key.
            api_key_name_or_id: The name or ID of the API key to delete.

        Raises:
            KeyError: if an API key with the given name or ID is not configured
                for the given service account.
        """

    # -------------------- Artifacts --------------------

    @abstractmethod
    def create_artifact(self, artifact: ArtifactRequest) -> ArtifactResponse:
        """Creates an artifact.

        Args:
            artifact: The artifact to create.

        Returns:
            The created artifact.
        """

    @abstractmethod
    def get_artifact(
        self, artifact_id: UUID, hydrate: bool = True
    ) -> ArtifactResponse:
        """Gets an artifact.

        Args:
            artifact_id: The ID of the artifact to get.
            hydrate: Flag deciding whether to hydrate the output model(s)
                by including metadata fields in the response.

        Returns:
            The artifact.

        Raises:
            KeyError: if the artifact doesn't exist.
        """

    @abstractmethod
    def list_artifacts(
        self,
        artifact_filter_model: ArtifactFilter,
        hydrate: bool = False,
    ) -> Page[ArtifactResponse]:
        """List all artifacts matching the given filter criteria.

        Args:
            artifact_filter_model: All filter parameters including pagination
                params.
            hydrate: Flag deciding whether to hydrate the output model(s)
                by including metadata fields in the response.

        Returns:
            A list of all artifacts matching the filter criteria.
        """

    @abstractmethod
    def delete_artifact(self, artifact_id: UUID) -> None:
        """Deletes an artifact.

        Args:
            artifact_id: The ID of the artifact to delete.

        Raises:
            KeyError: if the artifact doesn't exist.
        """

    # -------------------- Artifact Visualization --------------------

    @abstractmethod
    def get_artifact_visualization(
        self, artifact_visualization_id: UUID, hydrate: bool = True
    ) -> ArtifactVisualizationResponse:
        """Gets an artifact visualization.

        Args:
            artifact_visualization_id: The ID of the artifact visualization
                to get.
            hydrate: Flag deciding whether to hydrate the output model(s)
                by including metadata fields in the response.

        Returns:
            The artifact visualization.

        Raises:
            KeyError: if the artifact visualization doesn't exist.
        """

    # -------------------- Code References --------------------

    @abstractmethod
    def get_code_reference(
        self, code_reference_id: UUID, hydrate: bool = True
    ) -> CodeReferenceResponse:
        """Gets a specific code reference.

        Args:
            code_reference_id: The ID of the code reference to get.
            hydrate: Flag deciding whether to hydrate the output model(s)
                by including metadata fields in the response.

        Returns:
            The requested code reference, if it was found.

        Raises:
            KeyError: If no code reference with the given ID exists.
        """

    # -------------------- Code repositories --------------------

    @abstractmethod
    def create_code_repository(
        self, code_repository: CodeRepositoryRequest
    ) -> CodeRepositoryResponse:
        """Creates a new code repository.

        Args:
            code_repository: Code repository to be created.

        Returns:
            The newly created code repository.

        Raises:
            EntityExistsError: If a code repository with the given name already
                exists.
        """

    @abstractmethod
    def get_code_repository(
        self, code_repository_id: UUID, hydrate: bool = True
    ) -> CodeRepositoryResponse:
        """Gets a specific code repository.

        Args:
            code_repository_id: The ID of the code repository to get.
            hydrate: Flag deciding whether to hydrate the output model(s)
                by including metadata fields in the response.

        Returns:
            The requested code repository, if it was found.

        Raises:
            KeyError: If no code repository with the given ID exists.
        """

    @abstractmethod
    def list_code_repositories(
        self, filter_model: CodeRepositoryFilter, hydrate: bool = False
    ) -> Page[CodeRepositoryResponse]:
        """List all code repositories.

        Args:
            filter_model: All filter parameters including pagination
                params.
            hydrate: Flag deciding whether to hydrate the output model(s)
                by including metadata fields in the response.

        Returns:
            A page of all code repositories.
        """

    @abstractmethod
    def update_code_repository(
        self, code_repository_id: UUID, update: CodeRepositoryUpdate
    ) -> CodeRepositoryResponse:
        """Updates an existing code repository.

        Args:
            code_repository_id: The ID of the code repository to update.
            update: The update to be applied to the code repository.

        Returns:
            The updated code repository.

        Raises:
            KeyError: If no code repository with the given name exists.
        """

    @abstractmethod
    def delete_code_repository(self, code_repository_id: UUID) -> None:
        """Deletes a code repository.

        Args:
            code_repository_id: The ID of the code repository to delete.

        Raises:
            KeyError: If no code repository with the given ID exists.
        """

    # -------------------- Components --------------------

    @abstractmethod
    def create_stack_component(
        self, component: ComponentRequest
    ) -> ComponentResponse:
        """Create a stack component.

        Args:
            component: The stack component to create.

        Returns:
            The created stack component.

        Raises:
            StackComponentExistsError: If a stack component with the same name
                and type is already owned by this user in this workspace.
        """

    @abstractmethod
    def get_stack_component(
        self,
        component_id: UUID,
        hydrate: bool = True,
    ) -> ComponentResponse:
        """Get a stack component by ID.

        Args:
            component_id: The ID of the stack component to get.
            hydrate: Flag deciding whether to hydrate the output model(s)
                by including metadata fields in the response.

        Returns:
            The stack component.

        Raises:
            KeyError: if the stack component doesn't exist.
        """

    @abstractmethod
    def list_stack_components(
        self,
        component_filter_model: ComponentFilter,
        hydrate: bool = False,
    ) -> Page[ComponentResponse]:
        """List all stack components matching the given filter criteria.

        Args:
            component_filter_model: All filter parameters including pagination
                params.
            hydrate: Flag deciding whether to hydrate the output model(s)
                by including metadata fields in the response.

        Returns:
            A list of all stack components matching the filter criteria.
        """

    @abstractmethod
    def update_stack_component(
        self,
        component_id: UUID,
        component_update: ComponentUpdate,
    ) -> ComponentResponse:
        """Update an existing stack component.

        Args:
            component_id: The ID of the stack component to update.
            component_update: The update to be applied to the stack component.

        Returns:
            The updated stack component.

        Raises:
            KeyError: if the stack component doesn't exist.
        """

    @abstractmethod
    def delete_stack_component(self, component_id: UUID) -> None:
        """Delete a stack component.

        Args:
            component_id: The ID of the stack component to delete.

        Raises:
            KeyError: if the stack component doesn't exist.
            ValueError: if the stack component is part of one or more stacks.
        """

    # -------------------- Devices --------------------

    @abstractmethod
    def get_authorized_device(
        self, device_id: UUID, hydrate: bool = True
    ) -> OAuthDeviceResponse:
        """Gets a specific OAuth 2.0 authorized device.

        Args:
            device_id: The ID of the device to get.
            hydrate: Flag deciding whether to hydrate the output model(s)
                by including metadata fields in the response.

        Returns:
            The requested device, if it was found.

        Raises:
            KeyError: If no device with the given ID exists.
        """

    @abstractmethod
    def list_authorized_devices(
        self, filter_model: OAuthDeviceFilter, hydrate: bool = False
    ) -> Page[OAuthDeviceResponse]:
        """List all OAuth 2.0 authorized devices for a user.

        Args:
            filter_model: All filter parameters including pagination
                params.
            hydrate: Flag deciding whether to hydrate the output model(s)
                by including metadata fields in the response.

        Returns:
            A page of all matching OAuth 2.0 authorized devices.
        """

    @abstractmethod
    def update_authorized_device(
        self, device_id: UUID, update: OAuthDeviceUpdate
    ) -> OAuthDeviceResponse:
        """Updates an existing OAuth 2.0 authorized device for internal use.

        Args:
            device_id: The ID of the device to update.
            update: The update to be applied to the device.

        Returns:
            The updated OAuth 2.0 authorized device.

        Raises:
            KeyError: If no device with the given ID exists.
        """

    @abstractmethod
    def delete_authorized_device(self, device_id: UUID) -> None:
        """Deletes an OAuth 2.0 authorized device.

        Args:
            device_id: The ID of the device to delete.

        Raises:
            KeyError: If no device with the given ID exists.
        """

    # -------------------- Flavors --------------------

    @abstractmethod
    def create_flavor(
        self,
        flavor: FlavorRequest,
    ) -> FlavorResponse:
        """Creates a new stack component flavor.

        Args:
            flavor: The stack component flavor to create.

        Returns:
            The newly created flavor.

        Raises:
            EntityExistsError: If a flavor with the same name and type
                is already owned by this user in this workspace.
        """

    @abstractmethod
    def get_flavor(
        self, flavor_id: UUID, hydrate: bool = True
    ) -> FlavorResponse:
        """Get a stack component flavor by ID.

        Args:
            flavor_id: The ID of the flavor to get.
            hydrate: Flag deciding whether to hydrate the output model(s)
                by including metadata fields in the response.

        Returns:
            The stack component flavor.

        Raises:
            KeyError: if the stack component flavor doesn't exist.
        """

    @abstractmethod
    def update_flavor(
        self, flavor_id: UUID, flavor_update: FlavorUpdate
    ) -> FlavorResponse:
        """Updates an existing user.

        Args:
            flavor_id: The id of the flavor to update.
            flavor_update: The update to be applied to the flavor.

        Returns:
            The updated flavor.
        """

    @abstractmethod
    def list_flavors(
        self,
        flavor_filter_model: FlavorFilter,
        hydrate: bool = False,
    ) -> Page[FlavorResponse]:
        """List all stack component flavors matching the given filter criteria.

        Args:
            flavor_filter_model: All filter parameters including pagination
                params.
            hydrate: Flag deciding whether to hydrate the output model(s)
                by including metadata fields in the response.

        Returns:
            List of all the stack component flavors matching the given criteria.
        """

    @abstractmethod
    def delete_flavor(self, flavor_id: UUID) -> None:
        """Delete a stack component flavor.

        Args:
            flavor_id: The ID of the stack component flavor to delete.

        Raises:
            KeyError: if the stack component flavor doesn't exist.
        """

    # -------------------- Logs --------------------
    @abstractmethod
    def get_logs(self, logs_id: UUID, hydrate: bool = True) -> LogsResponse:
        """Get logs by its unique ID.

        Args:
            logs_id: The ID of the logs to get.
            hydrate: Flag deciding whether to hydrate the output model(s)
                by including metadata fields in the response.

        Returns:
            The logs with the given ID.

        Raises:
            KeyError: if the logs doesn't exist.
        """

    # -------------------- Pipelines --------------------

    @abstractmethod
    def create_pipeline(
        self,
        pipeline: PipelineRequest,
    ) -> PipelineResponse:
        """Creates a new pipeline in a workspace.

        Args:
            pipeline: The pipeline to create.

        Returns:
            The newly created pipeline.

        Raises:
            KeyError: if the workspace does not exist.
            EntityExistsError: If an identical pipeline already exists.
        """

    @abstractmethod
    def get_pipeline(
        self, pipeline_id: UUID, hydrate: bool = True
    ) -> PipelineResponse:
        """Get a pipeline with a given ID.

        Args:
            pipeline_id: ID of the pipeline.
            hydrate: Flag deciding whether to hydrate the output model(s)
                by including metadata fields in the response.

        Returns:
            The pipeline.

        Raises:
            KeyError: if the pipeline does not exist.
        """

    @abstractmethod
    def list_pipelines(
        self,
        pipeline_filter_model: PipelineFilter,
        hydrate: bool = False,
    ) -> Page[PipelineResponse]:
        """List all pipelines matching the given filter criteria.

        Args:
            pipeline_filter_model: All filter parameters including pagination
                params.
            hydrate: Flag deciding whether to hydrate the output model(s)
                by including metadata fields in the response.

        Returns:
            A list of all pipelines matching the filter criteria.
        """

    @abstractmethod
    def update_pipeline(
        self,
        pipeline_id: UUID,
        pipeline_update: PipelineUpdate,
    ) -> PipelineResponse:
        """Updates a pipeline.

        Args:
            pipeline_id: The ID of the pipeline to be updated.
            pipeline_update: The update to be applied.

        Returns:
            The updated pipeline.

        Raises:
            KeyError: if the pipeline doesn't exist.
        """

    @abstractmethod
    def delete_pipeline(self, pipeline_id: UUID) -> None:
        """Deletes a pipeline.

        Args:
            pipeline_id: The ID of the pipeline to delete.

        Raises:
            KeyError: if the pipeline doesn't exist.
        """

    # -------------------- Pipeline builds --------------------

    @abstractmethod
    def create_build(
        self,
        build: PipelineBuildRequest,
    ) -> PipelineBuildResponse:
        """Creates a new build in a workspace.

        Args:
            build: The build to create.

        Returns:
            The newly created build.

        Raises:
            KeyError: If the workspace does not exist.
            EntityExistsError: If an identical build already exists.
        """

    @abstractmethod
    def get_build(
        self, build_id: UUID, hydrate: bool = True
    ) -> PipelineBuildResponse:
        """Get a build with a given ID.

        Args:
            build_id: ID of the build.
            hydrate: Flag deciding whether to hydrate the output model(s)
                by including metadata fields in the response.

        Returns:
            The build.

        Raises:
            KeyError: If the build does not exist.
        """

    @abstractmethod
    def list_builds(
        self,
        build_filter_model: PipelineBuildFilter,
        hydrate: bool = False,
    ) -> Page[PipelineBuildResponse]:
        """List all builds matching the given filter criteria.

        Args:
            build_filter_model: All filter parameters including pagination
                params.
            hydrate: Flag deciding whether to hydrate the output model(s)
                by including metadata fields in the response.

        Returns:
            A page of all builds matching the filter criteria.
        """

    @abstractmethod
    def delete_build(self, build_id: UUID) -> None:
        """Deletes a build.

        Args:
            build_id: The ID of the build to delete.

        Raises:
            KeyError: if the build doesn't exist.
        """

    # -------------------- Pipeline deployments --------------------

    @abstractmethod
    def create_deployment(
        self,
        deployment: PipelineDeploymentRequest,
    ) -> PipelineDeploymentResponse:
        """Creates a new deployment in a workspace.

        Args:
            deployment: The deployment to create.

        Returns:
            The newly created deployment.

        Raises:
            KeyError: If the workspace does not exist.
            EntityExistsError: If an identical deployment already exists.
        """

    @abstractmethod
    def get_deployment(
        self, deployment_id: UUID, hydrate: bool = True
    ) -> PipelineDeploymentResponse:
        """Get a deployment with a given ID.

        Args:
            deployment_id: ID of the deployment.
            hydrate: Flag deciding whether to hydrate the output model(s)
                by including metadata fields in the response.

        Returns:
            The deployment.

        Raises:
            KeyError: If the deployment does not exist.
        """

    @abstractmethod
    def list_deployments(
        self,
        deployment_filter_model: PipelineDeploymentFilter,
        hydrate: bool = False,
    ) -> Page[PipelineDeploymentResponse]:
        """List all deployments matching the given filter criteria.

        Args:
            deployment_filter_model: All filter parameters including pagination
                params.
            hydrate: Flag deciding whether to hydrate the output model(s)
                by including metadata fields in the response.

        Returns:
            A page of all deployments matching the filter criteria.
        """

    @abstractmethod
    def delete_deployment(self, deployment_id: UUID) -> None:
        """Deletes a deployment.

        Args:
            deployment_id: The ID of the deployment to delete.

        Raises:
            KeyError: If the deployment doesn't exist.
        """

    # -------------------- Pipeline runs --------------------

    @abstractmethod
    def create_run(
        self, pipeline_run: PipelineRunRequest
    ) -> PipelineRunResponse:
        """Creates a pipeline run.

        Args:
            pipeline_run: The pipeline run to create.

        Returns:
            The created pipeline run.

        Raises:
            EntityExistsError: If an identical pipeline run already exists.
            KeyError: If the pipeline does not exist.
        """

    @abstractmethod
    def get_run(
        self, run_name_or_id: Union[str, UUID], hydrate: bool = True
    ) -> PipelineRunResponse:
        """Gets a pipeline run.

        Args:
            run_name_or_id: The name or ID of the pipeline run to get.
            hydrate: Flag deciding whether to hydrate the output model(s)
                by including metadata fields in the response.

        Returns:
            The pipeline run.

        Raises:
            KeyError: if the pipeline run doesn't exist.
        """

    @abstractmethod
    def list_runs(
        self,
        runs_filter_model: PipelineRunFilter,
        hydrate: bool = False,
    ) -> Page[PipelineRunResponse]:
        """List all pipeline runs matching the given filter criteria.

        Args:
            runs_filter_model: All filter parameters including pagination
                params.
            hydrate: Flag deciding whether to hydrate the output model(s)
                by including metadata fields in the response.

        Returns:
            A list of all pipeline runs matching the filter criteria.
        """

    @abstractmethod
    def update_run(
        self, run_id: UUID, run_update: PipelineRunUpdate
    ) -> PipelineRunResponse:
        """Updates a pipeline run.

        Args:
            run_id: The ID of the pipeline run to update.
            run_update: The update to be applied to the pipeline run.

        Returns:
            The updated pipeline run.

        Raises:
            KeyError: if the pipeline run doesn't exist.
        """

    @abstractmethod
    def delete_run(self, run_id: UUID) -> None:
        """Deletes a pipeline run.

        Args:
            run_id: The ID of the pipeline run to delete.

        Raises:
            KeyError: if the pipeline run doesn't exist.
        """

    @abstractmethod
    def get_or_create_run(
        self, pipeline_run: PipelineRunRequest
    ) -> Tuple[PipelineRunResponse, bool]:
        """Gets or creates a pipeline run.

        If a run with the same ID or name already exists, it is returned.
        Otherwise, a new run is created.

        Args:
            pipeline_run: The pipeline run to get or create.

        Returns:
            The pipeline run, and a boolean indicating whether the run was
            created or not.
        """

    # -------------------- Roles --------------------
    @abstractmethod
    def create_role(self, role: RoleRequest) -> RoleResponse:
        """Creates a new role.

        Args:
            role: The role model to create.

        Returns:
            The newly created role.

        Raises:
            EntityExistsError: If a role with the given name already exists.
        """

    @abstractmethod
    def get_role(
        self, role_name_or_id: Union[str, UUID], hydrate: bool = True
    ) -> RoleResponse:
        """Get a role by its unique ID.

        Args:
            role_name_or_id: The name or the ID of the role to get.
            hydrate: Flag deciding whether to hydrate the output model(s)
                by including metadata fields in the response.

        Returns:
            The role with the given ID.

        Raises:
            KeyError: if the role doesn't exist.
        """

    @abstractmethod
    def list_roles(self, role_filter_model: RoleFilter) -> Page[RoleResponse]:
        """List all roles matching the given filter criteria.

        Args:
            role_filter_model: All filter parameters including pagination
                params.

        Returns:
            A list of all roles matching the filter criteria.
        """

    @abstractmethod
    def update_role(
        self, role_id: UUID, role_update: RoleUpdate
    ) -> RoleResponse:
        """Update an existing role.

        Args:
            role_id: The ID of the role to be updated.
            role_update: The update to be applied to the role.

        Returns:
            The updated role.

        Raises:
            KeyError: if the role does not exist.
        """

    @abstractmethod
    def delete_role(self, role_name_or_id: Union[str, UUID]) -> None:
        """Deletes a role.

        Args:
            role_name_or_id: Name or ID of the role to delete.

        Raises:
            KeyError: If no role with the given ID exists.
        """

    # -------------------- Run metadata --------------------

    @abstractmethod
    def create_run_metadata(
        self, run_metadata: RunMetadataRequest
    ) -> List[RunMetadataResponse]:
        """Creates run metadata.

        Args:
            run_metadata: The run metadata to create.

        Returns:
            The created run metadata.
        """

    @abstractmethod
    def get_run_metadata(
        self, run_metadata_id: UUID, hydrate: bool = True
    ) -> RunMetadataResponse:
        """Get run metadata by its unique ID.

        Args:
            run_metadata_id: The ID of the run metadata to get.
            hydrate: Flag deciding whether to hydrate the output model(s)
                by including metadata fields in the response.

        Returns:
            The run metadata with the given ID.

        Raises:
            KeyError: if the run metadata doesn't exist.
        """

    @abstractmethod
    def list_run_metadata(
        self,
        run_metadata_filter_model: RunMetadataFilter,
        hydrate: bool = False,
    ) -> Page[RunMetadataResponse]:
        """List run metadata.

        Args:
            run_metadata_filter_model: All filter parameters including
                pagination params.
            hydrate: Flag deciding whether to hydrate the output model(s)
                by including metadata fields in the response.

        Returns:
            The run metadata.
        """

    # -------------------- Schedules --------------------

    @abstractmethod
    def create_schedule(self, schedule: ScheduleRequest) -> ScheduleResponse:
        """Creates a new schedule.

        Args:
            schedule: The schedule to create.

        Returns:
            The newly created schedule.
        """

    @abstractmethod
    def get_schedule(
        self, schedule_id: UUID, hydrate: bool = True
    ) -> ScheduleResponse:
        """Get a schedule with a given ID.

        Args:
            schedule_id: ID of the schedule.
            hydrate: Flag deciding whether to hydrate the output model(s)
                by including metadata fields in the response.

        Returns:
            The schedule.

        Raises:
            KeyError: if the schedule does not exist.
        """

    @abstractmethod
    def list_schedules(
        self,
        schedule_filter_model: ScheduleFilter,
        hydrate: bool = False,
    ) -> Page[ScheduleResponse]:
        """List all schedules in the workspace.

        Args:
            schedule_filter_model: All filter parameters including pagination
                params.
            hydrate: Flag deciding whether to hydrate the output model(s)
                by including metadata fields in the response.

        Returns:
            A list of schedules.
        """

    @abstractmethod
    def update_schedule(
        self,
        schedule_id: UUID,
        schedule_update: ScheduleUpdate,
    ) -> ScheduleResponse:
        """Updates a schedule.

        Args:
            schedule_id: The ID of the schedule to be updated.
            schedule_update: The update to be applied.

        Returns:
            The updated schedule.

        Raises:
            KeyError: if the schedule doesn't exist.
        """

    @abstractmethod
    def delete_schedule(self, schedule_id: UUID) -> None:
        """Deletes a schedule.

        Args:
            schedule_id: The ID of the schedule to delete.

        Raises:
            KeyError: if the schedule doesn't exist.
        """

    # --------------------  Service Accounts --------------------

    @abstractmethod
    def create_service_account(
        self, service_account: ServiceAccountRequest
    ) -> ServiceAccountResponse:
        """Creates a new service account.

        Args:
            service_account: Service account to be created.

        Returns:
            The newly created service account.

        Raises:
            EntityExistsError: If a user or service account with the given name
                already exists.
        """

    @abstractmethod
    def get_service_account(
        self,
        service_account_name_or_id: Union[str, UUID],
    ) -> ServiceAccountResponse:
        """Gets a specific service account.

        Args:
            service_account_name_or_id: The name or ID of the service account to
                get.

        Returns:
            The requested service account, if it was found.

        Raises:
            KeyError: If no service account with the given name or ID exists.
        """

    @abstractmethod
    def list_service_accounts(
        self, filter_model: ServiceAccountFilter
    ) -> Page[ServiceAccountResponse]:
        """List all service accounts.

        Args:
            filter_model: All filter parameters including pagination
                params.

        Returns:
            A list of filtered service accounts.
        """

    @abstractmethod
    def update_service_account(
        self,
        service_account_name_or_id: Union[str, UUID],
        service_account_update: ServiceAccountUpdate,
    ) -> ServiceAccountResponse:
        """Updates an existing service account.

        Args:
            service_account_name_or_id: The name or the ID of the service
                account to update.
            service_account_update: The update to be applied to the service
                account.

        Returns:
            The updated service account.

        Raises:
            KeyError: If no service account with the given name exists.
        """

    @abstractmethod
    def delete_service_account(
        self,
        service_account_name_or_id: Union[str, UUID],
    ) -> None:
        """Delete a service account.

        Args:
            service_account_name_or_id: The name or the ID of the service
                account to delete.

        Raises:
            IllegalOperationError: if the service account has already been used
                to create other resources.
        """

    # -------------------- Service Connectors --------------------

    @abstractmethod
    def create_service_connector(
        self,
        service_connector: ServiceConnectorRequest,
    ) -> ServiceConnectorResponse:
        """Creates a new service connector.

        Args:
            service_connector: Service connector to be created.

        Returns:
            The newly created service connector.

        Raises:
            EntityExistsError: If a service connector with the given name
                is already owned by this user in this workspace.
        """

    @abstractmethod
    def get_service_connector(
        self, service_connector_id: UUID, hydrate: bool = True
    ) -> ServiceConnectorResponse:
        """Gets a specific service connector.

        Args:
            service_connector_id: The ID of the service connector to get.
            hydrate: Flag deciding whether to hydrate the output model(s)
                by including metadata fields in the response.

        Returns:
            The requested service connector, if it was found.

        Raises:
            KeyError: If no service connector with the given ID exists.
        """

    @abstractmethod
    def list_service_connectors(
        self,
        filter_model: ServiceConnectorFilter,
        hydrate: bool = False,
    ) -> Page[ServiceConnectorResponse]:
        """List all service connectors.

        Args:
            filter_model: All filter parameters including pagination
                params.
            hydrate: Flag deciding whether to hydrate the output model(s)
                by including metadata fields in the response.

        Returns:
            A page of all service connectors.
        """

    @abstractmethod
    def update_service_connector(
        self, service_connector_id: UUID, update: ServiceConnectorUpdate
    ) -> ServiceConnectorResponse:
        """Updates an existing service connector.

        The update model contains the fields to be updated. If a field value is
        set to None in the model, the field is not updated, but there are
        special rules concerning some fields:

        * the `configuration` and `secrets` fields together represent a full
        valid configuration update, not just a partial update. If either is
        set (i.e. not None) in the update, their values are merged together and
        will replace the existing configuration and secrets values.
        * the `resource_id` field value is also a full replacement value: if set
        to `None`, the resource ID is removed from the service connector.
        * the `expiration_seconds` field value is also a full replacement value:
        if set to `None`, the expiration is removed from the service connector.
        * the `secret_id` field value in the update is ignored, given that
        secrets are managed internally by the ZenML store.
        * the `labels` field is also a full labels update: if set (i.e. not
        `None`), all existing labels are removed and replaced by the new labels
        in the update.

        Args:
            service_connector_id: The ID of the service connector to update.
            update: The update to be applied to the service connector.

        Returns:
            The updated service connector.

        Raises:
            KeyError: If no service connector with the given name exists.
        """

    @abstractmethod
    def delete_service_connector(self, service_connector_id: UUID) -> None:
        """Deletes a service connector.

        Args:
            service_connector_id: The ID of the service connector to delete.

        Raises:
            KeyError: If no service connector with the given ID exists.
        """

    @abstractmethod
    def verify_service_connector_config(
        self,
        service_connector: ServiceConnectorRequest,
        list_resources: bool = True,
    ) -> ServiceConnectorResourcesModel:
        """Verifies if a service connector configuration has access to resources.

        Args:
            service_connector: The service connector configuration to verify.
            list_resources: If True, the list of all resources accessible
                through the service connector is returned.

        Returns:
            The list of resources that the service connector configuration has
            access to.

        Raises:
            NotImplementError: If the service connector cannot be verified
                on the store e.g. due to missing package dependencies.
        """

    @abstractmethod
    def verify_service_connector(
        self,
        service_connector_id: UUID,
        resource_type: Optional[str] = None,
        resource_id: Optional[str] = None,
        list_resources: bool = True,
    ) -> ServiceConnectorResourcesModel:
        """Verifies if a service connector instance has access to one or more resources.

        Args:
            service_connector_id: The ID of the service connector to verify.
            resource_type: The type of resource to verify access to.
            resource_id: The ID of the resource to verify access to.
            list_resources: If True, the list of all resources accessible
                through the service connector and matching the supplied resource
                type and ID are returned.

        Returns:
            The list of resources that the service connector has access to,
            scoped to the supplied resource type and ID, if provided.

        Raises:
            KeyError: If no service connector with the given name exists.
            NotImplementError: If the service connector cannot be verified
                e.g. due to missing package dependencies.
        """

    @abstractmethod
    def get_service_connector_client(
        self,
        service_connector_id: UUID,
        resource_type: Optional[str] = None,
        resource_id: Optional[str] = None,
    ) -> ServiceConnectorResponse:
        """Get a service connector client for a service connector and given resource.

        Args:
            service_connector_id: The ID of the base service connector to use.
            resource_type: The type of resource to get a client for.
            resource_id: The ID of the resource to get a client for.

        Returns:
            A service connector client that can be used to access the given
            resource.

        Raises:
            KeyError: If no service connector with the given name exists.
            NotImplementError: If the service connector cannot be instantiated
                on the store e.g. due to missing package dependencies.
        """

    @abstractmethod
    def list_service_connector_resources(
        self,
        user_name_or_id: Union[str, UUID],
        workspace_name_or_id: Union[str, UUID],
        connector_type: Optional[str] = None,
        resource_type: Optional[str] = None,
        resource_id: Optional[str] = None,
    ) -> List[ServiceConnectorResourcesModel]:
        """List resources that can be accessed by service connectors.

        Args:
            user_name_or_id: The name or ID of the user to scope to.
            workspace_name_or_id: The name or ID of the workspace to scope to.
            connector_type: The type of service connector to scope to.
            resource_type: The type of resource to scope to.
            resource_id: The ID of the resource to scope to.

        Returns:
            The matching list of resources that available service
            connectors have access to.
        """

    @abstractmethod
    def list_service_connector_types(
        self,
        connector_type: Optional[str] = None,
        resource_type: Optional[str] = None,
        auth_method: Optional[str] = None,
    ) -> List[ServiceConnectorTypeModel]:
        """Get a list of service connector types.

        Args:
            connector_type: Filter by connector type.
            resource_type: Filter by resource type.
            auth_method: Filter by authentication method.

        Returns:
            List of service connector types.
        """

    @abstractmethod
    def get_service_connector_type(
        self,
        connector_type: str,
    ) -> ServiceConnectorTypeModel:
        """Returns the requested service connector type.

        Args:
            connector_type: the service connector type identifier.

        Returns:
            The requested service connector type.

        Raises:
            KeyError: If no service connector type with the given ID exists.
        """

    # -------------------- Stacks --------------------

    @abstractmethod
    def create_stack(self, stack: StackRequest) -> StackResponse:
        """Create a new stack.

        Args:
            stack: The stack to create.

        Returns:
            The created stack.

        Raises:
            StackExistsError: If a stack with the same name is already owned
                by this user in this workspace.
        """

    @abstractmethod
    def get_stack(self, stack_id: UUID, hydrate: bool = True) -> StackResponse:
        """Get a stack by its unique ID.

        Args:
            stack_id: The ID of the stack to get.
            hydrate: Flag deciding whether to hydrate the output model(s)
                by including metadata fields in the response.

        Returns:
            The stack with the given ID.

        Raises:
            KeyError: if the stack doesn't exist.
        """

    @abstractmethod
    def list_stacks(
        self,
        stack_filter_model: StackFilter,
        hydrate: bool = False,
    ) -> Page[StackResponse]:
        """List all stacks matching the given filter criteria.

        Args:
            stack_filter_model: All filter parameters including pagination
                params.
            hydrate: Flag deciding whether to hydrate the output model(s)
                by including metadata fields in the response.

        Returns:
            A list of all stacks matching the filter criteria.
        """

    @abstractmethod
    def update_stack(
        self, stack_id: UUID, stack_update: StackUpdate
    ) -> StackResponse:
        """Update a stack.

        Args:
            stack_id: The ID of the stack update.
            stack_update: The update request on the stack.

        Returns:
            The updated stack.

        Raises:
            KeyError: if the stack doesn't exist.
        """

    @abstractmethod
    def delete_stack(self, stack_id: UUID) -> None:
        """Delete a stack.

        Args:
            stack_id: The ID of the stack to delete.

        Raises:
            KeyError: if the stack doesn't exist.
        """

    # -------------------- Step runs --------------------

    @abstractmethod
    def create_run_step(self, step_run: StepRunRequest) -> StepRunResponse:
        """Creates a step run.

        Args:
            step_run: The step run to create.

        Returns:
            The created step run.

        Raises:
            EntityExistsError: if the step run already exists.
            KeyError: if the pipeline run doesn't exist.
        """

    @abstractmethod
    def get_run_step(
        self, step_run_id: UUID, hydrate: bool = True
    ) -> StepRunResponse:
        """Get a step run by ID.

        Args:
            step_run_id: The ID of the step run to get.
            hydrate: Flag deciding whether to hydrate the output model(s)
                by including metadata fields in the response.

        Returns:
            The step run.

        Raises:
            KeyError: if the step run doesn't exist.
        """

    @abstractmethod
    def list_run_steps(
        self,
        step_run_filter_model: StepRunFilter,
        hydrate: bool = False,
    ) -> Page[StepRunResponse]:
        """List all step runs matching the given filter criteria.

        Args:
            step_run_filter_model: All filter parameters including pagination
                params.
            hydrate: Flag deciding whether to hydrate the output model(s)
                by including metadata fields in the response.

        Returns:
            A list of all step runs matching the filter criteria.
        """

    @abstractmethod
    def update_run_step(
        self,
        step_run_id: UUID,
        step_run_update: StepRunUpdate,
    ) -> StepRunResponse:
        """Updates a step run.

        Args:
            step_run_id: The ID of the step to update.
            step_run_update: The update to be applied to the step.

        Returns:
            The updated step run.

        Raises:
            KeyError: if the step run doesn't exist.
        """

    # -------------------- Team --------------------
    @abstractmethod
    def create_team(self, team: TeamRequest) -> TeamResponse:
        """Creates a new team.

        Args:
            team: The team model to create.

        Returns:
            The newly created team.
        """

    @abstractmethod
    def get_team(self, team_name_or_id: Union[str, UUID]) -> TeamResponse:
        """Gets a specific team.

        Args:
            team_name_or_id: Name or ID of the team to get.

        Returns:
            The requested team.

        Raises:
            KeyError: If no team with the given name or ID exists.
        """

    @abstractmethod
    def list_teams(self, team_filter_model: TeamFilter) -> Page[TeamResponse]:
        """List all teams matching the given filter criteria.

        Args:
            team_filter_model: All filter parameters including pagination
                params.

        Returns:
            A list of all teams matching the filter criteria.
        """

    @abstractmethod
<<<<<<< HEAD
    def update_artifact(
        self, artifact_id: UUID, artifact_update: ArtifactUpdateModel
    ) -> ArtifactResponseModel:
        """Updates an artifact.

        Args:
            artifact_id: The ID of the artifact to update.
            artifact_update: The update to be applied to the artifact.

        Returns:
            The updated artifact.

        Raises:
            KeyError: if the artifact doesn't exist.
        """

    @abstractmethod
    def delete_artifact(self, artifact_id: UUID) -> None:
        """Deletes an artifact.
=======
    def update_team(
        self, team_id: UUID, team_update: TeamUpdate
    ) -> TeamResponse:
        """Update an existing team.
>>>>>>> 3f06da99

        Args:
            team_id: The ID of the team to be updated.
            team_update: The update to be applied to the team.

        Returns:
            The updated team.

        Raises:
            KeyError: if the team does not exist.
        """

    @abstractmethod
    def delete_team(self, team_name_or_id: Union[str, UUID]) -> None:
        """Deletes a team.

        Args:
            team_name_or_id: Name or ID of the team to delete.

        Raises:
            KeyError: If no team with the given ID exists.
        """

    # -------------------- Team Role Assignment --------------------
    @abstractmethod
    def create_team_role_assignment(
        self, team_role_assignment: TeamRoleAssignmentRequest
    ) -> TeamRoleAssignmentResponse:
        """Creates a new team role assignment.

        Args:
            team_role_assignment: The role assignment model to create.

        Returns:
            The newly created role assignment.
        """

    @abstractmethod
    def get_team_role_assignment(
        self, team_role_assignment_id: UUID
    ) -> TeamRoleAssignmentResponse:
        """Gets a specific role assignment.

        Args:
            team_role_assignment_id: ID of the role assignment to get.

        Returns:
            The requested role assignment.

        Raises:
            KeyError: If no role assignment with the given ID exists.
        """

    @abstractmethod
    def delete_team_role_assignment(
        self, team_role_assignment_id: UUID
    ) -> None:
        """Delete a specific role assignment.

        Args:
            team_role_assignment_id: The ID of the specific role assignment
        """

    @abstractmethod
    def list_team_role_assignments(
        self, team_role_assignment_filter_model: TeamRoleAssignmentFilter
    ) -> Page[TeamRoleAssignmentResponse]:
        """List all roles assignments matching the given filter criteria.

        Args:
            team_role_assignment_filter_model: All filter parameters including
                pagination params.

        Returns:
            A list of all roles assignments matching the filter criteria.
        """

    # -------------------- Users --------------------

    @abstractmethod
    def create_user(self, user: UserRequest) -> UserResponse:
        """Creates a new user.

        Args:
            user: User to be created.

        Returns:
            The newly created user.

        Raises:
            EntityExistsError: If a user with the given name already exists.
        """

    @abstractmethod
    def get_user(
        self,
        user_name_or_id: Optional[Union[str, UUID]] = None,
        include_private: bool = False,
        hydrate: bool = True,
    ) -> UserResponse:
        """Gets a specific user, when no id is specified the active user is returned.

        Args:
            user_name_or_id: The name or ID of the user to get.
            include_private: Whether to include private user information.
            hydrate: Flag deciding whether to hydrate the output model(s)
                by including metadata fields in the response.

        Returns:
            The requested user, if it was found.

        Raises:
            KeyError: If no user with the given name or ID exists.
        """

    @abstractmethod
    def list_users(
        self,
        user_filter_model: UserFilter,
        hydrate: bool = False,
    ) -> Page[UserResponse]:
        """List all users.

        Args:
            user_filter_model: All filter parameters including pagination
                params.
            hydrate: Flag deciding whether to hydrate the output model(s)
                by including metadata fields in the response.

        Returns:
            A list of all users.
        """

    @abstractmethod
    def update_user(
        self, user_id: UUID, user_update: UserUpdate
    ) -> UserResponse:
        """Updates an existing user.

        Args:
            user_id: The id of the user to update.
            user_update: The update to be applied to the user.

        Returns:
            The updated user.

        Raises:
            KeyError: If no user with the given name exists.
        """

    @abstractmethod
    def delete_user(self, user_name_or_id: Union[str, UUID]) -> None:
        """Deletes a user.

        Args:
            user_name_or_id: The name or ID of the user to delete.

        Raises:
            KeyError: If no user with the given ID exists.
        """

    # -------------------- User Role Assignment --------------------
    @abstractmethod
    def create_user_role_assignment(
        self, user_role_assignment: UserRoleAssignmentRequest
    ) -> UserRoleAssignmentResponse:
        """Creates a new role assignment.

        Args:
            user_role_assignment: The role assignment model to create.

        Returns:
            The newly created role assignment.
        """

    @abstractmethod
    def get_user_role_assignment(
        self, user_role_assignment_id: UUID
    ) -> UserRoleAssignmentResponse:
        """Gets a specific role assignment.

        Args:
            user_role_assignment_id: ID of the role assignment to get.

        Returns:
            The requested role assignment.

        Raises:
            KeyError: If no role assignment with the given ID exists.
        """

    @abstractmethod
    def delete_user_role_assignment(
        self, user_role_assignment_id: UUID
    ) -> None:
        """Delete a specific role assignment.

        Args:
            user_role_assignment_id: The ID of the specific role assignment
        """

    @abstractmethod
    def list_user_role_assignments(
        self, user_role_assignment_filter_model: UserRoleAssignmentFilter
    ) -> Page[UserRoleAssignmentResponse]:
        """List all roles assignments matching the given filter criteria.

        Args:
            user_role_assignment_filter_model: All filter parameters including
                pagination params.

        Returns:
            A list of all roles assignments matching the filter criteria.
        """

    # -------------------- Workspaces --------------------

    @abstractmethod
    def create_workspace(
        self, workspace: WorkspaceRequest
    ) -> WorkspaceResponse:
        """Creates a new workspace.

        Args:
            workspace: The workspace to create.

        Returns:
            The newly created workspace.

        Raises:
            EntityExistsError: If a workspace with the given name already exists.
        """

    @abstractmethod
    def get_workspace(
        self, workspace_name_or_id: Union[UUID, str], hydrate: bool = True
    ) -> WorkspaceResponse:
        """Get an existing workspace by name or ID.

        Args:
            workspace_name_or_id: Name or ID of the workspace to get.
            hydrate: Flag deciding whether to hydrate the output model(s)
                by including metadata fields in the response.

        Returns:
            The requested workspace.

        Raises:
            KeyError: If there is no such workspace.
        """

    @abstractmethod
    def list_workspaces(
        self,
        workspace_filter_model: WorkspaceFilter,
        hydrate: bool = False,
    ) -> Page[WorkspaceResponse]:
        """List all workspace matching the given filter criteria.

        Args:
            workspace_filter_model: All filter parameters including pagination
                params.
            hydrate: Flag deciding whether to hydrate the output model(s)
                by including metadata fields in the response.

        Returns:
            A list of all workspace matching the filter criteria.
        """

    @abstractmethod
    def update_workspace(
        self, workspace_id: UUID, workspace_update: WorkspaceUpdate
    ) -> WorkspaceResponse:
        """Update an existing workspace.

        Args:
            workspace_id: The ID of the workspace to be updated.
            workspace_update: The update to be applied to the workspace.

        Returns:
            The updated workspace.

        Raises:
            KeyError: if the workspace does not exist.
        """

    @abstractmethod
    def delete_workspace(self, workspace_name_or_id: Union[str, UUID]) -> None:
        """Deletes a workspace.

        Args:
            workspace_name_or_id: Name or ID of the workspace to delete.

        Raises:
            KeyError: If no workspace with the given name exists.
        """

    # -------------------- Model --------------------

    @abstractmethod
    def create_model(self, model: ModelRequestModel) -> ModelResponseModel:
        """Creates a new model.

        Args:
            model: the Model to be created.

        Returns:
            The newly created model.

        Raises:
            EntityExistsError: If a model with the given name already exists.
        """

    @abstractmethod
    def delete_model(self, model_name_or_id: Union[str, UUID]) -> None:
        """Deletes a model.

        Args:
            model_name_or_id: name or id of the model to be deleted.

        Raises:
            KeyError: specified ID or name not found.
        """

    @abstractmethod
    def update_model(
        self,
        model_id: UUID,
        model_update: ModelUpdateModel,
    ) -> ModelResponseModel:
        """Updates an existing model.

        Args:
            model_id: UUID of the model to be updated.
            model_update: the Model to be updated.

        Returns:
            The updated model.
        """

    @abstractmethod
    def get_model(
        self, model_name_or_id: Union[str, UUID]
    ) -> ModelResponseModel:
        """Get an existing model.

        Args:
            model_name_or_id: name or id of the model to be retrieved.

        Returns:
            The model of interest.

        Raises:
            KeyError: specified ID or name not found.
        """

    @abstractmethod
    def list_models(
        self,
        model_filter_model: ModelFilterModel,
    ) -> Page[ModelResponseModel]:
        """Get all models by filter.

        Args:
            model_filter_model: All filter parameters including pagination
                params.

        Returns:
            A page of all models.
        """

    # -------------------- Model versions --------------------

    @abstractmethod
    def create_model_version(
        self, model_version: ModelVersionRequestModel
    ) -> ModelVersionResponseModel:
        """Creates a new model version.

        Args:
            model_version: the Model Version to be created.

        Returns:
            The newly created model version.

        Raises:
            ValueError: If `number` is not None during model version creation.
            EntityExistsError: If a model version with the given name already exists.
        """

    @abstractmethod
    def delete_model_version(
        self,
        model_version_id: UUID,
    ) -> None:
        """Deletes a model version.

        Args:
            model_version_id: id of the model version to be deleted.

        Raises:
            KeyError: specified ID or name not found.
        """

    @abstractmethod
    def get_model_version(
        self, model_version_id: UUID
    ) -> ModelVersionResponseModel:
        """Get an existing model version.

        Args:
            model_version_id: name, id, stage or number of the model version to
                be retrieved. If skipped - latest is retrieved.


        Returns:
            The model version of interest.

        Raises:
            KeyError: specified ID or name not found.
        """

    @abstractmethod
    def list_model_versions(
        self,
        model_version_filter_model: ModelVersionFilterModel,
        model_name_or_id: Optional[Union[str, UUID]] = None,
    ) -> Page[ModelVersionResponseModel]:
        """Get all model versions by filter.

        Args:
            model_name_or_id: name or id of the model containing the model versions.
            model_version_filter_model: All filter parameters including pagination
                params.

        Returns:
            A page of all model versions.
        """

    @abstractmethod
    def update_model_version(
        self,
        model_version_id: UUID,
        model_version_update_model: ModelVersionUpdateModel,
    ) -> ModelVersionResponseModel:
        """Get all model versions by filter.

        Args:
            model_version_id: The ID of model version to be updated.
            model_version_update_model: The model version to be updated.

        Returns:
            An updated model version.

        Raises:
            KeyError: If the model version not found
            RuntimeError: If there is a model version with target stage, but `force` flag is off
        """

    ###########################
    # Model Versions Artifacts
    ###########################

    @abstractmethod
    def create_model_version_artifact_link(
        self, model_version_artifact_link: ModelVersionArtifactRequestModel
    ) -> ModelVersionArtifactResponseModel:
        """Creates a new model version link.

        Args:
            model_version_artifact_link: the Model Version to Artifact Link to be created.

        Returns:
            The newly created model version to artifact link.

        Raises:
            EntityExistsError: If a link with the given name already exists.
        """

    @abstractmethod
    def list_model_version_artifact_links(
        self,
        model_version_id: UUID,
        model_version_artifact_link_filter_model: ModelVersionArtifactFilterModel,
    ) -> Page[ModelVersionArtifactResponseModel]:
        """Get all model version to artifact links by filter.

        Args:
            model_version_id: ID of the model version containing the link.
            model_version_artifact_link_filter_model: All filter parameters including pagination
                params.

        Returns:
            A page of all model version to artifact links.
        """

    @abstractmethod
    def delete_model_version_artifact_link(
        self,
        model_version_id: UUID,
        model_version_artifact_link_name_or_id: Union[str, UUID],
    ) -> None:
        """Deletes a model version to artifact link.

        Args:
            model_version_id: ID of the model version containing the link.
            model_version_artifact_link_name_or_id: name or ID of the model version to artifact link to be deleted.

        Raises:
            KeyError: specified ID or name not found.
        """

    ###############################
    # Model Versions Pipeline Runs
    ###############################

    @abstractmethod
    def create_model_version_pipeline_run_link(
        self,
        model_version_pipeline_run_link: ModelVersionPipelineRunRequestModel,
    ) -> ModelVersionPipelineRunResponseModel:
        """Creates a new model version to pipeline run link.

        Args:
            model_version_pipeline_run_link: the Model Version to Pipeline Run Link to be created.

        Returns:
            - If Model Version to Pipeline Run Link already exists - returns the existing link.
            - Otherwise, returns the newly created model version to pipeline run link.
        """

    @abstractmethod
    def list_model_version_pipeline_run_links(
        self,
        model_version_id: UUID,
        model_version_pipeline_run_link_filter_model: ModelVersionPipelineRunFilterModel,
    ) -> Page[ModelVersionPipelineRunResponseModel]:
        """Get all model version to pipeline run links by filter.

        Args:
            model_version_id: name or ID of the model version containing the link.
            model_version_pipeline_run_link_filter_model: All filter parameters including pagination
                params.

        Returns:
            A page of all model version to pipeline run links.
        """

    @abstractmethod
    def delete_model_version_pipeline_run_link(
        self,
        model_version_id: UUID,
        model_version_pipeline_run_link_name_or_id: Union[str, UUID],
    ) -> None:
        """Deletes a model version to pipeline run link.

        Args:
            model_version_id: ID of the model version containing the link.
            model_version_pipeline_run_link_name_or_id: name or ID of the model version to pipeline run link to be deleted.

        Raises:
            KeyError: specified ID not found.
        """

    #################
    # Tags
    #################

    @abstractmethod
    def create_tag(self, tag: TagRequestModel) -> TagResponseModel:
        """Creates a new tag.

        Args:
            tag: the tag to be created.

        Returns:
            The newly created tag.

        Raises:
            EntityExistsError: If a tag with the given name already exists.
        """

    @abstractmethod
    def delete_tag(
        self,
        tag_name_or_id: Union[str, UUID],
    ) -> None:
        """Deletes a tag.

        Args:
            tag_name_or_id: name or id of the tag to delete.

        Raises:
            KeyError: specified ID or name not found.
        """

    @abstractmethod
    def get_tag(
        self,
        tag_name_or_id: Union[str, UUID],
    ) -> TagResponseModel:
        """Get an existing tag.

        Args:
            tag_name_or_id: name or id of the tag to be retrieved.

        Returns:
            The tag of interest.

        Raises:
            KeyError: specified ID or name not found.
        """

    @abstractmethod
    def list_tags(
        self,
        tag_filter_model: TagFilterModel,
    ) -> Page[TagResponseModel]:
        """Get all tags by filter.

        Args:
            tag_filter_model: All filter parameters including pagination params.

        Returns:
            A page of all tags.
        """

    @abstractmethod
    def update_tag(
        self,
        tag_name_or_id: Union[str, UUID],
        tag_update_model: TagUpdateModel,
    ) -> TagResponseModel:
        """Update tag.

        Args:
            tag_name_or_id: name or id of the tag to be updated.
            tag_update_model: Tag to use for the update.

        Returns:
            An updated tag.

        Raises:
            KeyError: If the tag is not found
        """<|MERGE_RESOLUTION|>--- conflicted
+++ resolved
@@ -25,6 +25,7 @@
     ArtifactFilter,
     ArtifactRequest,
     ArtifactResponse,
+    ArtifactUpdate,
     ArtifactVisualizationResponse,
     CodeReferenceResponse,
     CodeRepositoryFilter,
@@ -125,17 +126,6 @@
     WorkspaceResponse,
     WorkspaceUpdate,
 )
-<<<<<<< HEAD
-from zenml.models.artifact_models import ArtifactUpdateModel
-from zenml.models.page_model import Page
-from zenml.models.run_metadata_models import RunMetadataFilterModel
-from zenml.models.schedule_model import (
-    ScheduleFilterModel,
-    ScheduleUpdateModel,
-)
-from zenml.models.server_models import ServerModel
-=======
->>>>>>> 3f06da99
 
 
 class ZenStoreInterface(ABC):
@@ -404,6 +394,23 @@
         """
 
     @abstractmethod
+    def update_artifact(
+        self, artifact_id: UUID, artifact_update: ArtifactUpdate
+    ) -> ArtifactResponse:
+        """Updates an artifact.
+
+        Args:
+            artifact_id: The ID of the artifact to update.
+            artifact_update: The update to be applied to the artifact.
+
+        Returns:
+            The updated artifact.
+
+        Raises:
+            KeyError: if the artifact doesn't exist.
+        """
+
+    @abstractmethod
     def delete_artifact(self, artifact_id: UUID) -> None:
         """Deletes an artifact.
 
@@ -1821,32 +1828,10 @@
         """
 
     @abstractmethod
-<<<<<<< HEAD
-    def update_artifact(
-        self, artifact_id: UUID, artifact_update: ArtifactUpdateModel
-    ) -> ArtifactResponseModel:
-        """Updates an artifact.
-
-        Args:
-            artifact_id: The ID of the artifact to update.
-            artifact_update: The update to be applied to the artifact.
-
-        Returns:
-            The updated artifact.
-
-        Raises:
-            KeyError: if the artifact doesn't exist.
-        """
-
-    @abstractmethod
-    def delete_artifact(self, artifact_id: UUID) -> None:
-        """Deletes an artifact.
-=======
     def update_team(
         self, team_id: UUID, team_update: TeamUpdate
     ) -> TeamResponse:
         """Update an existing team.
->>>>>>> 3f06da99
 
         Args:
             team_id: The ID of the team to be updated.
