--- conflicted
+++ resolved
@@ -952,17 +952,8 @@
     # --------------
 
     @abstractmethod
-<<<<<<< HEAD
-    def get_run_name(self, orchestrator_run_id: str, run_name: str) -> str:
-        """"""
-
-    @abstractmethod
-    def get_run(self, run_id: UUID) -> PipelineRunModel:
-        """Gets a pipeline run.
-=======
     def create_run(self, pipeline_run: PipelineRunModel) -> PipelineRunModel:
         """Creates a pipeline run.
->>>>>>> 9be1a92b
 
         Args:
             pipeline_run: The pipeline run to create.
