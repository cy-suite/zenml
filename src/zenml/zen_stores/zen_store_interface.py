#  Copyright (c) ZenML GmbH 2022. All Rights Reserved.
#
#  Licensed under the Apache License, Version 2.0 (the "License");
#  you may not use this file except in compliance with the License.
#  You may obtain a copy of the License at:
#
#       https://www.apache.org/licenses/LICENSE-2.0
#
#  Unless required by applicable law or agreed to in writing, software
#  distributed under the License is distributed on an "AS IS" BASIS,
#  WITHOUT WARRANTIES OR CONDITIONS OF ANY KIND, either express
#  or implied. See the License for the specific language governing
#  permissions and limitations under the License.
"""ZenML Store interface."""
from abc import ABC, abstractmethod
<<<<<<< HEAD
from typing import TYPE_CHECKING, List, Optional, Union
=======
from typing import Dict, List, Optional, Union
>>>>>>> 595103f8
from uuid import UUID

from zenml.enums import ExecutionStatus, StackComponentType
from zenml.models import (
    ArtifactRequestModel,
    ArtifactResponseModel,
    ComponentRequestModel,
    ComponentResponseModel,
    ComponentUpdateModel,
    FlavorRequestModel,
    FlavorResponseModel,
    PipelineRequestModel,
    PipelineResponseModel,
    PipelineRunRequestModel,
    PipelineRunResponseModel,
    PipelineRunUpdateModel,
    PipelineUpdateModel,
    ProjectRequestModel,
    ProjectResponseModel,
    ProjectUpdateModel,
    RoleAssignmentRequestModel,
    RoleAssignmentResponseModel,
    RoleRequestModel,
    RoleResponseModel,
    RoleUpdateModel,
    StackRequestModel,
    StackResponseModel,
    StackUpdateModel,
    StepRunRequestModel,
    StepRunResponseModel,
    StepRunUpdateModel,
    TeamRequestModel,
    TeamResponseModel,
    TeamUpdateModel,
    UserAuthModel,
    UserRequestModel,
    UserResponseModel,
    UserUpdateModel,
)
from zenml.models.server_models import ServerModel


class ZenStoreInterface(ABC):
    """ZenML store interface.

    All ZenML stores must implement the methods in this interface.

    The methods in this interface are organized in the following way:

     * they are grouped into categories based on the type of resource
       that they operate on (e.g. stacks, stack components, etc.)

     * each category has a set of CRUD methods (create, read, update, delete)
       that operate on the resources in that category. The order of the methods
       in each category should be:

       * create methods - store a new resource. These methods
         should fill in generated fields (e.g. UUIDs, creation timestamps) in
         the resource and return the updated resource.
       * get methods - retrieve a single existing resource identified by a
         unique key or identifier from the store. These methods should always
         return a resource and raise an exception if the resource does not
         exist.
       * list methods - retrieve a list of resources from the store. These
         methods should accept a set of filter parameters that can be used to
         filter the list of resources retrieved from the store.
       * update methods - update an existing resource in the store. These
         methods should expect the updated resource to be correctly identified
         by its unique key or identifier and raise an exception if the resource
         does not exist.
       * delete methods - delete an existing resource from the store. These
         methods should expect the resource to be correctly identified by its
         unique key or identifier. If the resource does not exist,
         an exception should be raised.

    Best practices for implementing and keeping this interface clean and easy to
    maintain and extend:

      * keep methods organized by resource type and ordered by CRUD operation
      * for resources with multiple keys, don't implement multiple get or list
      methods here if the same functionality can be achieved by a single get or
      list method. Instead, implement them in the BaseZenStore class and have
      them call the generic get or list method in this interface.
      * keep the logic required to convert between ZenML domain Model classes
      and internal store representations outside the ZenML domain Model classes
      * methods for resources that have two or more unique keys (e.g. a Project
      is uniquely identified by its name as well as its UUID) should reflect
      that in the method variants and/or method arguments:
        * methods that take in a resource identifier as argument should accept
        all variants of the identifier (e.g. `project_name_or_uuid` for methods
        that get/list/update/delete Projects)
        * if a compound key is involved, separate get methods should be
        implemented (e.g. `get_pipeline` to get a pipeline by ID and
        `get_pipeline_in_project` to get a pipeline by its name and the ID of
        the project it belongs to)
      * methods for resources that are scoped as children of other resources
      (e.g. a Stack is always owned by a Project) should reflect the
      key(s) of the parent resource in the provided methods and method
      arguments:
        * create methods should take the parent resource UUID(s) as an argument
        (e.g. `create_stack` takes in the project ID)
        * get methods should be provided to retrieve a resource by the compound
        key that includes the parent resource key(s)
        * list methods should feature optional filter arguments that reflect
        the parent resource key(s)
    """

    # ---------------------------------
    # Initialization and configuration
    # ---------------------------------

    @abstractmethod
    def _initialize(self) -> None:
        """Initialize the store.

        This method is called immediately after the store is created. It should
        be used to set up the backend (database, connection etc.).
        """

    @abstractmethod
    def get_store_info(self) -> ServerModel:
        """Get information about the store.

        Returns:
            Information about the store.
        """

    # ------
    # Stacks
    # ------

    @abstractmethod
    def create_stack(self, stack: StackRequestModel) -> StackResponseModel:
        """Create a new stack.

        Args:
            stack: The stack to create.

        Returns:
            The created stack.

        Raises:
            StackExistsError: If a stack with the same name is already owned
                by this user in this project.
        """

    @abstractmethod
    def get_stack(self, stack_id: UUID) -> StackResponseModel:
        """Get a stack by its unique ID.

        Args:
            stack_id: The ID of the stack to get.

        Returns:
            The stack with the given ID.

        Raises:
            KeyError: if the stack doesn't exist.
        """

    @abstractmethod
    def list_stacks(
        self,
        project_name_or_id: Optional[Union[str, UUID]] = None,
        user_name_or_id: Optional[Union[str, UUID]] = None,
        component_id: Optional[UUID] = None,
        name: Optional[str] = None,
        is_shared: Optional[bool] = None,
    ) -> List[StackResponseModel]:
        """List all stacks matching the given filter criteria.

        Args:
            project_name_or_id: ID or name of the Project containing the stack
            user_name_or_id: Optionally filter stacks by their owner
            component_id: Optionally filter for stacks that contain the
                          component
            name: Optionally filter stacks by their name
            is_shared: Optionally filter out stacks by whether they are shared
                or not


        Returns:
            A list of all stacks matching the filter criteria.

        Raises:
            KeyError: if the project doesn't exist.
        """

    @abstractmethod
    def update_stack(
        self, stack_id: UUID, stack_update: StackUpdateModel
    ) -> StackResponseModel:
        """Update a stack.

        Args:
            stack_id: The ID of the stack update.
            stack_update: The update request on the stack.

        Returns:
            The updated stack.

        Raises:
            KeyError: if the stack doesn't exist.
        """

    @abstractmethod
    def delete_stack(self, stack_id: UUID) -> None:
        """Delete a stack.

        Args:
            stack_id: The ID of the stack to delete.

        Raises:
            KeyError: if the stack doesn't exist.
        """

    # ----------------
    # Stack components
    # ----------------

    @abstractmethod
    def create_stack_component(
        self, component: ComponentRequestModel
    ) -> ComponentResponseModel:
        """Create a stack component.

        Args:
            component: The stack component to create.

        Returns:
            The created stack component.

        Raises:
            StackComponentExistsError: If a stack component with the same name
                and type is already owned by this user in this project.
        """

    @abstractmethod
    def list_stack_components(
        self,
        project_name_or_id: Optional[Union[str, UUID]] = None,
        user_name_or_id: Optional[Union[str, UUID]] = None,
        type: Optional[str] = None,
        flavor_name: Optional[str] = None,
        name: Optional[str] = None,
        is_shared: Optional[bool] = None,
    ) -> List[ComponentResponseModel]:
        """List all stack components matching the given filter criteria.

        Args:
            project_name_or_id: The ID or name of the Project to which the stack
                components belong
            user_name_or_id: Optionally filter stack components by the owner
            type: Optionally filter by type of stack component
            flavor_name: Optionally filter by flavor
            name: Optionally filter stack component by name
            is_shared: Optionally filter out stack component by whether they are
                shared or not

        Returns:
            A list of all stack components matching the filter criteria.

        Raises:
            KeyError: if the project doesn't exist.
        """

    @abstractmethod
    def get_stack_component(self, component_id: UUID) -> ComponentResponseModel:
        """Get a stack component by ID.

        Args:
            component_id: The ID of the stack component to get.

        Returns:
            The stack component.

        Raises:
            KeyError: if the stack component doesn't exist.
        """

    @abstractmethod
    def update_stack_component(
        self,
        component_id: UUID,
        component_update: ComponentUpdateModel,
    ) -> ComponentResponseModel:
        """Update an existing stack component.

        Args:
            component_id: The ID of the stack component to update.
            component_update: The update to be applied to the stack component.

        Returns:
            The updated stack component.

        Raises:
            KeyError: if the stack component doesn't exist.
        """

    @abstractmethod
    def delete_stack_component(self, component_id: UUID) -> None:
        """Delete a stack component.

        Args:
            component_id: The ID of the stack component to delete.

        Raises:
            KeyError: if the stack component doesn't exist.
            ValueError: if the stack component is part of one or more stacks.
        """

    # -----------------------
    # Stack component flavors
    # -----------------------

    @abstractmethod
    def create_flavor(
        self,
        flavor: FlavorRequestModel,
    ) -> FlavorResponseModel:
        """Creates a new stack component flavor.

        Args:
            flavor: The stack component flavor to create.

        Returns:
            The newly created flavor.

        Raises:
            EntityExistsError: If a flavor with the same name and type
                is already owned by this user in this project.
        """

    @abstractmethod
    def get_flavor(self, flavor_id: UUID) -> FlavorResponseModel:
        """Get a stack component flavor by ID.

        Args:
            flavor_id: The ID of the flavor to get.

        Returns:
            The stack component flavor.

        Raises:
            KeyError: if the stack component flavor doesn't exist.
        """

    @abstractmethod
    def list_flavors(
        self,
        project_name_or_id: Optional[Union[str, UUID]] = None,
        user_name_or_id: Optional[Union[str, UUID]] = None,
        component_type: Optional[StackComponentType] = None,
        name: Optional[str] = None,
        is_shared: Optional[bool] = None,
    ) -> List[FlavorResponseModel]:
        """List all stack component flavors matching the given filter criteria.

        Args:
            project_name_or_id: Optionally filter by the Project to which the
                component flavors belong
            user_name_or_id: Optionally filter by the owner
            component_type: Optionally filter by type of stack component
            name: Optionally filter flavors by name
            is_shared: Optionally filter out flavors by whether they are
                shared or not

        Returns:
            List of all the stack component flavors matching the given criteria.

        Raises:
            KeyError: if the project doesn't exist.
        """

    @abstractmethod
    def delete_flavor(self, flavor_id: UUID) -> None:
        """Delete a stack component flavor.

        Args:
            flavor_id: The ID of the stack component flavor to delete.

        Raises:
            KeyError: if the stack component flavor doesn't exist.
        """

    # -----
    # Users
    # -----
    @property
    @abstractmethod
    def active_user_name(self) -> str:
        """Gets the active username.

        Returns:
            The active username.
        """

    @abstractmethod
    def create_user(self, user: UserRequestModel) -> UserResponseModel:
        """Creates a new user.

        Args:
            user: User to be created.

        Returns:
            The newly created user.

        Raises:
            EntityExistsError: If a user with the given name already exists.
        """

    @abstractmethod
    def get_user(self, user_name_or_id: Union[str, UUID]) -> UserResponseModel:
        """Gets a specific user.

        Args:
            user_name_or_id: The name or ID of the user to get.

        Returns:
            The requested user, if it was found.

        Raises:
            KeyError: If no user with the given name or ID exists.
        """

    @abstractmethod
    def get_auth_user(self, user_name_or_id: Union[str, UUID]) -> UserAuthModel:
        """Gets the auth model to a specific user.

        Args:
            user_name_or_id: The name or ID of the user to get.

        Returns:
            The requested user, if it was found.
        """

    @abstractmethod
    def list_users(self, name: Optional[str] = None) -> List[UserResponseModel]:
        """List all users.

        Args:
            name: Optionally filter by name

        Returns:
            A list of all users.
        """

    @abstractmethod
    def update_user(
        self, user_id: UUID, user_update: UserUpdateModel
    ) -> UserResponseModel:
        """Updates an existing user.

        Args:
            user_id: The id of the user to update.
            user_update: The update to be applied to the user.

        Returns:
            The updated user.

        Raises:
            KeyError: If no user with the given name exists.
        """

    @abstractmethod
    def delete_user(self, user_name_or_id: Union[str, UUID]) -> None:
        """Deletes a user.

        Args:
            user_name_or_id: The name or ID of the user to delete.

        Raises:
            KeyError: If no user with the given ID exists.
        """

    # -----
    # Teams
    # -----

    @abstractmethod
    def create_team(self, team: TeamRequestModel) -> TeamResponseModel:
        """Creates a new team.

        Args:
            team: The team model to create.

        Returns:
            The newly created team.
        """

    @abstractmethod
    def get_team(self, team_name_or_id: Union[str, UUID]) -> TeamResponseModel:
        """Gets a specific team.

        Args:
            team_name_or_id: Name or ID of the team to get.

        Returns:
            The requested team.

        Raises:
            KeyError: If no team with the given name or ID exists.
        """

    @abstractmethod
    def list_teams(self, name: Optional[str] = None) -> List[TeamResponseModel]:
        """List all teams.

        Args:
            name: Optionally filter by name

        Returns:
            A list of all teams.
        """

    @abstractmethod
    def update_team(
        self, team_id: UUID, team_update: TeamUpdateModel
    ) -> TeamResponseModel:
        """Update an existing team.

        Args:
            team_id: The ID of the team to be updated.
            team_update: The update to be applied to the team.

        Returns:
            The updated team.

        Raises:
            KeyError: if the team does not exist.
        """

    @abstractmethod
    def delete_team(self, team_name_or_id: Union[str, UUID]) -> None:
        """Deletes a team.

        Args:
            team_name_or_id: Name or ID of the team to delete.

        Raises:
            KeyError: If no team with the given ID exists.
        """

    # -----
    # Roles
    # -----

    @abstractmethod
    def create_role(self, role: RoleRequestModel) -> RoleResponseModel:
        """Creates a new role.

        Args:
            role: The role model to create.

        Returns:
            The newly created role.

        Raises:
            EntityExistsError: If a role with the given name already exists.
        """

    @abstractmethod
    def get_role(self, role_name_or_id: Union[str, UUID]) -> RoleResponseModel:
        """Gets a specific role.

        Args:
            role_name_or_id: Name or ID of the role to get.

        Returns:
            The requested role.

        Raises:
            KeyError: If no role with the given name exists.
        """

    @abstractmethod
    def list_roles(self, name: Optional[str] = None) -> List[RoleResponseModel]:
        """List all roles.

        Args:
            name: Optionally filter by name

        Returns:
            A list of all roles.
        """

    @abstractmethod
    def update_role(
        self, role_id: UUID, role_update: RoleUpdateModel
    ) -> RoleResponseModel:
        """Update an existing role.

        Args:
            role_id: The ID of the role to be updated.
            role_update: The update to be applied to the role.

        Returns:
            The updated role.

        Raises:
            KeyError: if the role does not exist.
        """

    @abstractmethod
    def delete_role(self, role_name_or_id: Union[str, UUID]) -> None:
        """Deletes a role.

        Args:
            role_name_or_id: Name or ID of the role to delete.

        Raises:
            KeyError: If no role with the given ID exists.
        """

    # ----------------
    # Role assignments
    # ----------------
    @abstractmethod
    def create_role_assignment(
        self, role_assignment: RoleAssignmentRequestModel
    ) -> RoleAssignmentResponseModel:
        """Creates a new role assignment.

        Args:
            role_assignment: The role assignment model to create.

        Returns:
            The newly created role assignment.
        """

    @abstractmethod
    def get_role_assignment(
        self, role_assignment_id: UUID
    ) -> RoleAssignmentResponseModel:
        """Gets a specific role assignment.

        Args:
            role_assignment_id: ID of the role assignment to get.

        Returns:
            The requested role assignment.

        Raises:
            KeyError: If no role assignment with the given ID exists.
        """

    @abstractmethod
    def delete_role_assignment(self, role_assignment_id: UUID) -> None:
        """Delete a specific role assignment.

        Args:
            role_assignment_id: The ID of the specific role assignment
        """

    @abstractmethod
    def list_role_assignments(
        self,
        project_name_or_id: Optional[Union[str, UUID]] = None,
        role_name_or_id: Optional[Union[str, UUID]] = None,
        team_name_or_id: Optional[Union[str, UUID]] = None,
        user_name_or_id: Optional[Union[str, UUID]] = None,
    ) -> List[RoleAssignmentResponseModel]:
        """List all role assignments.

        Args:
            project_name_or_id: If provided, only list assignments for the given
                project
            role_name_or_id: If provided, only list assignments of the given
                role
            team_name_or_id: If provided, only list assignments for the given
                team
            user_name_or_id: If provided, only list assignments for the given
                user

        Returns:
            A list of all role assignments.
        """

    # --------
    # Projects
    # --------

    @abstractmethod
    def create_project(
        self, project: ProjectRequestModel
    ) -> ProjectResponseModel:
        """Creates a new project.

        Args:
            project: The project to create.

        Returns:
            The newly created project.

        Raises:
            EntityExistsError: If a project with the given name already exists.
        """

    @abstractmethod
    def get_project(
        self, project_name_or_id: Union[UUID, str]
    ) -> ProjectResponseModel:
        """Get an existing project by name or ID.

        Args:
            project_name_or_id: Name or ID of the project to get.

        Returns:
            The requested project.

        Raises:
            KeyError: If there is no such project.
        """

    @abstractmethod
    def list_projects(
        self, name: Optional[str] = None
    ) -> List[ProjectResponseModel]:
        """List all projects.

        Args:
            name: Optionally filter by name

        Returns:
            A list of all projects.
        """

    @abstractmethod
    def update_project(
        self, project_id: UUID, project_update: ProjectUpdateModel
    ) -> ProjectResponseModel:
        """Update an existing project.

        Args:
            project_id: The ID of the project to be updated.
            project_update: The update to be applied to the project.

        Returns:
            The updated project.

        Raises:
            KeyError: if the project does not exist.
        """

    @abstractmethod
    def delete_project(self, project_name_or_id: Union[str, UUID]) -> None:
        """Deletes a project.

        Args:
            project_name_or_id: Name or ID of the project to delete.

        Raises:
            KeyError: If no project with the given name exists.
        """

    # ---------
    # Pipelines
    # ---------
    @abstractmethod
    def create_pipeline(
        self,
        pipeline: PipelineRequestModel,
    ) -> PipelineResponseModel:
        """Creates a new pipeline in a project.

        Args:
            pipeline: The pipeline to create.

        Returns:
            The newly created pipeline.

        Raises:
            KeyError: if the project does not exist.
            EntityExistsError: If an identical pipeline already exists.
        """

    @abstractmethod
    def get_pipeline(self, pipeline_id: UUID) -> PipelineResponseModel:
        """Get a pipeline with a given ID.

        Args:
            pipeline_id: ID of the pipeline.

        Returns:
            The pipeline.

        Raises:
            KeyError: if the pipeline does not exist.
        """

    @abstractmethod
    def list_pipelines(
        self,
        project_name_or_id: Optional[Union[str, UUID]] = None,
        user_name_or_id: Optional[Union[str, UUID]] = None,
        name: Optional[str] = None,
    ) -> List[PipelineResponseModel]:
        """List all pipelines in the project.

        Args:
            project_name_or_id: If provided, only list pipelines in this
                project.
            user_name_or_id: If provided, only list pipelines from this user.
            name: If provided, only list pipelines with this name.

        Returns:
            A list of pipelines.

        Raises:
            KeyError: if the project does not exist.
        """

    @abstractmethod
    def update_pipeline(
        self,
        pipeline_id: UUID,
        pipeline_update: PipelineUpdateModel,
    ) -> PipelineResponseModel:
        """Updates a pipeline.

        Args:
            pipeline_id: The ID of the pipeline to be updated.
            pipeline_update: The update to be applied.

        Returns:
            The updated pipeline.

        Raises:
            KeyError: if the pipeline doesn't exist.
        """

    @abstractmethod
    def delete_pipeline(self, pipeline_id: UUID) -> None:
        """Deletes a pipeline.

        Args:
            pipeline_id: The ID of the pipeline to delete.

        Raises:
            KeyError: if the pipeline doesn't exist.
        """

    # --------------
    # Pipeline runs
    # --------------

    @abstractmethod
    def create_run(
        self, pipeline_run: PipelineRunRequestModel
    ) -> PipelineRunResponseModel:
        """Creates a pipeline run.

        Args:
            pipeline_run: The pipeline run to create.

        Returns:
            The created pipeline run.

        Raises:
            EntityExistsError: If an identical pipeline run already exists.
            KeyError: If the pipeline does not exist.
        """

    @abstractmethod
    def get_run(
        self, run_name_or_id: Union[str, UUID]
    ) -> PipelineRunResponseModel:
        """Gets a pipeline run.

        Args:
            run_name_or_id: The name or ID of the pipeline run to get.

        Returns:
            The pipeline run.

        Raises:
            KeyError: if the pipeline run doesn't exist.
        """

    @abstractmethod
    def get_or_create_run(
        self, pipeline_run: PipelineRunRequestModel
    ) -> PipelineRunResponseModel:
        """Gets or creates a pipeline run.

        If a run with the same ID or name already exists, it is returned.
        Otherwise, a new run is created.

        Args:
            pipeline_run: The pipeline run to get or create.

        Returns:
            The pipeline run.
        """

    @abstractmethod
    def list_runs(
        self,
        name: Optional[str] = None,
        project_name_or_id: Optional[Union[str, UUID]] = None,
        stack_id: Optional[UUID] = None,
        component_id: Optional[UUID] = None,
        user_name_or_id: Optional[Union[str, UUID]] = None,
        pipeline_id: Optional[UUID] = None,
        unlisted: bool = False,
    ) -> List[PipelineRunResponseModel]:
        """Gets all pipeline runs.

        Args:
            name: Run name if provided
            project_name_or_id: If provided, only return runs for this project.
            stack_id: If provided, only return runs for this stack.
            component_id: Optionally filter for runs that used the
                          component
            user_name_or_id: If provided, only return runs for this user.
            pipeline_id: If provided, only return runs for this pipeline.
            unlisted: If True, only return unlisted runs that are not
                associated with any pipeline (filter by `pipeline_id==None`).

        Returns:
            A list of all pipeline runs.
        """

    @abstractmethod
    def update_run(
        self, run_id: UUID, run_update: PipelineRunUpdateModel
    ) -> PipelineRunResponseModel:
        """Updates a pipeline run.

        Args:
            run_id: The ID of the pipeline run to update.
            run_update: The update to be applied to the pipeline run.

        Returns:
            The updated pipeline run.

        Raises:
            KeyError: if the pipeline run doesn't exist.
        """

    # ------------------
    # Pipeline run steps
    # ------------------

    @abstractmethod
    def create_run_step(
        self, step_run: StepRunRequestModel
    ) -> StepRunResponseModel:
        """Creates a step run.

        Args:
            step_run: The step run to create.

        Returns:
            The created step run.

        Raises:
            EntityExistsError: if the step run already exists.
            KeyError: if the pipeline run doesn't exist.
        """

    @abstractmethod
    def get_run_step(self, step_run_id: UUID) -> StepRunResponseModel:
        """Get a step run by ID.

        Args:
            step_run_id: The ID of the step run to get.

        Returns:
            The step run.

        Raises:
            KeyError: if the step run doesn't exist.
        """

    @abstractmethod
    def list_run_steps(
        self,
        run_id: Optional[UUID] = None,
        project_id: Optional[UUID] = None,
        cache_key: Optional[str] = None,
        status: Optional[ExecutionStatus] = None,
    ) -> List[StepRunResponseModel]:
        """Get all step runs.

        Args:
            run_id: If provided, only return steps for this pipeline run.
            project_id: If provided, only return step runs in this project.
            cache_key: If provided, only return steps with this cache key.
            status: If provided, only return steps with this status.

        Returns:
            A list of step runs.
        """

    @abstractmethod
    def update_run_step(
        self,
        step_run_id: UUID,
        step_run_update: StepRunUpdateModel,
    ) -> StepRunResponseModel:
        """Updates a step run.

        Args:
            step_run_id: The ID of the step to update.
            step_run_update: The update to be applied to the step.

        Returns:
            The updated step run.

        Raises:
            KeyError: if the step run doesn't exist.
        """

    # ---------
    # Artifacts
    # ---------

    @abstractmethod
    def create_artifact(
        self, artifact: ArtifactRequestModel
    ) -> ArtifactResponseModel:
        """Creates an artifact.

        Args:
            artifact: The artifact to create.

        Returns:
            The created artifact.
        """

    @abstractmethod
    def get_artifact(self, artifact_id: UUID) -> ArtifactResponseModel:
        """Gets an artifact.

        Args:
            artifact_id: The ID of the artifact to get.

        Returns:
            The artifact.

        Raises:
            KeyError: if the artifact doesn't exist.
        """

    @abstractmethod
    def list_artifacts(
        self,
        artifact_uri: Optional[str] = None,
    ) -> List[ArtifactResponseModel]:
        """Lists all artifacts.

        Args:
            artifact_uri: If specified, only artifacts with the given URI will
                be returned.

        Returns:
            A list of all artifacts.
        """<|MERGE_RESOLUTION|>--- conflicted
+++ resolved
@@ -13,11 +13,7 @@
 #  permissions and limitations under the License.
 """ZenML Store interface."""
 from abc import ABC, abstractmethod
-<<<<<<< HEAD
-from typing import TYPE_CHECKING, List, Optional, Union
-=======
-from typing import Dict, List, Optional, Union
->>>>>>> 595103f8
+from typing import List, Optional, Union
 from uuid import UUID
 
 from zenml.enums import ExecutionStatus, StackComponentType
