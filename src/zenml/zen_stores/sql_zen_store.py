#  Copyright (c) ZenML GmbH 2022. All Rights Reserved.
#
#  Licensed under the Apache License, Version 2.0 (the "License");
#  you may not use this file except in compliance with the License.
#  You may obtain a copy of the License at:
#
#       https://www.apache.org/licenses/LICENSE-2.0
#
#  Unless required by applicable law or agreed to in writing, software
#  distributed under the License is distributed on an "AS IS" BASIS,
#  WITHOUT WARRANTIES OR CONDITIONS OF ANY KIND, either express
#  or implied. See the License for the specific language governing
#  permissions and limitations under the License.
"""SQL Zen Store implementation."""

import logging
import os
import re
from pathlib import Path, PurePath
from typing import (
    TYPE_CHECKING,
    Any,
    ClassVar,
    Dict,
    List,
    Optional,
    Tuple,
    Type,
    Union,
    cast,
)
from uuid import UUID

from pydantic import root_validator
from sqlalchemy.engine import Engine
from sqlalchemy.engine.url import make_url
from sqlalchemy.exc import ArgumentError, NoResultFound
from sqlalchemy.sql.operators import is_
from sqlmodel import Session, SQLModel, create_engine, or_, select
from sqlmodel.sql.expression import Select, SelectOfScalar

from zenml.config.global_config import GlobalConfiguration
from zenml.config.store_config import StoreConfiguration
from zenml.constants import (
    ENV_ZENML_DISABLE_DATABASE_MIGRATION,
    ENV_ZENML_SERVER_DEPLOYMENT_TYPE,
)
from zenml.enums import LoggingLevels, StackComponentType, StoreType
from zenml.exceptions import (
    EntityExistsError,
    IllegalOperationError,
    StackComponentExistsError,
    StackExistsError,
)
from zenml.io import fileio
from zenml.logger import get_console_handler, get_logger, get_logging_level
from zenml.models import (
    ArtifactModel,
    ComponentModel,
    FlavorModel,
    HydratedStackModel,
    PipelineModel,
    PipelineRunModel,
    ProjectModel,
    RoleAssignmentModel,
    RoleModel,
    StackModel,
    StepRunModel,
    TeamModel,
    UserModel,
)
from zenml.models.server_models import ServerDatabaseType, ServerModel
from zenml.utils import uuid_utils
from zenml.utils.analytics_utils import AnalyticsEvent, track
from zenml.utils.enum_utils import StrEnum
from zenml.utils.networking_utils import (
    replace_localhost_with_internal_hostname,
)
from zenml.zen_stores.base_zen_store import (
    ADMIN_ROLE,
    DEFAULT_STACK_COMPONENT_NAME,
    DEFAULT_STACK_NAME,
    GUEST_ROLE,
    BaseZenStore,
)
from zenml.zen_stores.migrations.alembic import (
    ZENML_ALEMBIC_START_REVISION,
    Alembic,
)
from zenml.zen_stores.schemas import (
    ArtifactSchema,
    FlavorSchema,
    PipelineRunSchema,
    PipelineSchema,
    ProjectSchema,
    RolePermissionSchema,
    RoleSchema,
    StackComponentSchema,
    StackCompositionSchema,
    StackSchema,
    StepRunInputArtifactSchema,
    StepRunOutputArtifactSchema,
    StepRunParentsSchema,
    StepRunSchema,
    TeamAssignmentSchema,
    TeamRoleAssignmentSchema,
    TeamSchema,
    UserRoleAssignmentSchema,
    UserSchema,
)

if TYPE_CHECKING:
    from ml_metadata.proto.metadata_store_pb2 import (
        ConnectionConfig,
        MetadataStoreClientConfig,
    )

<<<<<<< HEAD
    from zenml.zen_stores.metadata_store import MetadataStore
=======
    from zenml.zen_stores.metadata_store import (
        MetadataStore,
        MLMDPipelineRunModel,
        MLMDStepRunModel,
    )
>>>>>>> a438fe16

# Enable SQL compilation caching to remove the https://sqlalche.me/e/14/cprf
# warning
SelectOfScalar.inherit_cache = True
Select.inherit_cache = True

logger = get_logger(__name__)

ZENML_SQLITE_DB_FILENAME = "zenml.db"


class SQLDatabaseDriver(StrEnum):
    """SQL database drivers supported by the SQL ZenML store."""

    MYSQL = "mysql"
    SQLITE = "sqlite"


class SqlZenStoreConfiguration(StoreConfiguration):
    """SQL ZenML store configuration.

    Attributes:
        type: The type of the store.
        driver: The SQL database driver.
        database: database name. If not already present on the server, it will
            be created automatically on first access.
        username: The database username.
        password: The database password.
        ssl_ca: certificate authority certificate. Required for SSL
            enabled authentication if the CA certificate is not part of the
            certificates shipped by the operating system.
        ssl_cert: client certificate. Required for SSL enabled
            authentication if client certificates are used.
        ssl_key: client certificate private key. Required for SSL
            enabled if client certificates are used.
        ssl_verify_server_cert: set to verify the identity of the server
            against the provided server certificate.
        pool_size: The maximum number of connections to keep in the SQLAlchemy
            pool.
        max_overflow: The maximum number of connections to allow in the
            SQLAlchemy pool in addition to the pool_size.
        grpc_metadata_host: The host to use for the gRPC metadata server.
        grpc_metadata_port: The port to use for the gRPC metadata server.
        grpc_metadata_ssl_ca: The certificate authority certificate to use for
            the gRPC metadata server connection.
        grpc_metadata_ssl_cert: The client certificate to use for the gRPC
            metadata server connection.
        grpc_metadata_ssl_key: The client certificate private key to use for
            the gRPC metadata server connection.
    """

    type: StoreType = StoreType.SQL

    driver: Optional[SQLDatabaseDriver] = None
    database: Optional[str] = None
    username: Optional[str] = None
    password: Optional[str] = None
    ssl_ca: Optional[str] = None
    ssl_cert: Optional[str] = None
    ssl_key: Optional[str] = None
    ssl_verify_server_cert: bool = False
    pool_size: int = 20
    max_overflow: int = 20

    grpc_metadata_host: Optional[str] = None
    grpc_metadata_port: Optional[int] = None
    grpc_metadata_ssl_ca: Optional[str] = None
    grpc_metadata_ssl_key: Optional[str] = None
    grpc_metadata_ssl_cert: Optional[str] = None

    @root_validator
    def _validate_url(cls, values: Dict[str, Any]) -> Dict[str, Any]:
        """Validate the SQL URL.

        The validator also moves the MySQL username, password and database
        parameters from the URL into the other configuration arguments, if they
        are present in the URL.

        Args:
            values: The values to validate.

        Returns:
            The validated values.

        Raises:
            ValueError: If the URL is invalid or the SQL driver is not
                supported.
        """
        # flake8: noqa: C901
        url = values.get("url")
        if url is None:
            return values

        # When running inside a container, if the URL uses localhost, the
        # target service will not be available. We try to replace localhost
        # with one of the special Docker or K3D internal hostnames.
        url = replace_localhost_with_internal_hostname(url)

        try:
            sql_url = make_url(url)
        except ArgumentError as e:
            raise ValueError(
                "Invalid SQL URL `%s`: %s. The URL must be in the format "
                "`driver://[[username:password@]hostname:port]/database["
                "?<extra-args>]`.",
                url,
                str(e),
            )

        if sql_url.drivername not in SQLDatabaseDriver.values():
            raise ValueError(
                "Invalid SQL driver value `%s`: The driver must be one of: %s.",
                url,
                ", ".join(SQLDatabaseDriver.values()),
            )
        values["driver"] = SQLDatabaseDriver(sql_url.drivername)
        if sql_url.drivername == SQLDatabaseDriver.SQLITE:
            if (
                sql_url.username
                or sql_url.password
                or sql_url.query
                or sql_url.database is None
            ):
                raise ValueError(
                    "Invalid SQLite URL `%s`: The URL must be in the "
                    "format `sqlite:///path/to/database.db`.",
                    url,
                )
            if values.get("username") or values.get("password"):
                raise ValueError(
                    "Invalid SQLite configuration: The username and password "
                    "must not be set",
                    url,
                )
            values["database"] = sql_url.database
        elif sql_url.drivername == SQLDatabaseDriver.MYSQL:
            if sql_url.username:
                values["username"] = sql_url.username
                sql_url = sql_url._replace(username=None)
            if sql_url.password:
                values["password"] = sql_url.password
                sql_url = sql_url._replace(password=None)
            if sql_url.database:
                values["database"] = sql_url.database
                sql_url = sql_url._replace(database=None)
            if sql_url.query:
                for k, v in sql_url.query.items():
                    if k == "ssl_ca":
                        values["ssl_ca"] = v
                    elif k == "ssl_cert":
                        values["ssl_cert"] = v
                    elif k == "ssl_key":
                        values["ssl_key"] = v
                    elif k == "ssl_verify_server_cert":
                        values["ssl_verify_server_cert"] = v
                    else:
                        raise ValueError(
                            "Invalid MySQL URL query parameter `%s`: The "
                            "parameter must be one of: ssl_ca, ssl_cert, "
                            "ssl_key, or ssl_verify_server_cert.",
                            k,
                        )
                sql_url = sql_url._replace(query={})

            database = values.get("database")
            if (
                not values.get("username")
                or not values.get("password")
                or not database
            ):
                raise ValueError(
                    "Invalid MySQL configuration: The username, password and "
                    "database must be set in the URL or as configuration "
                    "attributes",
                )

            regexp = r"^[^\\/?%*:|\"<>.-]{1,64}$"
            match = re.match(regexp, database)
            if not match:
                raise ValueError(
                    f"The database name does not conform to the required "
                    f"format "
                    f"rules ({regexp}): {database}"
                )

            # Save the certificates in a secure location on disk
            secret_folder = Path(
                GlobalConfiguration().local_stores_path,
                "certificates",
            )
            for key in ["ssl_key", "ssl_ca", "ssl_cert"]:
                content = values.get(key)
                if content and not os.path.isfile(content):
                    fileio.makedirs(str(secret_folder))
                    file_path = Path(secret_folder, f"{key}.pem")
                    with open(file_path, "w") as f:
                        f.write(content)
                    file_path.chmod(0o600)
                    values[key] = str(file_path)

        values["url"] = str(sql_url)
        return values

    @staticmethod
    def get_local_url(path: str) -> str:
        """Get a local SQL url for a given local path.

        Args:
            path: The path to the local sqlite file.

        Returns:
            The local SQL url for the given path.
        """
        return f"sqlite:///{path}/{ZENML_SQLITE_DB_FILENAME}"

    @classmethod
    def supports_url_scheme(cls, url: str) -> bool:
        """Check if a URL scheme is supported by this store.

        Args:
            url: The URL to check.

        Returns:
            True if the URL scheme is supported, False otherwise.
        """
        return make_url(url).drivername in SQLDatabaseDriver.values()

    def expand_certificates(self) -> None:
        """Expands the certificates in the verify_ssl field."""
        # Load the certificate values back into the configuration
        for key in ["ssl_key", "ssl_ca", "ssl_cert"]:
            file_path = getattr(self, key, None)
            if file_path and os.path.isfile(file_path):
                with open(file_path, "r") as f:
                    setattr(self, key, f.read())

    @classmethod
    def copy_configuration(
        cls,
        config: "StoreConfiguration",
        config_path: str,
        load_config_path: Optional[PurePath] = None,
    ) -> "StoreConfiguration":
        """Create a copy of the store config using a different configuration path.

        This method is used to create a copy of the store configuration that can
        be loaded using a different configuration path or in the context of a
        new environment, such as a container image.

        The configuration files accompanying the store configuration are also
        copied to the new configuration path (e.g. certificates etc.).

        Args:
            config: The store configuration to copy.
            config_path: new path where the configuration copy will be loaded
                from.
            load_config_path: absolute path that will be used to load the copied
                configuration. This can be set to a value different from
                `config_path` if the configuration copy will be loaded from
                a different environment, e.g. when the configuration is copied
                to a container image and loaded using a different absolute path.
                This will be reflected in the paths and URLs encoded in the
                copied configuration.

        Returns:
            A new store configuration object that reflects the new configuration
            path.
        """
        assert isinstance(config, SqlZenStoreConfiguration)
        config = config.copy()

        if config.driver == SQLDatabaseDriver.MYSQL:
            # Load the certificate values back into the configuration
            config.expand_certificates()

        elif config.driver == SQLDatabaseDriver.SQLITE:
            if load_config_path:
                config.url = cls.get_local_url(str(load_config_path))
            else:
                config.url = cls.get_local_url(config_path)

        return config

    def get_metadata_config(
        self, expand_certs: bool = False
    ) -> "ConnectionConfig":
        """Get the metadata configuration for the SQL ZenML store.

        Args:
            expand_certs: Whether to expand the certificate paths to their
                contents.

        Returns:
            The metadata configuration.

        Raises:
            NotImplementedError: If the SQL driver is not supported.
        """
        from ml_metadata.proto.metadata_store_pb2 import MySQLDatabaseConfig
        from tfx.orchestration import metadata

        sql_url = make_url(self.url)
        if sql_url.drivername == SQLDatabaseDriver.SQLITE:
            assert self.database is not None
            mlmd_config = metadata.sqlite_metadata_connection_config(
                self.database
            )
        elif sql_url.drivername == SQLDatabaseDriver.MYSQL:
            # all these are guaranteed by our root validator
            assert self.database is not None
            assert self.username is not None
            assert self.password is not None
            assert sql_url.host is not None

            mlmd_config = metadata.mysql_metadata_connection_config(
                host=sql_url.host,
                port=sql_url.port or 3306,
                database=self.database,
                username=self.username,
                password=self.password,
            )

            mlmd_ssl_options = {}
            # Handle certificate params
            for key in ["ssl_key", "ssl_ca", "ssl_cert"]:
                ssl_setting = getattr(self, key)
                if not ssl_setting:
                    continue
                if expand_certs and os.path.isfile(ssl_setting):
                    with open(ssl_setting, "r") as f:
                        ssl_setting = f.read()
                mlmd_ssl_options[key.lstrip("ssl_")] = ssl_setting

            # Handle additional params
            if mlmd_ssl_options:
                mlmd_ssl_options[
                    "verify_server_cert"
                ] = self.ssl_verify_server_cert
                mlmd_config.mysql.ssl_options.CopyFrom(
                    MySQLDatabaseConfig.SSLOptions(**mlmd_ssl_options)
                )
        else:
            raise NotImplementedError(
                f"SQL driver `{sql_url.drivername}` is not supported."
            )

        return mlmd_config

    def get_sqlmodel_config(self) -> Tuple[str, Dict[str, Any], Dict[str, Any]]:
        """Get the SQLModel engine configuration for the SQL ZenML store.

        Returns:
            The URL and connection arguments for the SQLModel engine.

        Raises:
            NotImplementedError: If the SQL driver is not supported.
        """
        sql_url = make_url(self.url)
        sqlalchemy_connect_args: Dict[str, Any] = {}
        engine_args = {}
        if sql_url.drivername == SQLDatabaseDriver.SQLITE:
            assert self.database is not None
            # The following default value is needed for sqlite to avoid the Error:
            #   sqlite3.ProgrammingError: SQLite objects created in a thread can
            #   only be used in that same thread.
            sqlalchemy_connect_args = {"check_same_thread": False}
        elif sql_url.drivername == SQLDatabaseDriver.MYSQL:
            # all these are guaranteed by our root validator
            assert self.database is not None
            assert self.username is not None
            assert self.password is not None
            assert sql_url.host is not None

            engine_args = {
                "pool_size": self.pool_size,
                "max_overflow": self.max_overflow,
            }

            sql_url = sql_url._replace(
                drivername="mysql+pymysql",
                username=self.username,
                password=self.password,
                database=self.database,
            )

            sqlalchemy_ssl_args: Dict[str, Any] = {}

            # Handle SSL params
            for key in ["ssl_key", "ssl_ca", "ssl_cert"]:
                ssl_setting = getattr(self, key)
                if not ssl_setting:
                    continue
                if not os.path.isfile(ssl_setting):
                    logger.warning(
                        f"Database SSL setting `{key}` is not a file. "
                    )
                sqlalchemy_ssl_args[key.lstrip("ssl_")] = ssl_setting
            if len(sqlalchemy_ssl_args) > 0:
                sqlalchemy_ssl_args[
                    "check_hostname"
                ] = self.ssl_verify_server_cert
                sqlalchemy_connect_args["ssl"] = sqlalchemy_ssl_args
        else:
            raise NotImplementedError(
                f"SQL driver `{sql_url.drivername}` is not supported."
            )

        return str(sql_url), sqlalchemy_connect_args, engine_args

    class Config:
        """Pydantic configuration class."""

        # Don't validate attributes when assigning them. This is necessary
        # because the certificate attributes can be expanded to the contents
        # of the certificate files.
        validate_assignment = False
        # Forbid extra attributes set in the class.
        extra = "forbid"


class SqlZenStore(BaseZenStore):
    """Store Implementation that uses SQL database backend.

    Attributes:
        config: The configuration of the SQL ZenML store.
        skip_migrations: Whether to skip migrations when initializing the store.
        TYPE: The type of the store.
        CONFIG_TYPE: The type of the store configuration.
        _engine: The SQLAlchemy engine.
        _metadata_store: The metadata store.
    """

    config: SqlZenStoreConfiguration
    skip_migrations: bool = False
    TYPE: ClassVar[StoreType] = StoreType.SQL
    CONFIG_TYPE: ClassVar[Type[StoreConfiguration]] = SqlZenStoreConfiguration

    _engine: Optional[Engine] = None
    _metadata_store: Optional["MetadataStore"] = None
    _alembic: Optional[Alembic] = None

    @property
    def engine(self) -> Engine:
        """The SQLAlchemy engine.

        Returns:
            The SQLAlchemy engine.

        Raises:
            ValueError: If the store is not initialized.
        """
        if not self._engine:
            raise ValueError("Store not initialized")
        return self._engine

    @property
    def metadata_store(self) -> "MetadataStore":
        """The metadata store.

        Returns:
            The metadata store.

        Raises:
            ValueError: If the store is not initialized.
        """
        if not self._metadata_store:
            raise ValueError("Store not initialized")
        return self._metadata_store

    @property
    def runs_inside_server(self) -> bool:
        """Whether the store is running inside a server.

        Returns:
            Whether the store is running inside a server.
        """
        if ENV_ZENML_SERVER_DEPLOYMENT_TYPE in os.environ:
            return True
        return False

    @property
    def alembic(self) -> Alembic:
        """The Alembic wrapper.

        Returns:
            The Alembic wrapper.

        Raises:
            ValueError: If the store is not initialized.
        """
        if not self._alembic:
            raise ValueError("Store not initialized")
        return self._alembic

    # ====================================
    # ZenML Store interface implementation
    # ====================================

    # --------------------------------
    # Initialization and configuration
    # --------------------------------

    def _initialize(self) -> None:
        """Initialize the SQL store."""
        from zenml.zen_stores.metadata_store import MetadataStore

        logger.debug("Initializing SqlZenStore at %s", self.config.url)

        metadata_config = self.config.get_metadata_config()
        self._metadata_store = MetadataStore(config=metadata_config)

        url, connect_args, engine_args = self.config.get_sqlmodel_config()
        self._engine = create_engine(
            url=url, connect_args=connect_args, **engine_args
        )
        self._alembic = Alembic(self.engine)
        if (
            not self.skip_migrations
            and ENV_ZENML_DISABLE_DATABASE_MIGRATION not in os.environ
        ):
            self.migrate_database()

    def migrate_database(self) -> None:
        """Migrate the database to the head as defined by the current python package."""
        alembic_logger = logging.getLogger("alembic")

        # remove all existing handlers
        while len(alembic_logger.handlers):
            alembic_logger.removeHandler(alembic_logger.handlers[0])

        logging_level = get_logging_level()

        # suppress alembic info logging if the zenml logging level is not debug
        if logging_level == LoggingLevels.DEBUG:
            alembic_logger.setLevel(logging.DEBUG)
        else:
            alembic_logger.setLevel(logging.WARNING)

        alembic_logger.addHandler(get_console_handler())

        # We need to account for 3 distinct cases here:
        # 1. the database is completely empty (not initialized)
        # 2. the database is not empty, but has never been migrated with alembic
        #   before (i.e. was created with SQLModel back when alembic wasn't
        #   used)
        # 3. the database is not empty and has been migrated with alembic before

        revisions = self.alembic.current_revisions()
        if len(revisions) >= 1:
            if len(revisions) > 1:
                logger.warning(
                    "The ZenML database has more than one migration head "
                    "revision. This is not expected and might indicate a "
                    "database migration problem. Please raise an issue on "
                    "GitHub if you encounter this."
                )
            # Case 3: the database has been migrated with alembic before. Just
            # upgrade to the latest revision.
            self.alembic.upgrade()
        else:
            if self.alembic.db_is_empty():
                # Case 1: the database is empty. We can just create the
                # tables from scratch with alembic.
                self.alembic.upgrade()
            else:
                # Case 2: the database is not empty, but has never been
                # migrated with alembic before. We need to create the alembic
                # version table, initialize it with the first revision where we
                # introduced alembic and then upgrade to the latest revision.
                self.alembic.stamp(ZENML_ALEMBIC_START_REVISION)
                self.alembic.upgrade()

    def get_store_info(self) -> ServerModel:
        """Get information about the store.

        Returns:
            Information about the store.
        """
        model = super().get_store_info()
        sql_url = make_url(self.config.url)
        model.database_type = ServerDatabaseType(sql_url.drivername)
        return model

    # ------------
    # TFX Metadata
    # ------------

    def get_metadata_config(
        self, expand_certs: bool = False
    ) -> Union["ConnectionConfig", "MetadataStoreClientConfig"]:
        """Get the TFX metadata config of this ZenStore.

        Args:
            expand_certs: Whether to expand the certificate paths in the
                connection config to their value.

        Returns:
            The TFX metadata config of this ZenStore.
        """
        from ml_metadata.proto.metadata_store_pb2 import (
            MetadataStoreClientConfig,
        )

        # If the gRPC metadata store connection configuration is present,
        # advertise it to the client instead of the direct SQL connection
        # config.
        if self.config.grpc_metadata_host:
            mlmd_config = MetadataStoreClientConfig()
            mlmd_config.host = self.config.grpc_metadata_host
            mlmd_config.port = self.config.grpc_metadata_port
            if self.config.grpc_metadata_ssl_ca:
                mlmd_config.ssl_config.custom_ca = (
                    self.config.grpc_metadata_ssl_ca
                )
            if self.config.grpc_metadata_ssl_cert:
                mlmd_config.ssl_config.server_cert = (
                    self.config.grpc_metadata_ssl_cert
                )
            if self.config.grpc_metadata_ssl_key:
                mlmd_config.ssl_config.client_key = (
                    self.config.grpc_metadata_ssl_key
                )

            return mlmd_config

        return self.config.get_metadata_config(expand_certs=expand_certs)

    # ------
    # Stacks
    # ------

    @track(AnalyticsEvent.REGISTERED_STACK)
    def create_stack(
        self,
        stack: StackModel,
    ) -> StackModel:
        """Register a new stack.

        Args:
            stack: The stack to register.

        Returns:
            The registered stack.

        Raises:
            KeyError: If one or more of the stack's components are not
                registered in the store.
        """
        with Session(self.engine) as session:
            project = self._get_project_schema(stack.project, session=session)
            user = self._get_user_schema(stack.user, session=session)

            self.fail_if_stack_with_id_already_exists(
                stack=stack, session=session
            )

            self.fail_if_stack_with_name_exists_for_user(
                stack=stack, project=project, user=user, session=session
            )

            if stack.is_shared:
                self.fail_if_stack_with_name_already_shared(
                    stack=stack, project=project, session=session
                )

            # Get the Schemas of all components mentioned
            component_ids = [
                component_id
                for list_of_component_ids in stack.components.values()
                for component_id in list_of_component_ids
            ]
            filters = [
                (StackComponentSchema.id == component_id)
                for component_id in component_ids
            ]

            defined_components = session.exec(
                select(StackComponentSchema).where(or_(*filters))
            ).all()
            defined_component_ids = [c.id for c in defined_components]

            # check if all component IDs are valid
            if len(component_ids) > 0 and len(defined_component_ids) != len(
                component_ids
            ):
                raise KeyError(
                    f"Some components referenced in the stack were not found: "
                    f"{set(component_ids) - set(defined_component_ids)}"
                )

            # Create the stack
            stack_in_db = StackSchema.from_create_model(
                defined_components=defined_components,
                stack=stack,
            )
            session.add(stack_in_db)
            session.commit()

            session.refresh(stack_in_db)

            return stack_in_db.to_model()

    def get_stack(self, stack_id: UUID) -> StackModel:
        """Get a stack by its unique ID.

        Args:
            stack_id: The ID of the stack to get.

        Returns:
            The stack with the given ID.

        Raises:
            KeyError: if the stack doesn't exist.
        """
        with Session(self.engine) as session:
            stack = session.exec(
                select(StackSchema).where(StackSchema.id == stack_id)
            ).first()

            if stack is None:
                raise KeyError(f"Stack with ID {stack_id} not found.")
            return stack.to_model()

    def list_stacks(
        self,
        project_name_or_id: Optional[Union[str, UUID]] = None,
        user_name_or_id: Optional[Union[str, UUID]] = None,
        component_id: Optional[UUID] = None,
        name: Optional[str] = None,
        is_shared: Optional[bool] = None,
        hydrated: bool = False,
    ) -> Union[List[StackModel], List[HydratedStackModel]]:
        """List all stacks matching the given filter criteria.

        Args:
            project_name_or_id: Id or name of the Project containing the stack
            user_name_or_id: Optionally filter stacks by their owner
            component_id: Optionally filter for stacks that contain the
                          component
            name: Optionally filter stacks by their name
            is_shared: Optionally filter out stacks by whether they are shared
                or not
            hydrated: Flag to decide whether to return hydrated models.

        Returns:
            A list of all stacks matching the filter criteria.
        """
        with Session(self.engine) as session:
            # Get a list of all stacks
            query = select(StackSchema)
            # TODO: prettify
            if project_name_or_id:
                project = self._get_project_schema(
                    project_name_or_id, session=session
                )
                query = query.where(StackSchema.project_id == project.id)
            if user_name_or_id:
                user = self._get_user_schema(user_name_or_id, session=session)
                query = query.where(StackSchema.user_id == user.id)
            if component_id:
                query = query.where(
                    StackCompositionSchema.stack_id == StackSchema.id
                ).where(StackCompositionSchema.component_id == component_id)
            if name:
                query = query.where(StackSchema.name == name)
            if is_shared is not None:
                query = query.where(StackSchema.is_shared == is_shared)

            stacks = session.exec(query.order_by(StackSchema.name)).all()

            if hydrated:
                return [stack.to_hydrated_model() for stack in stacks]
            else:
                return [stack.to_model() for stack in stacks]

    @track(AnalyticsEvent.UPDATED_STACK)
    def update_stack(self, stack: StackModel) -> StackModel:
        """Update a stack.

        Args:
            stack: The stack to use for the update.

        Returns:
            The updated stack.

        Raises:
            KeyError: if the stack doesn't exist.
            IllegalOperationError: if the stack is a default stack.
        """
        with Session(self.engine) as session:
            # Check if stack with the domain key (name, project, owner) already
            #  exists
            existing_stack = session.exec(
                select(StackSchema).where(StackSchema.id == stack.id)
            ).first()
            if existing_stack is None:
                raise KeyError(
                    f"Unable to update stack with id "
                    f"'{stack.id}': Found no"
                    f"existing stack with this id."
                )
            if existing_stack.name == DEFAULT_STACK_NAME:
                raise IllegalOperationError(
                    "The default stack cannot be modified."
                )
            # In case of a renaming update, make sure no stack already exists
            # with that name
            if existing_stack.name != stack.name:
                project = self._get_project_schema(
                    project_name_or_id=stack.project, session=session
                )
                user = self._get_user_schema(
                    user_name_or_id=stack.user, session=session
                )
                self.fail_if_stack_with_name_exists_for_user(
                    stack=stack, project=project, user=user, session=session
                )

            # Check if stack update makes the stack a shared stack,
            # In that case check if a stack with the same name is
            # already shared within the project
            if not existing_stack.is_shared and stack.is_shared:
                project = self._get_project_schema(
                    project_name_or_id=stack.project, session=session
                )
                self.fail_if_stack_with_name_already_shared(
                    stack=stack, project=project, session=session
                )

            # Get the Schemas of all components mentioned
            filters = [
                (StackComponentSchema.id == component_id)
                for list_of_component_ids in stack.components.values()
                for component_id in list_of_component_ids
            ]

            defined_components = session.exec(
                select(StackComponentSchema).where(or_(*filters))
            ).all()

            existing_stack.from_update_model(
                stack=stack, defined_components=defined_components
            )
            session.add(existing_stack)
            session.commit()

            return existing_stack.to_model()

    @track(AnalyticsEvent.DELETED_STACK)
    def delete_stack(self, stack_id: UUID) -> None:
        """Delete a stack.

        Args:
            stack_id: The ID of the stack to delete.

        Raises:
            KeyError: if the stack doesn't exist.
            IllegalOperationError: if the stack is a default stack.
        """
        with Session(self.engine) as session:
            try:
                stack = session.exec(
                    select(StackSchema).where(StackSchema.id == stack_id)
                ).one()
                if stack.name == DEFAULT_STACK_NAME:
                    raise IllegalOperationError(
                        "The default stack cannot be deleted."
                    )
                session.delete(stack)
            except NoResultFound as error:
                raise KeyError from error

            session.commit()

    @staticmethod
    def fail_if_stack_with_id_already_exists(
        stack: StackModel, session: Session
    ) -> None:
        """Raise an exception if a Stack with the same id already exists.

        Args:
            stack: The Stack
            session: The Session

        Raises:
            StackExistsError: If a stack with the same id already
                              exists
        """
        existing_id_stack = session.exec(
            select(StackSchema).where(StackSchema.id == stack.id)
        ).first()
        if existing_id_stack is not None:
            raise StackExistsError(
                f"Unable to register stack with name "
                f"'{stack.name}' and id '{stack.id}': "
                f" Found an existing component with the same id."
            )

    @staticmethod
    def fail_if_stack_with_name_exists_for_user(
        stack: StackModel,
        project: ProjectSchema,
        session: Session,
        user: UserSchema,
    ) -> None:
        """Raise an exception if a Component with same name exists for user.

        Args:
            stack: The Stack
            project: The project scope within which to check
            user: The user that owns the Stack
            session: The Session

        Returns:
            None

        Raises:
            StackExistsError: If a Stack with the given name is already
                                       owned by the user
        """
        existing_domain_stack = session.exec(
            select(StackSchema)
            .where(StackSchema.name == stack.name)
            .where(StackSchema.project_id == stack.project)
            .where(StackSchema.user_id == stack.user)
        ).first()
        if existing_domain_stack is not None:
            raise StackExistsError(
                f"Unable to register stack with name "
                f"'{stack.name}': Found an existing stack with the same "
                f"name in the active project, '{project.name}', owned by the "
                f"same user, '{user.name}'."
            )
        return None

    def fail_if_stack_with_name_already_shared(
        self, stack: StackModel, project: ProjectSchema, session: Session
    ) -> None:
        """Raise an exception if a Stack with same name is already shared.

        Args:
            stack: The Stack
            project: The project scope within which to check
            session: The Session

        Raises:
            StackExistsError: If a stack with the given name is already shared
                              by a user.
        """
        # Check if component with the same name, type is already shared
        # within the project
        existing_shared_stack = session.exec(
            select(StackSchema)
            .where(StackSchema.name == stack.name)
            .where(StackSchema.project_id == stack.project)
            .where(StackSchema.is_shared == stack.is_shared)
        ).first()
        if existing_shared_stack is not None:
            raise StackExistsError(
                f"Unable to share stack with name '{stack.name}': Found an "
                f"existing shared stack with the same name in project "
                f"'{project.name}'."
            )

    # ----------------
    # Stack components
    # ----------------

    @track(AnalyticsEvent.REGISTERED_STACK_COMPONENT)
    def create_stack_component(
        self,
        component: ComponentModel,
    ) -> ComponentModel:
        """Create a stack component.

        Args:
            component: The stack component to create.

        Returns:
            The created stack component.
        """
        with Session(self.engine) as session:
            project = self._get_project_schema(
                project_name_or_id=component.project, session=session
            )
            user = self._get_user_schema(
                user_name_or_id=component.user, session=session
            )

            self.fail_if_component_with_id_already_exists(
                component=component, session=session
            )

            self.fail_if_component_with_name_type_exists_for_user(
                component=component, project=project, user=user, session=session
            )

            if component.is_shared:
                self.fail_if_component_with_name_type_already_shared(
                    component=component, project=project, session=session
                )

            # Create the component
            component_in_db = StackComponentSchema.from_create_model(
                component=component
            )

            session.add(component_in_db)
            session.commit()

            session.refresh(component_in_db)

            return component_in_db.to_model()

    def get_stack_component(self, component_id: UUID) -> ComponentModel:
        """Get a stack component by ID.

        Args:
            component_id: The ID of the stack component to get.

        Returns:
            The stack component.

        Raises:
            KeyError: if the stack component doesn't exist.
        """
        with Session(self.engine) as session:
            stack_component = session.exec(
                select(StackComponentSchema).where(
                    StackComponentSchema.id == component_id
                )
            ).first()

            if stack_component is None:
                raise KeyError(
                    f"Stack component with ID {component_id} not found."
                )

        return stack_component.to_model()

    def list_stack_components(
        self,
        project_name_or_id: Optional[Union[str, UUID]] = None,
        user_name_or_id: Optional[Union[str, UUID]] = None,
        type: Optional[str] = None,
        flavor_name: Optional[str] = None,
        name: Optional[str] = None,
        is_shared: Optional[bool] = None,
    ) -> List[ComponentModel]:
        """List all stack components matching the given filter criteria.

        Args:
            project_name_or_id: The ID or name of the Project to which the stack
                components belong
            user_name_or_id: Optionally filter stack components by the owner
            type: Optionally filter by type of stack component
            flavor_name: Optionally filter by flavor
            name: Optionally filter stack component by name
            is_shared: Optionally filter out stack component by whether they are
                shared or not

        Returns:
            A list of all stack components matching the filter criteria.
        """
        with Session(self.engine) as session:
            # Get a list of all stacks
            query = select(StackComponentSchema)
            if project_name_or_id:
                project = self._get_project_schema(
                    project_name_or_id, session=session
                )
                query = query.where(
                    StackComponentSchema.project_id == project.id
                )
            if user_name_or_id:
                user = self._get_user_schema(user_name_or_id, session=session)
                query = query.where(StackComponentSchema.user_id == user.id)
            if type:
                query = query.where(StackComponentSchema.type == type)
            if flavor_name:
                query = query.where(StackComponentSchema.flavor == flavor_name)
            if name:
                query = query.where(StackComponentSchema.name == name)
            if is_shared is not None:
                query = query.where(StackComponentSchema.is_shared == is_shared)

            list_of_stack_components_in_db = session.exec(query).all()

        return [comp.to_model() for comp in list_of_stack_components_in_db]

    @track(AnalyticsEvent.UPDATED_STACK_COMPONENT)
    def update_stack_component(
        self, component: ComponentModel
    ) -> ComponentModel:
        """Update an existing stack component.

        Args:
            component: The stack component model to use for the update.

        Returns:
            The updated stack component.

        Raises:
            KeyError: if the stack component doesn't exist.
            IllegalOperationError: if the stack component is a default stack
                component.
        """
        with Session(self.engine) as session:
            existing_component = session.exec(
                select(StackComponentSchema).where(
                    StackComponentSchema.id == component.id
                )
            ).first()

            if existing_component is None:
                raise KeyError(
                    f"Unable to update component with id "
                    f"'{component.id}': Found no"
                    f"existing component with this id."
                )

            if (
                existing_component.name == DEFAULT_STACK_COMPONENT_NAME
                and existing_component.type
                in [
                    StackComponentType.ORCHESTRATOR,
                    StackComponentType.ARTIFACT_STORE,
                ]
            ):
                raise IllegalOperationError(
                    f"The default {existing_component.type} cannot be modified."
                )

            # In case of a renaming update, make sure no component of the same
            # type already exists with that name
            if existing_component.name != component.name:
                project = self._get_project_schema(
                    project_name_or_id=component.project, session=session
                )
                user = self._get_user_schema(
                    user_name_or_id=component.user, session=session
                )
                self.fail_if_component_with_name_type_exists_for_user(
                    component=component,
                    project=project,
                    user=user,
                    session=session,
                )

            # Check if component update makes the component a shared component,
            # In that case check if a component with the same name, type are
            # already shared within the project
            if not existing_component.is_shared and component.is_shared:
                project = self._get_project_schema(
                    project_name_or_id=component.project, session=session
                )
                self.fail_if_component_with_name_type_already_shared(
                    component=component, project=project, session=session
                )

            existing_component.from_update_model(component=component)
            session.add(existing_component)
            session.commit()

            return existing_component.to_model()

    @track(AnalyticsEvent.DELETED_STACK_COMPONENT)
    def delete_stack_component(self, component_id: UUID) -> None:
        """Delete a stack component.

        Args:
            component_id: The id of the stack component to delete.

        Raises:
            KeyError: if the stack component doesn't exist.
            IllegalOperationError: if the stack component is part of one or
                more stacks, or if it's a default stack component.
        """
        with Session(self.engine) as session:
            try:
                stack_component = session.exec(
                    select(StackComponentSchema).where(
                        StackComponentSchema.id == component_id
                    )
                ).one()
                if (
                    stack_component.name == DEFAULT_STACK_COMPONENT_NAME
                    and stack_component.type
                    in [
                        StackComponentType.ORCHESTRATOR,
                        StackComponentType.ARTIFACT_STORE,
                    ]
                ):
                    raise IllegalOperationError(
                        f"The default {stack_component.type} cannot be deleted."
                    )

                if len(stack_component.stacks) > 0:
                    raise IllegalOperationError(
                        f"Stack Component `{stack_component.name}` of type "
                        f"`{stack_component.type} cannot be "
                        f"deleted as it is part of "
                        f"{len(stack_component.stacks)} stacks. "
                        f"Before deleting this stack "
                        f"component, make sure to remove it "
                        f"from all stacks."
                    )
                else:
                    session.delete(stack_component)
            except NoResultFound as error:
                raise KeyError from error

            session.commit()

    def get_stack_component_side_effects(
        self,
        component_id: UUID,
        run_id: UUID,
        pipeline_id: UUID,
        stack_id: UUID,
    ) -> Dict[Any, Any]:
        """Get the side effects of a stack component.

        Args:
            component_id: The id of the stack component to get side effects for.
            run_id: The id of the run to get side effects for.
            pipeline_id: The id of the pipeline to get side effects for.
            stack_id: The id of the stack to get side effects for.
        """
        pass  # TODO: implement this

    @staticmethod
    def fail_if_component_with_id_already_exists(
        component: ComponentModel, session: Session
    ) -> None:
        """Raise an exception if a Component with the same id already exists.

        Args:
            component: The Component
            session: The Session

        Raises:
            StackComponentExistsError: If a component with the same id already
                                       exists
        """
        existing_id_component = session.exec(
            select(StackComponentSchema).where(
                StackComponentSchema.id == component.id
            )
        ).first()
        if existing_id_component is not None:
            raise StackComponentExistsError(
                f"Unable to register '{component.type.value}' component "
                f"with name '{component.name}' and id '{component.id}': "
                f" Found an existing component with the same id."
            )

    @staticmethod
    def fail_if_component_with_name_type_exists_for_user(
        component: ComponentModel,
        project: ProjectSchema,
        session: Session,
        user: UserSchema,
    ) -> None:
        """Raise an exception if a Component with same name/type exists for user.

        Args:
            component: The Component
            project: The project scope within which to check
            user: The user that owns the Component
            session: The Session

        Returns:
            None

        Raises:
            StackComponentExistsError: If a component with the given name and
                                       type is already owned by the user
        """
        # Check if component with the same domain key (name, type, project,
        # owner) already exists
        existing_domain_component = session.exec(
            select(StackComponentSchema)
            .where(StackComponentSchema.name == component.name)
            .where(StackComponentSchema.project_id == component.project)
            .where(StackComponentSchema.user_id == component.user)
            .where(StackComponentSchema.type == component.type)
        ).first()
        if existing_domain_component is not None:
            raise StackComponentExistsError(
                f"Unable to register '{component.type.value}' component "
                f"with name '{component.name}': Found an existing "
                f"component with the same name and type in the same "
                f" project, '{project.name}', owned by the same "
                f" user, '{user.name}'."
            )
        return None

    def fail_if_component_with_name_type_already_shared(
        self,
        component: ComponentModel,
        project: ProjectSchema,
        session: Session,
    ) -> None:
        """Raise an exception if a Component with same name/type already shared.

        Args:
            component: The Component
            project: The project scope within which to check
            session: The Session

        Raises:
            StackComponentExistsError: If a component with the given name and
                                       type is already shared by a user
        """
        # Check if component with the same name, type is already shared
        # within the project
        existing_shared_component = session.exec(
            select(StackComponentSchema)
            .where(StackComponentSchema.name == component.name)
            .where(StackComponentSchema.project_id == component.project)
            .where(StackComponentSchema.is_shared == component.is_shared)
            .where(StackComponentSchema.type == component.type)
        ).first()
        if existing_shared_component is not None:
            raise StackComponentExistsError(
                f"Unable to shared component of type '{component.type.value}' "
                f"with name '{component.name}': Found an existing shared "
                f"component with the same name and type in project "
                f"'{project.name}'."
            )

    # -----------------------
    # Stack component flavors
    # -----------------------

    @track(AnalyticsEvent.CREATED_FLAVOR)
    def create_flavor(
        self,
        flavor: FlavorModel,
    ) -> FlavorModel:
        """Creates a new stack component flavor.

        Args:
            flavor: The stack component flavor to create.

        Returns:
            The newly created flavor.

        Raises:
            EntityExistsError: If a flavor with the same name and type
                is already owned by this user in this project.
        """
        with Session(self.engine) as session:
            # Check if component with the same domain key (name, type, project,
            # owner) already exists
            existing_flavor = session.exec(
                select(FlavorSchema)
                .where(FlavorSchema.name == flavor.name)
                .where(FlavorSchema.type == flavor.type)
                .where(FlavorSchema.project_id == flavor.project)
                .where(FlavorSchema.user_id == flavor.user)
            ).first()

            if existing_flavor is not None:
                raise EntityExistsError(
                    f"Unable to register '{flavor.type.value}' flavor "
                    f"with name '{flavor.name}': Found an existing "
                    f"flavor with the same name and type in the same "
                    f"'{flavor.project}' project owned by the same "
                    f"'{flavor.user}' user."
                )
            flavor_in_db = FlavorSchema.from_create_model(flavor=flavor)

            session.add(flavor_in_db)
            session.commit()

            return flavor_in_db.to_model()

    def get_flavor(self, flavor_id: UUID) -> FlavorModel:
        """Get a flavor by ID.

        Args:
            flavor_id: The ID of the flavor to fetch.

        Returns:
            The stack component flavor.

        Raises:
            KeyError: if the stack component flavor doesn't exist.
        """
        with Session(self.engine) as session:
            flavor_in_db = session.exec(
                select(FlavorSchema).where(FlavorSchema.id == flavor_id)
            ).first()
        if flavor_in_db is None:
            raise KeyError(f"Flavor with ID {flavor_id} not found.")
        return flavor_in_db.to_model()

    def list_flavors(
        self,
        project_name_or_id: Optional[Union[str, UUID]] = None,
        user_name_or_id: Optional[Union[str, UUID]] = None,
        component_type: Optional[StackComponentType] = None,
        name: Optional[str] = None,
        is_shared: Optional[bool] = None,
    ) -> List[FlavorModel]:
        """List all stack component flavors matching the given filter criteria.

        Args:
            project_name_or_id: Optionally filter by the Project to which the
                component flavors belong
            component_type: Optionally filter by type of stack component
            user_name_or_id: Optionally filter by the owner
            component_type: Optionally filter by type of stack component
            name: Optionally filter flavors by name
            is_shared: Optionally filter out flavors by whether they are
                shared or not

        Returns:
            List of all the stack component flavors matching the given criteria
        """
        with Session(self.engine) as session:
            query = select(FlavorSchema)
            if project_name_or_id:
                project = self._get_project_schema(
                    project_name_or_id, session=session
                )
                query = query.where(FlavorSchema.project_id == project.id)
            if component_type:
                query = query.where(FlavorSchema.type == component_type)
            if name:
                query = query.where(FlavorSchema.name == name)
            if user_name_or_id:
                user = self._get_user_schema(user_name_or_id, session=session)
                query = query.where(FlavorSchema.user_id == user.id)

            list_of_flavors_in_db = session.exec(query).all()

        return [flavor.to_model() for flavor in list_of_flavors_in_db]

    @track(AnalyticsEvent.UPDATED_FLAVOR)
    def update_flavor(self, flavor: FlavorModel) -> FlavorModel:
        """Update an existing stack component flavor.

        Args:
            flavor: The model of the flavor to update.

        Returns:
            The updated flavor.

        Raises:
            KeyError: if the flavor doesn't exist.
        """
        with Session(self.engine) as session:
            existing_flavor = session.exec(
                select(FlavorSchema).where(FlavorSchema.id == flavor.id)
            ).first()

            if existing_flavor is None:
                raise KeyError(
                    f"Unable to update flavor with id '{flavor.id}': Found no"
                    f"existing component with this id."
                )

            existing_flavor.from_update_model(flavor=flavor)
            session.add(existing_flavor)
            session.commit()

        return existing_flavor.to_model()

    @track(AnalyticsEvent.DELETED_FLAVOR)
    def delete_flavor(self, flavor_id: UUID) -> None:
        """Delete a flavor.

        Args:
            flavor_id: The id of the flavor to delete.

        Raises:
            KeyError: if the flavor doesn't exist.
            IllegalOperationError: if the flavor is used by a stack component.
        """
        with Session(self.engine) as session:
            try:
                flavor_in_db = session.exec(
                    select(FlavorSchema).where(FlavorSchema.id == flavor_id)
                ).one()
                components_of_flavor = session.exec(
                    select(StackComponentSchema).where(
                        StackComponentSchema.flavor == flavor_in_db.name
                    )
                ).all()
                if len(components_of_flavor) > 0:
                    raise IllegalOperationError(
                        f"Stack Component `{flavor_in_db.name}` of type "
                        f"`{flavor_in_db.type} cannot be "
                        f"deleted as it is used by"
                        f"{len(components_of_flavor)} "
                        f"components. Before deleting this "
                        f"flavor, make sure to delete all "
                        f"associated components."
                    )
                else:
                    session.delete(flavor_in_db)
            except NoResultFound as error:
                raise KeyError from error

            session.commit()

    # -----
    # Users
    # -----

    @property
    def active_user_name(self) -> str:
        """Gets the active username.

        Returns:
            The active username.
        """
        return self._default_user_name

    @track(AnalyticsEvent.CREATED_USER)
    def create_user(self, user: UserModel) -> UserModel:
        """Creates a new user.

        Args:
            user: User to be created.

        Returns:
            The newly created user.

        Raises:
            EntityExistsError: If a user with the given name already exists.
        """
        with Session(self.engine) as session:
            # Check if user with the given name already exists
            existing_user = session.exec(
                select(UserSchema).where(UserSchema.name == user.name)
            ).first()
            if existing_user is not None:
                raise EntityExistsError(
                    f"Unable to create user with name '{user.name}': "
                    f"Found existing user with this name."
                )

            # Create the user
            new_user = UserSchema.from_create_model(user)
            session.add(new_user)
            session.commit()

            return new_user.to_model()

    def get_user(self, user_name_or_id: Union[str, UUID]) -> UserModel:
        """Gets a specific user.

        Args:
            user_name_or_id: The name or ID of the user to get.

        Returns:
            The requested user, if it was found.
        """
        with Session(self.engine) as session:
            user = self._get_user_schema(user_name_or_id, session=session)
        return user.to_model()

    def list_users(self) -> List[UserModel]:
        """List all users.

        Returns:
            A list of all users.
        """
        with Session(self.engine) as session:
            users = session.exec(select(UserSchema)).all()

        return [user.to_model() for user in users]

    @track(AnalyticsEvent.UPDATED_USER)
    def update_user(self, user: UserModel) -> UserModel:
        """Updates an existing user.

        Args:
            user: The User model to use for the update.

        Returns:
            The updated user.

        Raises:
            IllegalOperationError: If the request tries to update the username
                for the default user account.
        """
        with Session(self.engine) as session:
            existing_user = self._get_user_schema(user.id, session=session)
            if (
                existing_user.name == self._default_user_name
                and user.name != existing_user.name
            ):
                raise IllegalOperationError(
                    "The username of the default user account cannot be "
                    "changed."
                )
            existing_user.from_update_model(user)
            session.add(existing_user)
            session.commit()

            # Refresh the Model that was just created
            session.refresh(existing_user)
            return existing_user.to_model()

    @track(AnalyticsEvent.DELETED_USER)
    def delete_user(self, user_name_or_id: Union[str, UUID]) -> None:
        """Deletes a user.

        Args:
            user_name_or_id: The name or the ID of the user to delete.

        Raises:
            IllegalOperationError: If the user is the default user account.
        """
        with Session(self.engine) as session:
            user = self._get_user_schema(user_name_or_id, session=session)
            if user.name == self._default_user_name:
                raise IllegalOperationError(
                    "The default user account cannot be deleted."
                )
            session.delete(user)
            session.commit()

    def user_email_opt_in(
        self,
        user_name_or_id: Union[str, UUID],
        user_opt_in_response: bool,
        email: Optional[str] = None,
    ) -> UserModel:
        """Persist user response to the email prompt.

        Args:
            user_name_or_id: The name or the ID of the user.
            user_opt_in_response: Whether this email should be associated
                with the user id in the telemetry
            email: The users email

        Returns:
            The updated user.
        """
        with Session(self.engine) as session:
            user = self._get_user_schema(user_name_or_id, session=session)
            # TODO: In the future we might want to validate that the email
            #  is non-empty and valid at this point if user_opt_in_response
            #  is True
            user.email = email
            user.email_opted_in = user_opt_in_response
            session.add(user)
            session.commit()

            return user.to_model()

    # -----
    # Teams
    # -----

    @track(AnalyticsEvent.CREATED_TEAM)
    def create_team(self, team: TeamModel) -> TeamModel:
        """Creates a new team.

        Args:
            team: The team model to create.

        Returns:
            The newly created team.

        Raises:
            EntityExistsError: If a team with the given name already exists.
        """
        with Session(self.engine) as session:
            # Check if team with the given name already exists
            existing_team = session.exec(
                select(TeamSchema).where(TeamSchema.name == team.name)
            ).first()
            if existing_team is not None:
                raise EntityExistsError(
                    f"Unable to create team with name '{team.name}': "
                    f"Found existing team with this name."
                )

            # Create the team
            new_team = TeamSchema.from_create_model(team)
            session.add(new_team)
            session.commit()

            return new_team.to_model()

    def get_team(self, team_name_or_id: Union[str, UUID]) -> TeamModel:
        """Gets a specific team.

        Args:
            team_name_or_id: Name or ID of the team to get.

        Returns:
            The requested team.
        """
        with Session(self.engine) as session:
            team = self._get_team_schema(team_name_or_id, session=session)
        return team.to_model()

    def list_teams(self) -> List[TeamModel]:
        """List all teams.

        Returns:
            A list of all teams.
        """
        with Session(self.engine) as session:
            teams = session.exec(select(TeamSchema)).all()
            return [team.to_model() for team in teams]

    @track(AnalyticsEvent.UPDATED_TEAM)
    def update_team(self, team: TeamModel) -> TeamModel:
        """Update an existing team.

        Args:
            team: The team to use for the update.

        Returns:
            The updated team.

        Raises:
            KeyError: if the team does not exist.
        """
        with Session(self.engine) as session:
            existing_team = session.exec(
                select(TeamSchema).where(TeamSchema.id == team.id)
            ).first()

            if existing_team is None:
                raise KeyError(
                    f"Unable to update team with id "
                    f"'{team.id}': Found no"
                    f"existing teams with this id."
                )

            # Update the team
            existing_team.from_update_model(team)

            session.add(existing_team)
            session.commit()

            # Refresh the Model that was just created
            session.refresh(existing_team)
            return existing_team.to_model()

    @track(AnalyticsEvent.DELETED_TEAM)
    def delete_team(self, team_name_or_id: Union[str, UUID]) -> None:
        """Deletes a team.

        Args:
            team_name_or_id: Name or ID of the team to delete.
        """
        with Session(self.engine) as session:
            team = self._get_team_schema(team_name_or_id, session=session)
            session.delete(team)
            session.commit()

    # ---------------
    # Team membership
    # ---------------

    def get_users_for_team(
        self, team_name_or_id: Union[str, UUID]
    ) -> List[UserModel]:
        """Fetches all users of a team.

        Args:
            team_name_or_id: The name or ID of the team for which to get users.

        Returns:
            A list of all users that are part of the team.
        """
        with Session(self.engine) as session:
            team = self._get_team_schema(team_name_or_id, session=session)
            return [user.to_model() for user in team.users]

    def get_teams_for_user(
        self, user_name_or_id: Union[str, UUID]
    ) -> List[TeamModel]:
        """Fetches all teams for a user.

        Args:
            user_name_or_id: The name or ID of the user for which to get all
                teams.

        Returns:
            A list of all teams that the user is part of.
        """
        with Session(self.engine) as session:
            user = self._get_user_schema(user_name_or_id, session=session)
            return [team.to_model() for team in user.teams]

    def add_user_to_team(
        self,
        user_name_or_id: Union[str, UUID],
        team_name_or_id: Union[str, UUID],
    ) -> None:
        """Adds a user to a team.

        Args:
            user_name_or_id: Name or ID of the user to add to the team.
            team_name_or_id: Name or ID of the team to which to add the user to.

        Raises:
            EntityExistsError: If the user is already a member of the team.
        """
        with Session(self.engine) as session:
            team = self._get_team_schema(team_name_or_id, session=session)
            user = self._get_user_schema(user_name_or_id, session=session)

            # Check if user is already in the team
            existing_user_in_team = session.exec(
                select(TeamAssignmentSchema)
                .where(TeamAssignmentSchema.user_id == user.id)
                .where(TeamAssignmentSchema.team_id == team.id)
            ).first()
            if existing_user_in_team is not None:
                raise EntityExistsError(
                    f"Unable to add user '{user.name}' to team "
                    f"'{team.name}': User is already in the team."
                )

            # Add user to team
            team.users = team.users + [user]
            session.add(team)
            session.commit()

    def remove_user_from_team(
        self,
        user_name_or_id: Union[str, UUID],
        team_name_or_id: Union[str, UUID],
    ) -> None:
        """Removes a user from a team.

        Args:
            user_name_or_id: Name or ID of the user to remove from the team.
            team_name_or_id: Name or ID of the team from which to remove the
                user.
        """
        with Session(self.engine) as session:
            team = self._get_team_schema(team_name_or_id, session=session)
            user = self._get_user_schema(user_name_or_id, session=session)

            # Remove user from team
            team.users = [user_ for user_ in team.users if user_.id != user.id]
            session.add(team)
            session.commit()

    # -----
    # Roles
    # -----

    @track(AnalyticsEvent.CREATED_ROLE)
    def create_role(self, role: RoleModel) -> RoleModel:
        """Creates a new role.

        Args:
            role: The role model to create.

        Returns:
            The newly created role.

        Raises:
            EntityExistsError: If a role with the given name already exists.
        """
        with Session(self.engine) as session:
            # Check if role with the given name already exists
            existing_role = session.exec(
                select(RoleSchema).where(RoleSchema.name == role.name)
            ).first()
            if existing_role is not None:
                raise EntityExistsError(
                    f"Unable to create role '{role.name}': Role already exists."
                )

            # Create role
            role_schema = RoleSchema.from_create_model(role)
            session.add(role_schema)
            session.commit()
            # Add all permissions
            for p in role.permissions:
                session.add(
                    RolePermissionSchema(name=p, role_id=role_schema.id)
                )

            session.commit()
            return role_schema.to_model()

    def get_role(self, role_name_or_id: Union[str, UUID]) -> RoleModel:
        """Gets a specific role.

        Args:
            role_name_or_id: Name or ID of the role to get.

        Returns:
            The requested role.
        """
        with Session(self.engine) as session:
            role = self._get_role_schema(role_name_or_id, session=session)
            return role.to_model()

    def list_roles(self) -> List[RoleModel]:
        """List all roles.

        Returns:
            A list of all roles.
        """
        with Session(self.engine) as session:
            roles = session.exec(select(RoleSchema)).all()

            return [role.to_model() for role in roles]

    @track(AnalyticsEvent.UPDATED_ROLE)
    def update_role(self, role: RoleModel) -> RoleModel:
        """Update an existing role.

        Args:
            role: The role to use for the update.

        Returns:
            The updated role.

        Raises:
            KeyError: if the role does not exist.
            IllegalOperationError: if the role is a system role.
        """
        with Session(self.engine) as session:
            existing_role = session.exec(
                select(RoleSchema).where(RoleSchema.id == role.id)
            ).first()

            if existing_role is None:
                raise KeyError(
                    f"Unable to update role with id "
                    f"'{role.id}': Found no"
                    f"existing roles with this id."
                )

            if existing_role.name in [ADMIN_ROLE, GUEST_ROLE]:
                raise IllegalOperationError(
                    f"The built-in role '{role.name}' cannot be updated."
                )

            # Update the role
            existing_role.from_update_model(role)

            session.add(existing_role)
            session.commit()

            existing_permissions = {p.name for p in existing_role.permissions}

            diff = existing_permissions.symmetric_difference(role.permissions)

            for permission in diff:
                if permission not in role.permissions:
                    permission_to_delete = session.exec(
                        select(RolePermissionSchema)
                        .where(RolePermissionSchema.name == permission)
                        .where(RolePermissionSchema.role_id == existing_role.id)
                    ).one_or_none()
                    session.delete(permission_to_delete)

                elif permission not in existing_permissions:
                    session.add(
                        RolePermissionSchema(
                            name=permission, role_id=existing_role.id
                        )
                    )

            session.commit()

            # Refresh the Model that was just created
            session.refresh(existing_role)
            return existing_role.to_model()

    @track(AnalyticsEvent.DELETED_ROLE)
    def delete_role(self, role_name_or_id: Union[str, UUID]) -> None:
        """Deletes a role.

        Args:
            role_name_or_id: Name or ID of the role to delete.

        Raises:
            IllegalOperationError: If the role is still assigned to users or
                the role is one of the built-in roles.
        """
        with Session(self.engine) as session:
            role = self._get_role_schema(role_name_or_id, session=session)
            if role.name in [ADMIN_ROLE, GUEST_ROLE]:
                raise IllegalOperationError(
                    f"The built-in role '{role.name}' cannot be deleted."
                )
            user_role = session.exec(
                select(UserRoleAssignmentSchema).where(
                    UserRoleAssignmentSchema.role_id == role.id
                )
            ).all()
            team_role = session.exec(
                select(TeamRoleAssignmentSchema).where(
                    TeamRoleAssignmentSchema.role_id == role.id
                )
            ).all()

            if len(user_role) > 0 or len(team_role) > 0:
                # TODO: Eventually we might want to allow this deletion
                #  and simply cascade
                raise IllegalOperationError(
                    f"Role `{role.name}` of type cannot be "
                    f"deleted as it is in use by multiple users and teams. "
                    f"Before deleting this role make sure to remove all "
                    f"instances where this role is used."
                )
            else:
                # Delete role
                session.delete(role)
                session.commit()

    # ----------------
    # Role assignments
    # ----------------

    def _list_user_role_assignments(
        self,
        project_name_or_id: Optional[Union[str, UUID]] = None,
        role_name_or_id: Optional[Union[str, UUID]] = None,
        user_name_or_id: Optional[Union[str, UUID]] = None,
    ) -> List[RoleAssignmentModel]:
        """List all user role assignments.

        Args:
            project_name_or_id: If provided, only return role assignments for
                this project.
            user_name_or_id: If provided, only list assignments for this user.
            role_name_or_id: If provided, only list assignments of the given
                role

        Returns:
            A list of user role assignments.
        """
        with Session(self.engine) as session:
            query = select(UserRoleAssignmentSchema)
            if project_name_or_id is not None:
                project = self._get_project_schema(
                    project_name_or_id, session=session
                )
                query = query.where(
                    UserRoleAssignmentSchema.project_id == project.id
                )
            if role_name_or_id is not None:
                role = self._get_role_schema(role_name_or_id, session=session)
                query = query.where(UserRoleAssignmentSchema.role_id == role.id)
            if user_name_or_id is not None:
                user = self._get_user_schema(user_name_or_id, session=session)
                query = query.where(UserRoleAssignmentSchema.user_id == user.id)
            assignments = session.exec(query).all()
            return [assignment.to_model() for assignment in assignments]

    def _list_team_role_assignments(
        self,
        project_name_or_id: Optional[Union[str, UUID]] = None,
        team_name_or_id: Optional[Union[str, UUID]] = None,
        role_name_or_id: Optional[Union[str, UUID]] = None,
    ) -> List[RoleAssignmentModel]:
        """List all team role assignments.

        Args:
            project_name_or_id: If provided, only return role assignments for
                this project.
            team_name_or_id: If provided, only list assignments for this team.
            role_name_or_id: If provided, only list assignments of the given
                role

        Returns:
            A list of team role assignments.
        """
        with Session(self.engine) as session:
            query = select(TeamRoleAssignmentSchema)
            if project_name_or_id is not None:
                project = self._get_project_schema(
                    project_name_or_id, session=session
                )
                query = query.where(
                    TeamRoleAssignmentSchema.project_id == project.id
                )
            if role_name_or_id is not None:
                role = self._get_role_schema(role_name_or_id, session=session)
                query = query.where(TeamRoleAssignmentSchema.role_id == role.id)
            if team_name_or_id is not None:
                team = self._get_team_schema(team_name_or_id, session=session)
                query = query.where(TeamRoleAssignmentSchema.team_id == team.id)
            assignments = session.exec(query).all()
            return [assignment.to_model() for assignment in assignments]

    def list_role_assignments(
        self,
        project_name_or_id: Optional[Union[str, UUID]] = None,
        role_name_or_id: Optional[Union[str, UUID]] = None,
        team_name_or_id: Optional[Union[str, UUID]] = None,
        user_name_or_id: Optional[Union[str, UUID]] = None,
    ) -> List[RoleAssignmentModel]:
        """List all role assignments.

        Args:
            project_name_or_id: If provided, only return role assignments for
                this project.
            role_name_or_id: If provided, only list assignments of the given
                role
            team_name_or_id: If provided, only list assignments for this team.
            user_name_or_id: If provided, only list assignments for this user.

        Returns:
            A list of all role assignments.
        """
        user_role_assignments = self._list_user_role_assignments(
            project_name_or_id=project_name_or_id,
            user_name_or_id=user_name_or_id,
            role_name_or_id=role_name_or_id,
        )
        team_role_assignments = self._list_team_role_assignments(
            project_name_or_id=project_name_or_id,
            team_name_or_id=team_name_or_id,
            role_name_or_id=role_name_or_id,
        )
        return user_role_assignments + team_role_assignments

    def _assign_role_to_user(
        self,
        role_name_or_id: Union[str, UUID],
        user_name_or_id: Union[str, UUID],
        project_name_or_id: Optional[Union[str, UUID]] = None,
    ) -> None:
        """Assigns a role to a user, potentially scoped to a specific project.

        Args:
            project_name_or_id: Optional ID of a project in which to assign the
                role. If this is not provided, the role will be assigned
                globally.
            role_name_or_id: Name or ID of the role to assign.
            user_name_or_id: Name or ID of the user to which to assign the role.

        Raises:
            EntityExistsError: If the role assignment already exists.
        """
        with Session(self.engine) as session:
            role = self._get_role_schema(role_name_or_id, session=session)
            project: Optional[ProjectSchema] = None
            if project_name_or_id:
                project = self._get_project_schema(
                    project_name_or_id, session=session
                )
            user = self._get_user_schema(user_name_or_id, session=session)
            query = select(UserRoleAssignmentSchema).where(
                UserRoleAssignmentSchema.user_id == user.id,
                UserRoleAssignmentSchema.role_id == role.id,
            )
            if project is not None:
                query = query.where(
                    UserRoleAssignmentSchema.project_id == project.id
                )
            existing_role_assignment = session.exec(query).first()
            if existing_role_assignment is not None:
                raise EntityExistsError(
                    f"Unable to assign role '{role.name}' to user "
                    f"'{user.name}': Role already assigned in this project."
                )
            role_assignment = UserRoleAssignmentSchema(
                role_id=role.id,
                user_id=user.id,
                project_id=project.id if project else None,
                role=role,
                user=user,
                project=project,
            )
            session.add(role_assignment)
            session.commit()

    def _assign_role_to_team(
        self,
        role_name_or_id: Union[str, UUID],
        team_name_or_id: Union[str, UUID],
        project_name_or_id: Optional[Union[str, UUID]] = None,
    ) -> None:
        """Assigns a role to a team, potentially scoped to a specific project.

        Args:
            role_name_or_id: Name or ID of the role to assign.
            team_name_or_id: Name or ID of the team to which to assign the role.
            project_name_or_id: Optional ID of a project in which to assign the
                role. If this is not provided, the role will be assigned
                globally.

        Raises:
            EntityExistsError: If the role assignment already exists.
        """
        with Session(self.engine) as session:
            role = self._get_role_schema(role_name_or_id, session=session)
            project: Optional[ProjectSchema] = None
            if project_name_or_id:
                project = self._get_project_schema(
                    project_name_or_id, session=session
                )
            team = self._get_team_schema(team_name_or_id, session=session)
            query = select(TeamRoleAssignmentSchema).where(
                TeamRoleAssignmentSchema.team_id == team.id,
                TeamRoleAssignmentSchema.role_id == role.id,
            )
            if project is not None:
                query = query.where(
                    TeamRoleAssignmentSchema.project_id == project.id
                )
            existing_role_assignment = session.exec(query).first()
            if existing_role_assignment is not None:
                raise EntityExistsError(
                    f"Unable to assign role '{role.name}' to team "
                    f"'{team.name}': Role already assigned in this project."
                )
            role_assignment = TeamRoleAssignmentSchema(
                role_id=role.id,
                team_id=team.id,
                project_id=project.id if project else None,
                role=role,
                team=team,
                project=project,
            )
            session.add(role_assignment)
            session.commit()

    def assign_role(
        self,
        role_name_or_id: Union[str, UUID],
        user_or_team_name_or_id: Union[str, UUID],
        project_name_or_id: Optional[Union[str, UUID]] = None,
        is_user: bool = True,
    ) -> None:
        """Assigns a role to a user or team, scoped to a specific project.

        Args:
            project_name_or_id: Optional ID of a project in which to assign the
                role. If this is not provided, the role will be assigned
                globally.
            role_name_or_id: Name or ID of the role to assign.
            user_or_team_name_or_id: Name or ID of the user or team to which to
                assign the role.
            is_user: Whether `user_or_team_name_or_id` refers to a user or a
                team.
        """
        if is_user:
            self._assign_role_to_user(
                role_name_or_id=role_name_or_id,
                user_name_or_id=user_or_team_name_or_id,
                project_name_or_id=project_name_or_id,
            )
        else:
            self._assign_role_to_team(
                role_name_or_id=role_name_or_id,
                team_name_or_id=user_or_team_name_or_id,
                project_name_or_id=project_name_or_id,
            )

    def revoke_role(
        self,
        role_name_or_id: Union[str, UUID],
        user_or_team_name_or_id: Union[str, UUID],
        is_user: bool = True,
        project_name_or_id: Optional[Union[str, UUID]] = None,
    ) -> None:
        """Revokes a role from a user or team for a given project.

        Args:
            project_name_or_id: Optional ID of a project in which to revoke the
                role. If this is not provided, the role will be revoked
                globally.
            role_name_or_id: Name or ID of the role to revoke.
            user_or_team_name_or_id: Name or ID of the user or team from which
                to revoke the role.
            is_user: Whether `user_or_team_name_or_id` refers to a user or a
                team.

        Raises:
            KeyError: If the role, user, team, or project does not exists.
        """
        with Session(self.engine) as session:
            project: Optional[ProjectSchema] = None
            if project_name_or_id:
                project = self._get_project_schema(
                    project_name_or_id, session=session
                )

            role = self._get_role_schema(role_name_or_id, session=session)

            role_assignment: Optional[SQLModel] = None

            if is_user:
                user = self._get_user_schema(
                    user_or_team_name_or_id, session=session
                )
                assignee_name = user.name
                user_role_query = (
                    select(UserRoleAssignmentSchema)
                    .where(UserRoleAssignmentSchema.user_id == user.id)
                    .where(UserRoleAssignmentSchema.role_id == role.id)
                )
                if project:
                    user_role_query = user_role_query.where(
                        UserRoleAssignmentSchema.project_id == project.id
                    )

                role_assignment = session.exec(user_role_query).first()
            else:
                team = self._get_team_schema(
                    user_or_team_name_or_id, session=session
                )
                assignee_name = team.name
                team_role_query = (
                    select(TeamRoleAssignmentSchema)
                    .where(TeamRoleAssignmentSchema.team_id == team.id)
                    .where(TeamRoleAssignmentSchema.role_id == role.id)
                )
                if project:
                    team_role_query = team_role_query.where(
                        TeamRoleAssignmentSchema.project_id == project.id
                    )

                role_assignment = session.exec(team_role_query).first()

            if role_assignment is None:
                assignee = "user" if is_user else "team"
                scope = f" in project '{project.name}'" if project else ""
                raise KeyError(
                    f"Unable to unassign role '{role.name}' from {assignee} "
                    f"'{assignee_name}'{scope}: The role is currently not "
                    f"assigned to the {assignee}."
                )

            session.delete(role_assignment)
            session.commit()

    # --------
    # Projects
    # --------

    @track(AnalyticsEvent.CREATED_PROJECT)
    def create_project(self, project: ProjectModel) -> ProjectModel:
        """Creates a new project.

        Args:
            project: The project to create.

        Returns:
            The newly created project.

        Raises:
            EntityExistsError: If a project with the given name already exists.
        """
        with Session(self.engine) as session:
            # Check if project with the given name already exists
            existing_project = session.exec(
                select(ProjectSchema).where(ProjectSchema.name == project.name)
            ).first()
            if existing_project is not None:
                raise EntityExistsError(
                    f"Unable to create project {project.name}: "
                    "A project with this name already exists."
                )

            # Create the project
            new_project = ProjectSchema.from_create_model(project)
            session.add(new_project)
            session.commit()

            # Explicitly refresh the new_project schema
            session.refresh(new_project)

            return new_project.to_model()

    def get_project(self, project_name_or_id: Union[str, UUID]) -> ProjectModel:
        """Get an existing project by name or ID.

        Args:
            project_name_or_id: Name or ID of the project to get.

        Returns:
            The requested project if one was found.
        """
        with Session(self.engine) as session:
            project = self._get_project_schema(
                project_name_or_id, session=session
            )
        return project.to_model()

    def list_projects(self) -> List[ProjectModel]:
        """List all projects.

        Returns:
            A list of all projects.
        """
        with Session(self.engine) as session:
            projects = session.exec(select(ProjectSchema)).all()
            return [project.to_model() for project in projects]

    @track(AnalyticsEvent.UPDATED_PROJECT)
    def update_project(self, project: ProjectModel) -> ProjectModel:
        """Update an existing project.

        Args:
            project: The project to use for the update.

        Returns:
            The updated project.

        Raises:
            IllegalOperationError: if the project is the default project.
        """
        with Session(self.engine) as session:
            existing_project = self._get_project_schema(
                project.id, session=session
            )
            if (
                existing_project.name == self._default_project_name
                and project.name != existing_project.name
            ):
                raise IllegalOperationError(
                    "The name of the default project cannot be changed."
                )

            # Update the project
            existing_project.from_update_model(project)

            session.add(existing_project)
            session.commit()

            # Refresh the Model that was just created
            session.refresh(existing_project)
            return existing_project.to_model()

    @track(AnalyticsEvent.DELETED_PROJECT)
    def delete_project(self, project_name_or_id: Union[str, UUID]) -> None:
        """Deletes a project.

        Args:
            project_name_or_id: Name or ID of the project to delete.

        Raises:
            IllegalOperationError: If the project is the default project.
        """
        with Session(self.engine) as session:
            # Check if project with the given name exists
            project = self._get_project_schema(
                project_name_or_id, session=session
            )
            if project.name == self._default_project_name:
                raise IllegalOperationError(
                    "The default project cannot be deleted."
                )

            session.delete(project)
            session.commit()

    # ------------
    # Repositories
    # ------------

    # ---------
    # Pipelines
    # ---------

    @track(AnalyticsEvent.CREATE_PIPELINE)
    def create_pipeline(
        self,
        pipeline: PipelineModel,
    ) -> PipelineModel:
        """Creates a new pipeline in a project.

        Args:
            pipeline: The pipeline to create.

        Returns:
            The newly created pipeline.

        Raises:
            EntityExistsError: If an identical pipeline already exists.
        """
        with Session(self.engine) as session:
            # Check if pipeline with the given name already exists
            existing_pipeline = session.exec(
                select(PipelineSchema)
                .where(PipelineSchema.name == pipeline.name)
                .where(PipelineSchema.project_id == pipeline.project)
            ).first()
            if existing_pipeline is not None:
                raise EntityExistsError(
                    f"Unable to create pipeline in project "
                    f"'{pipeline.project}': A pipeline with this name "
                    f"already exists."
                )

            # Create the pipeline
            new_pipeline = PipelineSchema.from_create_model(pipeline=pipeline)
            session.add(new_pipeline)
            session.commit()
            # Refresh the Model that was just created
            session.refresh(new_pipeline)

            return new_pipeline.to_model()

    def get_pipeline(self, pipeline_id: UUID) -> PipelineModel:
        """Get a pipeline with a given ID.

        Args:
            pipeline_id: ID of the pipeline.

        Returns:
            The pipeline.

        Raises:
            KeyError: if the pipeline does not exist.
        """
        with Session(self.engine) as session:
            # Check if pipeline with the given ID exists
            pipeline = session.exec(
                select(PipelineSchema).where(PipelineSchema.id == pipeline_id)
            ).first()
            if pipeline is None:
                raise KeyError(
                    f"Unable to get pipeline with ID '{pipeline_id}': "
                    "No pipeline with this ID found."
                )

            return pipeline.to_model()

    def list_pipelines(
        self,
        project_name_or_id: Optional[Union[str, UUID]] = None,
        user_name_or_id: Optional[Union[str, UUID]] = None,
        name: Optional[str] = None,
    ) -> List[PipelineModel]:
        """List all pipelines in the project.

        Args:
            project_name_or_id: If provided, only list pipelines in this
                project.
            user_name_or_id: If provided, only list pipelines from this user.
            name: If provided, only list pipelines with this name.

        Returns:
            A list of pipelines.
        """
        with Session(self.engine) as session:
            # Check if project with the given name exists
            query = select(PipelineSchema)
            if project_name_or_id is not None:
                project = self._get_project_schema(
                    project_name_or_id, session=session
                )
                query = query.where(PipelineSchema.project_id == project.id)

            if user_name_or_id is not None:
                user = self._get_user_schema(user_name_or_id, session=session)
                query = query.where(PipelineSchema.user_id == user.id)

            if name:
                query = query.where(PipelineSchema.name == name)

            # Get all pipelines in the project
            pipelines = session.exec(query).all()
            return [pipeline.to_model() for pipeline in pipelines]

    @track(AnalyticsEvent.UPDATE_PIPELINE)
    def update_pipeline(self, pipeline: PipelineModel) -> PipelineModel:
        """Updates a pipeline.

        Args:
            pipeline: The pipeline to use for the update.

        Returns:
            The updated pipeline.

        Raises:
            KeyError: if the pipeline doesn't exist.
        """
        with Session(self.engine) as session:
            # Check if pipeline with the given ID exists
            existing_pipeline = session.exec(
                select(PipelineSchema).where(PipelineSchema.id == pipeline.id)
            ).first()
            if existing_pipeline is None:
                raise KeyError(
                    f"Unable to update pipeline with ID {pipeline.id}: "
                    f"No pipeline with this ID found."
                )

            # Update the pipeline
            existing_pipeline.from_update_model(pipeline)

            session.add(existing_pipeline)
            session.commit()

            return existing_pipeline.to_model()

    @track(AnalyticsEvent.DELETE_PIPELINE)
    def delete_pipeline(self, pipeline_id: UUID) -> None:
        """Deletes a pipeline.

        Args:
            pipeline_id: The ID of the pipeline to delete.

        Raises:
            KeyError: if the pipeline doesn't exist.
        """
        with Session(self.engine) as session:
            # Check if pipeline with the given ID exists
            pipeline = session.exec(
                select(PipelineSchema).where(PipelineSchema.id == pipeline_id)
            ).first()
            if pipeline is None:
                raise KeyError(
                    f"Unable to delete pipeline with ID {pipeline_id}: "
                    f"No pipeline with this ID found."
                )

            session.delete(pipeline)
            session.commit()

    # --------------
    # Pipeline runs
    # --------------

    def create_run(self, pipeline_run: PipelineRunModel) -> PipelineRunModel:
        """Creates a pipeline run.

        Args:
            pipeline_run: The pipeline run to create.

        Returns:
            The created pipeline run.

        Raises:
            EntityExistsError: If an identical pipeline run already exists.
        """
        with Session(self.engine) as session:

            # Check if pipeline run with same name already exists.
            existing_domain_run = session.exec(
                select(PipelineRunSchema).where(
                    PipelineRunSchema.name == pipeline_run.name
                )
            ).first()
            if existing_domain_run is not None:
                raise EntityExistsError(
                    f"Unable to create pipeline run: A pipeline run with name "
                    f"'{pipeline_run.name}' already exists."
                )

            # Check if pipeline run with same ID already exists.
            existing_id_run = session.exec(
                select(PipelineRunSchema).where(
                    PipelineRunSchema.id == pipeline_run.id
                )
            ).first()
            if existing_id_run is not None:
                raise EntityExistsError(
                    f"Unable to create pipeline run: A pipeline run with ID "
                    f"'{pipeline_run.id}' already exists."
                )

            # Check if pipeline run with same name MLMD ID already exists.
            if pipeline_run.mlmd_id is not None:
                existing_mlmd_id_run = session.exec(
                    select(PipelineRunSchema).where(
                        PipelineRunSchema.mlmd_id == pipeline_run.mlmd_id
                    )
                ).first()
                if existing_mlmd_id_run is not None:
                    raise EntityExistsError(
                        f"Unable to create pipeline run: A pipeline run with "
                        f"MLMD ID '{pipeline_run.mlmd_id}' already exists."
                    )

            # Query stack
            if pipeline_run.stack_id is not None:
                stack = session.exec(
                    select(StackSchema).where(
                        StackSchema.id == pipeline_run.stack_id
                    )
                ).first()
                if stack is None:
                    logger.warning(
                        f"No stack with ID '{pipeline_run.stack_id}' found. "
                        f"Creating pipeline run '{pipeline_run.name}' without "
                        "linked stack."
                    )
                    pipeline_run.stack_id = None

            # Query pipeline
            pipeline = None
            if pipeline_run.pipeline_id is not None:
                pipeline = session.exec(
                    select(PipelineSchema).where(
                        PipelineSchema.id == pipeline_run.pipeline_id
                    )
                ).first()
                if pipeline is None:
                    logger.warning(
                        f"No pipeline with ID '{pipeline_run.pipeline_id}' "
                        f"found. Creating pipeline run '{pipeline_run.name}' "
                        f"as unlisted run."
                    )
                    pipeline_run.pipeline_id = None

            new_run = PipelineRunSchema.from_create_model(
                run=pipeline_run, pipeline=pipeline
            )

            # Create the pipeline run
            session.add(new_run)
            session.commit()

            return new_run.to_model()

    def get_run(self, run_name_or_id: Union[str, UUID]) -> PipelineRunModel:
        """Gets a pipeline run.

        Args:
            run_name_or_id: The name or ID of the pipeline run to get.

        Returns:
            The pipeline run.
        """
        with Session(self.engine) as session:
            run = self._get_run_schema(run_name_or_id, session=session)
            return run.to_model()

    def get_or_create_run(
        self, pipeline_run: PipelineRunModel
    ) -> PipelineRunModel:
        """Gets or creates a pipeline run.

        If a run with the same ID or name already exists, it is returned.
        Otherwise, a new run is created.

        Args:
            pipeline_run: The pipeline run to get or create.

        Returns:
            The pipeline run.
        """
        # We want to have the create statement in the try block since running it
        # first will reduce concurrency issues.
        try:
            return self.create_run(pipeline_run)
        except EntityExistsError:
            # Currently, an `EntityExistsError` is raised if either the run ID
            # or the run name already exists. Therefore, we need to have another
            # try block since getting the run by ID might still fail.
            try:
                return self.get_run(pipeline_run.id)
            except KeyError:
                return self.get_run(pipeline_run.name)

    def list_runs(
        self,
        project_name_or_id: Optional[Union[str, UUID]] = None,
        stack_id: Optional[UUID] = None,
        component_id: Optional[UUID] = None,
        run_name: Optional[str] = None,
        user_name_or_id: Optional[Union[str, UUID]] = None,
        pipeline_id: Optional[UUID] = None,
        unlisted: bool = False,
    ) -> List[PipelineRunModel]:
        """Gets all pipeline runs.

        Args:
            project_name_or_id: If provided, only return runs for this project.
            stack_id: If provided, only return runs for this stack.
            component_id: Optionally filter for runs that used the
                          component
            run_name: Run name if provided
            user_name_or_id: If provided, only return runs for this user.
            pipeline_id: If provided, only return runs for this pipeline.
            unlisted: If True, only return unlisted runs that are not
                associated with any pipeline (filter by pipeline_id==None).

        Returns:
            A list of all pipeline runs.
        """
        with Session(self.engine) as session:
            query = select(PipelineRunSchema)
            if project_name_or_id is not None:
                project = self._get_project_schema(
                    project_name_or_id, session=session
                )
                query = query.where(PipelineRunSchema.project_id == project.id)
            if stack_id is not None:
                query = query.where(PipelineRunSchema.stack_id == stack_id)
            if component_id:
                query = query.where(
                    StackCompositionSchema.stack_id
                    == PipelineRunSchema.stack_id
                ).where(StackCompositionSchema.component_id == component_id)
            if run_name is not None:
                query = query.where(PipelineRunSchema.name == run_name)
            if pipeline_id is not None:
                query = query.where(
                    PipelineRunSchema.pipeline_id == pipeline_id
                )
            elif unlisted:
                query = query.where(is_(PipelineRunSchema.pipeline_id, None))
            if user_name_or_id is not None:
                user = self._get_user_schema(user_name_or_id, session=session)
                query = query.where(PipelineRunSchema.user_id == user.id)
            query = query.order_by(PipelineRunSchema.created)
            runs = session.exec(query).all()
            return [run.to_model() for run in runs]

    def update_run(self, run: PipelineRunModel) -> PipelineRunModel:
        """Updates a pipeline run.

        Args:
            run: The pipeline run to use for the update.

        Returns:
            The updated pipeline run.

        Raises:
            KeyError: if the pipeline run doesn't exist.
        """
        with Session(self.engine) as session:
            # Check if pipeline run with the given ID exists
            existing_run = session.exec(
                select(PipelineRunSchema).where(PipelineRunSchema.id == run.id)
            ).first()
            if existing_run is None:
                raise KeyError(
                    f"Unable to update pipeline run with ID {run.id}: "
                    f"No pipeline run with this ID found."
                )

            # Update the pipeline run
            existing_run.from_update_model(run)
            session.add(existing_run)
            session.commit()

            session.refresh(existing_run)
            return existing_run.to_model()

    def get_run_component_side_effects(
        self,
        run_id: UUID,
        component_id: Optional[UUID] = None,
    ) -> Dict[str, Any]:
        """Gets the side effects for a component in a pipeline run.

        Args:
            run_id: The ID of the pipeline run to get.
            component_id: The ID of the component to get.
        """
        # TODO: raise KeyError if run doesn't exist
        pass  # TODO

    # ------------------
    # Pipeline run steps
    # ------------------

    def create_run_step(self, step_run: StepRunModel) -> StepRunModel:
        """Creates a step run.

        Args:
            step_run: The step run to create.

        Returns:
            The created step run.

        Raises:
            EntityExistsError: if the step run already exists.
            KeyError: if the pipeline run doesn't exist.
        """
        with Session(self.engine) as session:

            # Check if the step already exists
            if step_run.mlmd_id is not None:
                existing_step_run = session.exec(
                    select(StepRunSchema).where(
                        StepRunSchema.mlmd_id == step_run.mlmd_id
                    )
                ).first()
                if existing_step_run is not None:
                    raise EntityExistsError(
                        f"Unable to create step '{step_run.name}': A step with "
                        f"MLMD ID '{step_run.mlmd_id}' already exists."
                    )

            # Check if the pipeline run exists
            run = session.exec(
                select(PipelineRunSchema).where(
                    PipelineRunSchema.id == step_run.pipeline_run_id
                )
            ).first()
            if run is None:
                raise KeyError(
                    f"Unable to create step '{step_run.name}': No pipeline run "
                    f"with ID '{step_run.pipeline_run_id}' found."
                )

            # Check if the step name already exists in the pipeline run
            existing_step_run = session.exec(
                select(StepRunSchema)
                .where(StepRunSchema.name == step_run.name)
                .where(
                    StepRunSchema.pipeline_run_id == step_run.pipeline_run_id
                )
            ).first()
            if existing_step_run is not None:
                raise EntityExistsError(
                    f"Unable to create step '{step_run.name}': A step with this "
                    f"name already exists in the pipeline run with ID "
                    f"'{step_run.pipeline_run_id}'."
                )

            # Create the step
            step_schema = StepRunSchema.from_create_model(step_run)
            session.add(step_schema)

            # Save parent step IDs into the database.
            for parent_step_id in step_run.parent_step_ids:
                self._set_run_step_parent_step(
                    child_id=step_run.id,
                    parent_id=parent_step_id,
                    session=session,
                )

            # Save input artifact IDs into the database.
            for input_name, artifact_id in step_run.input_artifacts.items():
                self._set_run_step_input_artifact(
                    run_step_id=step_run.id,
                    artifact_id=artifact_id,
                    name=input_name,
                    session=session,
                )

            # Save output artifact IDs into the database.
            for output_name, artifact_id in step_run.output_artifacts.items():
                self._set_run_step_output_artifact(
                    step_run_id=step_run.id,
                    artifact_id=artifact_id,
                    name=output_name,
                    session=session,
                )

            session.commit()

            return step_schema.to_model(
                parent_step_ids=step_run.parent_step_ids,
                mlmd_parent_step_ids=step_run.mlmd_parent_step_ids,
                input_artifacts=step_run.input_artifacts,
                output_artifacts=step_run.output_artifacts,
            )

    def _set_run_step_parent_step(
        self, child_id: UUID, parent_id: UUID, session: Session
    ) -> None:
        """Sets the parent step run for a step run.

        Args:
            child_id: The ID of the child step run to set the parent for.
            parent_id: The ID of the parent step run to set a child for.
            session: The database session to use.

        Raises:
            KeyError: if the child step run or parent step run doesn't exist.
        """
        # Check if the child step exists.
        child_step_run = session.exec(
            select(StepRunSchema).where(StepRunSchema.id == child_id)
        ).first()
        if child_step_run is None:
            raise KeyError(
                f"Unable to set parent step for step with ID "
                f"{child_id}: No step with this ID found."
            )

        # Check if the parent step exists.
        parent_step_run = session.exec(
            select(StepRunSchema).where(StepRunSchema.id == parent_id)
        ).first()
        if parent_step_run is None:
            raise KeyError(
                f"Unable to set parent step for step with ID "
                f"{child_id}: No parent step with ID {parent_id} "
                "found."
            )

        # Check if the parent step is already set.
        assignment = session.exec(
            select(StepRunParentsSchema)
            .where(StepRunParentsSchema.child_id == child_id)
            .where(StepRunParentsSchema.parent_id == parent_id)
        ).first()
        if assignment is not None:
            return

        # Save the parent step assignment in the database.
        assignment = StepRunParentsSchema(
            child_id=child_id, parent_id=parent_id
        )
        session.add(assignment)

    def _set_run_step_input_artifact(
        self, run_step_id: UUID, artifact_id: UUID, name: str, session: Session
    ) -> None:
        """Sets an artifact as an input of a step run.

        Args:
            run_step_id: The ID of the step run.
            artifact_id: The ID of the artifact.
            name: The name of the input in the step run.
            session: The database session to use.

        Raises:
            KeyError: if the step run or artifact doesn't exist.
        """
        # Check if the step exists.
        step_run = session.exec(
            select(StepRunSchema).where(StepRunSchema.id == run_step_id)
        ).first()
        if step_run is None:
            raise KeyError(
                f"Unable to set input artifact: No step run with ID "
                f"'{run_step_id}' found."
            )

        # Check if the artifact exists.
        artifact = session.exec(
            select(ArtifactSchema).where(ArtifactSchema.id == artifact_id)
        ).first()
        if artifact is None:
            raise KeyError(
                f"Unable to set input artifact: No artifact with ID "
                f"'{artifact_id}' found."
            )

        # Check if the input is already set.
        assignment = session.exec(
            select(StepRunInputArtifactSchema)
            .where(StepRunInputArtifactSchema.step_run_id == run_step_id)
            .where(StepRunInputArtifactSchema.artifact_id == artifact_id)
        ).first()
        if assignment is not None:
            return

        # Save the input assignment in the database.
        assignment = StepRunInputArtifactSchema(
            step_run_id=run_step_id, artifact_id=artifact_id, name=name
        )
        session.add(assignment)

    def _set_run_step_output_artifact(
        self,
        step_run_id: UUID,
        artifact_id: UUID,
        name: str,
        session: Session,
    ) -> None:
        """Sets an artifact as an output of a step run.

        Args:
            step_run_id: The ID of the step run.
            artifact_id: The ID of the artifact.
            name: The name of the output in the step run.
            session: The database session to use.

        Raises:
            KeyError: if the step run or artifact doesn't exist.
        """
        # Check if the step exists.
        step_run = session.exec(
            select(StepRunSchema).where(StepRunSchema.id == step_run_id)
        ).first()
        if step_run is None:
            raise KeyError(
                f"Unable to set output artifact: No step run with ID "
                f"'{step_run_id}' found."
            )

        # Check if the artifact exists.
        artifact = session.exec(
            select(ArtifactSchema).where(ArtifactSchema.id == artifact_id)
        ).first()
        if artifact is None:
            raise KeyError(
                f"Unable to set output artifact: No artifact with ID "
                f"'{artifact_id}' found."
            )

        # Check if the output is already set.
        assignment = session.exec(
            select(StepRunOutputArtifactSchema)
            .where(StepRunOutputArtifactSchema.step_run_id == step_run_id)
            .where(StepRunOutputArtifactSchema.artifact_id == artifact_id)
        ).first()
        if assignment is not None:
            return

        # Save the output assignment in the database.
        assignment = StepRunOutputArtifactSchema(
            step_run_id=step_run_id,
            artifact_id=artifact_id,
            name=name,
        )
        session.add(assignment)

    def get_run_step(self, step_run_id: UUID) -> StepRunModel:
        """Get a step run by ID.

        Args:
            step_run_id: The ID of the step run to get.

        Returns:
            The step run.

        Raises:
            KeyError: if the step run doesn't exist.
        """
        with Session(self.engine) as session:
            step_run = session.exec(
                select(StepRunSchema).where(StepRunSchema.id == step_run_id)
            ).first()
            if step_run is None:
                raise KeyError(
                    f"Unable to get step run with ID {step_run_id}: No step "
                    "run with this ID found."
                )
            return self._run_step_schema_to_model(step_run)

    def _run_step_schema_to_model(
        self, step_run: StepRunSchema
    ) -> StepRunModel:
        """Converts a run step schema to a step model.

        Args:
            step_run: The run step schema to convert.

        Returns:
            The run step model.
        """
        with Session(self.engine) as session:

            # Get parent steps.
            parent_steps = session.exec(
                select(StepRunSchema)
                .where(StepRunParentsSchema.child_id == step_run.id)
                .where(StepRunParentsSchema.parent_id == StepRunSchema.id)
            ).all()
            parent_step_ids = [parent_step.id for parent_step in parent_steps]
            mlmd_parent_step_ids = [
                parent_step.mlmd_id
                for parent_step in parent_steps
                if parent_step.mlmd_id is not None
            ]

            # Get input artifacts.
            input_artifact_list = session.exec(
                select(
                    StepRunInputArtifactSchema.artifact_id,
                    StepRunInputArtifactSchema.name,
                ).where(StepRunInputArtifactSchema.step_run_id == step_run.id)
            ).all()
            input_artifacts = {
                input_artifact[1]: input_artifact[0]
                for input_artifact in input_artifact_list
            }

            # Get output artifacts.
            output_artifact_list = session.exec(
                select(
                    StepRunOutputArtifactSchema.artifact_id,
                    StepRunOutputArtifactSchema.name,
                ).where(StepRunOutputArtifactSchema.step_run_id == step_run.id)
            ).all()
            output_artifacts = {
                output_artifact[1]: output_artifact[0]
                for output_artifact in output_artifact_list
            }

            # Convert to model.
            return step_run.to_model(
                parent_step_ids=parent_step_ids,
                mlmd_parent_step_ids=mlmd_parent_step_ids,
                input_artifacts=input_artifacts,
                output_artifacts=output_artifacts,
            )

    def list_run_steps(
        self, run_id: Optional[UUID] = None
    ) -> List[StepRunModel]:
        """Get all run steps.

        Args:
            run_id: If provided, only return steps for this pipeline run.

        Returns:
            A list of all run steps.
        """
        query = select(StepRunSchema)
        if run_id is not None:
            query = query.where(StepRunSchema.pipeline_run_id == run_id)
        with Session(self.engine) as session:
            steps = session.exec(query).all()
            return [self._run_step_schema_to_model(step) for step in steps]

    def update_run_step(self, step_run: StepRunModel) -> StepRunModel:
        """Updates a step run.

        Args:
            step_run: The step run to update.

        Returns:
            The updated step run.

        Raises:
            KeyError: if the step run doesn't exist.
        """
        with Session(self.engine) as session:

            # Check if the step exists
            existing_step_run = session.exec(
                select(StepRunSchema).where(StepRunSchema.id == step_run.id)
            ).first()
            if existing_step_run is None:
                raise KeyError(
                    f"Unable to update step with ID {step_run.id}: "
                    f"No step with this ID found."
                )

            # Update the step
            existing_step_run.from_update_model(step_run)
            session.add(existing_step_run)

            # Update the output artifacts.
            for output_name, artifact_id in step_run.output_artifacts.items():
                self._set_run_step_output_artifact(
                    step_run_id=step_run.id,
                    artifact_id=artifact_id,
                    name=output_name,
                    session=session,
                )

            # Input artifacts and parent steps cannot be updated after the
            # step has been created.

            session.commit()
            session.refresh(existing_step_run)

            return existing_step_run.to_model(
                parent_step_ids=step_run.parent_step_ids,
                mlmd_parent_step_ids=step_run.mlmd_parent_step_ids,
                input_artifacts=step_run.input_artifacts,
                output_artifacts=step_run.output_artifacts,
            )

    def get_run_step_input_artifacts(
        self, step_run_id: UUID
    ) -> Dict[str, ArtifactModel]:
        """Get the input artifacts for a step run.

        Args:
            step_run_id: The ID of the step run to get the input artifacts for.

        Returns:
            A dictionary mapping artifact names to artifact models.

        Raises:
            KeyError: if the step run doesn't exist.
        """
        with Session(self.engine) as session:
            step_run = session.exec(
                select(StepRunSchema).where(StepRunSchema.id == step_run_id)
            ).first()
            if step_run is None:
                raise KeyError(
                    f"Unable to get step run with ID {step_run_id}: No step "
                    "run with this ID found."
                )
            input_artifacts = session.exec(
                select(
                    ArtifactSchema,
                    StepRunInputArtifactSchema.name,
                )
                .where(
                    ArtifactSchema.id == StepRunInputArtifactSchema.artifact_id
                )
                .where(StepRunInputArtifactSchema.step_run_id == step_run_id)
            ).all()
            return {
                input_artifact[1]: input_artifact[0].to_model()
                for input_artifact in input_artifacts
            }

    def get_run_step_output_artifacts(
        self, step_run_id: UUID
    ) -> Dict[str, ArtifactModel]:
        """Get the output artifacts for a step run.

        Args:
            step_run_id: The ID of the step run to get the output artifacts for.

        Returns:
            A dictionary mapping artifact names to artifact models.

        Raises:
            KeyError: if the step run doesn't exist.
        """
        with Session(self.engine) as session:
            step_run = session.exec(
                select(StepRunSchema).where(StepRunSchema.id == step_run_id)
            ).first()
            if step_run is None:
                raise KeyError(
                    f"Unable to get step run with ID {step_run_id}: No step "
                    "run with this ID found."
                )
            output_artifacts = session.exec(
                select(
                    ArtifactSchema,
                    StepRunOutputArtifactSchema.name,
                )
                .where(
                    ArtifactSchema.id == StepRunOutputArtifactSchema.artifact_id
                )
                .where(StepRunOutputArtifactSchema.step_run_id == step_run_id)
            ).all()
            return {
                output_artifact[1]: output_artifact[0].to_model()
                for output_artifact in output_artifacts
            }

    # ---------
    # Artifacts
    # ---------

    def create_artifact(self, artifact: ArtifactModel) -> ArtifactModel:
        """Creates an artifact.

        Args:
            artifact: The artifact to create.

        Returns:
            The created artifact.
        """
        with Session(self.engine) as session:
            artifact_schema = ArtifactSchema.from_create_model(artifact)
            session.add(artifact_schema)
            session.commit()
            return artifact_schema.to_model()

    def list_artifacts(
        self,
        artifact_uri: Optional[str] = None,
    ) -> List[ArtifactModel]:
        """Lists all artifacts.

        Args:
            artifact_uri: If specified, only artifacts with the given URI will
                be returned.

        Returns:
            A list of all artifacts.
        """
        with Session(self.engine) as session:
            query = select(ArtifactSchema)
            if artifact_uri is not None:
                query = query.where(ArtifactSchema.uri == artifact_uri)
            artifacts = session.exec(query).all()
            return [artifact.to_model() for artifact in artifacts]

    def get_artifact_producer_step(self, artifact_id: UUID) -> StepRunModel:
        """Gets the producer step for an artifact.

        Args:
            artifact_id: The ID of the artifact to get the producer step for.

        Returns:
            The step run that produced the artifact.

        Raises:
            KeyError: if the artifact doesn't exist or doesn't have a producer.
        """
        with Session(self.engine) as session:
            output_artifact = session.exec(
                select(StepRunOutputArtifactSchema)
                .where(StepRunOutputArtifactSchema.artifact_id == artifact_id)
                .where(
                    StepRunOutputArtifactSchema.step_run_id == StepRunSchema.id
                )
                .where(StepRunSchema.status != ExecutionStatus.CACHED)
            ).first()
            if output_artifact is None:
                raise KeyError(
                    f"No producer step found for artifact with ID "
                    f"{artifact_id}."
                )
            return self.get_run_step(output_artifact.step_run_id)

    # =======================
    # Internal helper methods
    # =======================

    def _get_schema_by_name_or_id(
        self,
        object_name_or_id: Union[str, UUID],
        schema_class: Type[SQLModel],
        schema_name: str,
        session: Session,
    ) -> SQLModel:
        """Query a schema by its 'name' or 'id' field.

        Args:
            object_name_or_id: The name or ID of the object to query.
            schema_class: The schema class to query. E.g., `ProjectSchema`.
            schema_name: The name of the schema used for error messages.
                E.g., "project".
            session: The database session to use.

        Returns:
            The schema object.

        Raises:
            KeyError: if the object couldn't be found.
            ValueError: if the schema_name isn't provided.
        """
        if object_name_or_id is None:
            raise ValueError(
                f"Unable to get {schema_name}: No {schema_name} ID or name "
                "provided."
            )
        if uuid_utils.is_valid_uuid(object_name_or_id):
            filter = schema_class.id == object_name_or_id  # type: ignore[attr-defined]
            error_msg = (
                f"Unable to get {schema_name} with name or ID "
                f"'{object_name_or_id}': No {schema_name} with this ID found."
            )
        else:
            filter = schema_class.name == object_name_or_id  # type: ignore[attr-defined]
            error_msg = (
                f"Unable to get {schema_name} with name or ID "
                f"'{object_name_or_id}': '{object_name_or_id}' is not a valid "
                f" UUID and no {schema_name} with this name exists."
            )

        schema = session.exec(select(schema_class).where(filter)).first()

        if schema is None:
            raise KeyError(error_msg)
        return schema

    def _get_project_schema(
        self,
        project_name_or_id: Union[str, UUID],
        session: Session,
    ) -> ProjectSchema:
        """Gets a project schema by name or ID.

        This is a helper method that is used in various places to find the
        project associated to some other object.

        Args:
            project_name_or_id: The name or ID of the project to get.
            session: The database session to use.

        Returns:
            The project schema.
        """
        return cast(
            ProjectSchema,
            self._get_schema_by_name_or_id(
                object_name_or_id=project_name_or_id,
                schema_class=ProjectSchema,
                schema_name="project",
                session=session,
            ),
        )

    def _get_user_schema(
        self,
        user_name_or_id: Union[str, UUID],
        session: Session,
    ) -> UserSchema:
        """Gets a user schema by name or ID.

        This is a helper method that is used in various places to find the
        user associated to some other object.

        Args:
            user_name_or_id: The name or ID of the user to get.
            session: The database session to use.

        Returns:
            The user schema.
        """
        return cast(
            UserSchema,
            self._get_schema_by_name_or_id(
                object_name_or_id=user_name_or_id,
                schema_class=UserSchema,
                schema_name="user",
                session=session,
            ),
        )

    def _get_team_schema(
        self,
        team_name_or_id: Union[str, UUID],
        session: Session,
    ) -> TeamSchema:
        """Gets a team schema by name or ID.

        This is a helper method that is used in various places to find a team
        by its name or ID.

        Args:
            team_name_or_id: The name or ID of the team to get.
            session: The database session to use.

        Returns:
            The team schema.
        """
        return cast(
            TeamSchema,
            self._get_schema_by_name_or_id(
                object_name_or_id=team_name_or_id,
                schema_class=TeamSchema,
                schema_name="team",
                session=session,
            ),
        )

    def _get_role_schema(
        self,
        role_name_or_id: Union[str, UUID],
        session: Session,
    ) -> RoleSchema:
        """Gets a role schema by name or ID.

        This is a helper method that is used in various places to find a role
        by its name or ID.

        Args:
            role_name_or_id: The name or ID of the role to get.
            session: The database session to use.

        Returns:
            The role schema.
        """
        return cast(
            RoleSchema,
            self._get_schema_by_name_or_id(
                object_name_or_id=role_name_or_id,
                schema_class=RoleSchema,
                schema_name="role",
                session=session,
            ),
        )

    def _get_run_schema(
        self,
        run_name_or_id: Union[str, UUID],
        session: Session,
    ) -> PipelineRunSchema:
        """Gets a run schema by name or ID.

        This is a helper method that is used in various places to find a run
        by its name or ID.

        Args:
            run_name_or_id: The name or ID of the run to get.
            session: The database session to use.

        Returns:
            The run schema.
        """
        return cast(
            PipelineRunSchema,
            self._get_schema_by_name_or_id(
                object_name_or_id=run_name_or_id,
                schema_class=PipelineRunSchema,
                schema_name="run",
                session=session,
            ),
<<<<<<< HEAD
        )
=======
        )

    # MLMD Stuff

    def _resolve_mlmd_step_id(self, mlmd_id: int) -> UUID:
        """Resolves a step ID from MLMD to a ZenML step ID.

        Args:
            mlmd_id: The MLMD ID of the step.

        Returns:
            The ZenML step ID.

        Raises:
            KeyError: if the step couldn't be found.
        """
        with Session(self.engine) as session:
            step_run = session.exec(
                select(StepRunSchema).where(StepRunSchema.mlmd_id == mlmd_id)
            ).first()
            if step_run is None:
                raise KeyError(
                    f"Unable to resolve MLMD step ID {mlmd_id}: "
                    f"No step with this ID found."
                )
            return step_run.id

    def _resolve_mlmd_artifact_id(self, mlmd_id: int) -> UUID:
        """Resolves an artifact ID from MLMD to a ZenML artifact ID.

        Args:
            mlmd_id: The MLMD ID of the artifact.

        Returns:
            The ZenML artifact ID.

        Raises:
            KeyError: if the artifact couldn't be found.
        """
        with Session(self.engine) as session:
            artifact = session.exec(
                select(ArtifactSchema).where(ArtifactSchema.mlmd_id == mlmd_id)
            ).first()
            if artifact is None:
                raise KeyError(
                    f"Unable to resolve MLMD artifact ID {mlmd_id}: "
                    f"No artifact with this ID found."
                )
            return artifact.id

    def _sync_runs(self) -> None:
        """Sync runs from MLMD into the database.

        This queries all runs from MLMD, checks for each whether it already
        exists in the database, and if not, creates it.
        """
        from zenml.zen_stores.migrations.alembic import AlembicVersion
        from zenml.zen_stores.rest_zen_store import DEFAULT_HTTP_TIMEOUT

        # This is to synchronize the locally running threads so that only
        # one thread attempts to sync the runs at any given time.
        # The timeout is set to be shorter than the default REST client
        # timeout, so that we don't block the client for too long.
        logger.debug(f"[{get_ident()}] Trying to acquire sync lock...")
        if not self.sync_lock.acquire(timeout=DEFAULT_HTTP_TIMEOUT - 10):
            logger.warning(
                f"[{get_ident()}] Timed out waiting to acquire pipeline "
                f"run sync lock. Skipping the sync this time around."
            )
            return

        logger.debug(f"[{get_ident()}] Pipeline run sync lock acquired.")
        try:
            with Session(self.engine) as session:
                logger.debug("Syncing pipeline runs...")
                if self.config.driver != SQLDatabaseDriver.SQLITE:
                    # This is to synchronize all server processes trying to
                    # sync the pipeline runs at the same time. We use the
                    # alembic version table as a shared resource that we can
                    # lock to prevent multiple processes from syncing runs
                    # at the same time.
                    session.query(AlembicVersion).with_for_update().all()
                self._sync_runs_with_lock(session)
                logger.debug("Pipeline runs sync complete")
        except Exception:
            logger.exception("Failed to sync pipeline runs.")
        finally:
            self.sync_lock.release()

    def _sync_runs_with_lock(self, session: Session) -> None:
        """Sync runs from MLMD into the database while the DB is locked.

        This queries all runs from MLMD, checks for each whether it already
        exists in the database, and if not, creates it.

        Args:
            session: The database session to use.
        """
        # Find all runs that already have an MLMD ID. These are already
        # synced and connected to MLMD, so we don't need to query them from
        # MLMD again.
        synced_mlmd_ids = session.exec(
            select(PipelineRunSchema.mlmd_id).where(
                isnot(PipelineRunSchema.mlmd_id, None)
            )
        ).all()
        logger.debug(f"Found {len(synced_mlmd_ids)} pipeline runs with MLMD ID")

        # Find all runs that have no MLMD ID. These might need to be
        # connected.
        runs_without_mlmd_id = session.exec(
            select(PipelineRunSchema).where(
                is_(PipelineRunSchema.mlmd_id, None)
            )
        ).all()
        logger.debug(
            f"Found {len(runs_without_mlmd_id)} pipeline runs without MLMD ID"
        )
        runs_without_mlmd_id_dict = {
            run_.name: run_ for run_ in runs_without_mlmd_id
        }

        # Sync all MLMD runs that don't exist in ZenML. For performance reasons,
        # we determine this by explicitly ignoring runs that are already synced.
        unsynced_mlmd_runs = self.metadata_store.get_all_runs(
            ignored_ids=[id_ for id_ in synced_mlmd_ids if id_ is not None]
        )
        logger.debug(
            f"Adding {len(unsynced_mlmd_runs)} new pipeline runs from MLMD"
        )
        for mlmd_run in unsynced_mlmd_runs:

            # If a run is written in both ZenML and MLMD but doesn't have an
            # MLMD ID set in the DB, we need to set it to connect the two.
            if mlmd_run.name in runs_without_mlmd_id_dict:
                run_model = runs_without_mlmd_id_dict[mlmd_run.name].to_model()
                run_model.mlmd_id = mlmd_run.mlmd_id
                try:
                    self.update_run(run_model)
                except Exception as err:
                    logger.warning(
                        f"Syncing run '{mlmd_run.name}' failed: {str(err)}"
                    )
                    continue

            # Create runs that are in MLMD but not in the DB.
            else:
                try:
                    self._sync_run(mlmd_run)
                except EntityExistsError as exists_err:
                    logger.debug(
                        f"Run '{mlmd_run.name}' already exists: "
                        f"{str(exists_err)}. Skipping sync."
                    )
                    continue
                except Exception as err:
                    logger.warning(
                        f"Syncing run '{mlmd_run.name}' failed: {str(err)}"
                    )
                    continue

        # Sync steps and status of all unfinished runs.
        # We also filter out anything older than 1 week to prevent old broken
        # unfinished runs from being synced over and over again.
        unfinished_runs = session.exec(
            select(PipelineRunSchema)
            .where(PipelineRunSchema.status == ExecutionStatus.RUNNING)
            .where(
                PipelineRunSchema.updated >= datetime.now() - timedelta(weeks=1)
            )
        ).all()
        logger.debug(
            f"Updating {len(unfinished_runs)} unfinished pipeline runs from "
            "MLMD"
        )
        for run_ in unfinished_runs:
            try:
                logger.debug(f"Syncing run steps for pipeline run '{run_.id}'")
                self._sync_run_steps(run_.id)
                logger.debug(
                    f"Updating run status for pipeline run '{run_.id}'"
                )
                self._sync_run_status(run_.to_model())
            except Exception as err:
                logger.warning(f"Syncing run '{run_.name}' failed: {str(err)}")

        logger.debug("Pipeline runs sync complete.")

    def _sync_run(self, mlmd_run: "MLMDPipelineRunModel") -> PipelineRunModel:
        """Sync a single run from MLMD into the database.

        Args:
            mlmd_run: The MLMD run model to sync.

        Returns:
            The synced run model.
        """
        new_run = PipelineRunModel(
            name=mlmd_run.name,
            mlmd_id=mlmd_run.mlmd_id,
            project=mlmd_run.project or self._default_project.id,  # For legacy
            user=mlmd_run.user or self._default_user.id,  # For legacy
            stack_id=mlmd_run.stack_id,
            pipeline_id=mlmd_run.pipeline_id,
            pipeline_configuration=mlmd_run.pipeline_configuration,
            num_steps=mlmd_run.num_steps,
            status=ExecutionStatus.RUNNING,  # Update later.
        )
        return self.create_run(new_run)

    def _sync_run_steps(self, run_id: UUID) -> None:
        """Sync run steps from MLMD into the database.

        Since we do not allow to create steps in the database directly, this is
        a one-way sync from MLMD to the database.

        Args:
            run_id: The ID of the pipeline run to sync steps for.

        Raises:
            KeyError: if the run couldn't be found.
        """
        with Session(self.engine) as session:
            run = session.exec(
                select(PipelineRunSchema).where(PipelineRunSchema.id == run_id)
            ).first()

            # If the run doesn't exist, raise an error.
            if run is None:
                raise KeyError(
                    f"Unable to sync run steps for run with ID {run_id}: "
                    f"No run with this ID found."
                )

            # If the run didn't come from MLMD, we can't sync artifacts.
            if run.mlmd_id is None:
                return

            # Get all steps that already exist in the database.
            zenml_steps = session.exec(
                select(StepRunSchema).where(
                    StepRunSchema.pipeline_run_id == run_id
                )
            ).all()
            zenml_step_dict = {step.name: step for step in zenml_steps}

        # Get all steps from MLMD.
        mlmd_steps = self.metadata_store.get_pipeline_run_steps(run.mlmd_id)

        # For each step in MLMD, sync it into ZenML if it doesn't exist yet.
        for step_name, mlmd_step in mlmd_steps.items():
            if step_name not in zenml_step_dict:
                try:
                    step_model = self._sync_run_step(
                        run_id, step_name, mlmd_step
                    )
                except EntityExistsError as exists_err:
                    logger.debug(
                        f"Run step '{step_name}' of run {run.name} already "
                        f"exists: {str(exists_err)}. Skipping sync."
                    )
                    continue
            else:
                step_schema = zenml_step_dict[step_name]
                step_model = self._run_step_schema_to_model(step_schema)

            # Sync artifacts and status of all unfinished steps.
            self._sync_run_step_artifacts(step_model)
            self._sync_run_step_status(step_model)

    def _sync_run_step(
        self, run_id: UUID, step_name: str, mlmd_step: "MLMDStepRunModel"
    ) -> StepRunModel:
        """Sync a single run step from MLMD into the database.

        Args:
            run_id: The ID of the pipeline run to sync the step for.
            step_name: The name of the step to sync.
            mlmd_step: The MLMD step model to sync.

        Returns:
            The synced run step model.
        """
        # Build dict of input artifacts.
        mlmd_inputs = self.metadata_store.get_step_input_artifacts(
            step_id=mlmd_step.mlmd_id,
            step_parent_step_ids=mlmd_step.mlmd_parent_step_ids,
        )
        input_artifacts: Dict[str, UUID] = {}
        for input_name, mlmd_artifact in mlmd_inputs.items():
            artifact_id = self._resolve_mlmd_artifact_id(
                mlmd_id=mlmd_artifact.mlmd_id,
            )
            input_artifacts[input_name] = artifact_id

        # Output artifacts might not exist in the DB yet, so we write an empty
        # dict for now and update them later.
        output_artifacts: Dict[str, UUID] = {}

        # Create step.
        # If a step is marked as completed in MLMD, we still mark it as
        # running since some of the artifacts might not exist yet.
        status = self.metadata_store.get_step_status(mlmd_step.mlmd_id)
        if status == ExecutionStatus.COMPLETED:
            status = ExecutionStatus.RUNNING
        new_step_run = StepRunModel(
            name=step_name,
            mlmd_id=mlmd_step.mlmd_id,
            mlmd_parent_step_ids=mlmd_step.mlmd_parent_step_ids,
            entrypoint_name=mlmd_step.entrypoint_name,
            parameters=mlmd_step.parameters,
            step_configuration=mlmd_step.step_configuration,
            docstring=mlmd_step.docstring,
            num_outputs=mlmd_step.num_outputs,
            pipeline_run_id=run_id,
            parent_step_ids=[
                self._resolve_mlmd_step_id(parent_step_id)
                for parent_step_id in mlmd_step.mlmd_parent_step_ids
            ],
            input_artifacts=input_artifacts,
            output_artifacts=output_artifacts,
            status=status,
            caching_parameters={},  # Not used for now
        )
        return self.create_run_step(new_step_run)

    def _sync_run_step_artifacts(self, step_model: StepRunModel) -> None:
        """Sync run step artifacts from MLMD into the database.

        Since we do not allow to create artifacts in the database directly, this
        is a one-way sync from MLMD to the database.

        Args:
            step_model: The model of the step run to sync artifacts for.
        """
        # If the step didn't come from MLMD, we can't sync artifacts.
        if step_model.mlmd_id is None:
            return

        # Get the names of all outputs that are already in ZenML.
        with Session(self.engine) as session:
            zenml_output_list = session.exec(
                select(StepRunOutputArtifactSchema).where(
                    StepRunOutputArtifactSchema.step_run_id == step_model.id
                )
            ).all()
            zenml_outputs = {
                output.name: output.artifact_id for output in zenml_output_list
            }

        # Get all MLMD output artifacts.
        mlmd_outputs = self.metadata_store.get_step_output_artifacts(
            step_id=step_model.mlmd_id
        )

        # For each output in MLMD, sync it into ZenML if it doesn't exist yet.
        for output_name, mlmd_artifact in mlmd_outputs.items():
            if output_name in zenml_outputs:
                continue

            # If the step was not cached, it must have created the artifact,
            # so we need to create the artifact in the DB first.
            if step_model.status != ExecutionStatus.CACHED:
                new_artifact = ArtifactModel(
                    name=output_name,
                    mlmd_id=mlmd_artifact.mlmd_id,
                    type=mlmd_artifact.type,
                    uri=mlmd_artifact.uri,
                    materializer=mlmd_artifact.materializer,
                    data_type=mlmd_artifact.data_type,
                )
                new_artifact = self.create_artifact(new_artifact)

            # Link the artifact to the step.
            artifact_id = self._resolve_mlmd_artifact_id(mlmd_artifact.mlmd_id)
            step_run_id = self._resolve_mlmd_step_id(
                mlmd_artifact.mlmd_parent_step_id
            )
            with Session(self.engine) as session:
                self._set_run_step_output_artifact(
                    artifact_id=artifact_id,
                    step_run_id=step_run_id,
                    name=output_name,
                    session=session,
                )
                session.commit()

    def _sync_run_step_status(self, step_model: StepRunModel) -> StepRunModel:
        """Updates the status of a step run model.

        In contrast to other update methods, this does not use the status of the
        model to overwrite the DB. Instead, the status is queried from MLMD.

        Args:
            step_model: The step run model to update.

        Returns:
            The step run model with updated status.
        """
        # Update status only if the step is running and has an MLMD ID.
        if (
            step_model.status != ExecutionStatus.RUNNING
            or step_model.mlmd_id is None
        ):
            return step_model

        # Check if all output artifacts have been synced.
        all_synced = True
        if step_model.num_outputs and step_model.num_outputs > 0:
            with Session(self.engine) as session:
                outputs = session.exec(
                    select(StepRunOutputArtifactSchema).where(
                        StepRunOutputArtifactSchema.step_run_id == step_model.id
                    )
                ).all()
            if len(outputs) < step_model.num_outputs:
                all_synced = False

        # Get the status from MLMD and update the model if necessary.
        status = self.metadata_store.get_step_status(step_model.mlmd_id)
        is_failed = status == ExecutionStatus.FAILED
        is_done = status in (ExecutionStatus.COMPLETED, ExecutionStatus.CACHED)
        if is_failed or (is_done and all_synced):
            step_model.status = status
            self.update_run_step(step_model)

        return step_model

    def _sync_run_status(self, run_model: PipelineRunModel) -> PipelineRunModel:
        """Updates the status of a pipeline run model.

        In contrast to other update methods, this does not use the status of the
        model to overwrite the DB. Instead, the status is computed based on the
        status of each step, and if that is different from the status in the DB,
        the DB and model are both updated.

        Args:
            run_model: The pipeline run model to update.

        Returns:
            The pipeline run model with updated status.
        """
        # Update status only if the run is running.
        if run_model.status != ExecutionStatus.RUNNING:
            return run_model

        # Get all steps of the run.
        with Session(self.engine) as session:
            steps = session.exec(
                select(StepRunSchema).where(
                    StepRunSchema.pipeline_run_id == run_model.id
                )
            ).all()

        # Check if all steps have been synced.
        all_synced = True
        if run_model.num_steps and run_model.num_steps > 0:
            if len(steps) < run_model.num_steps:
                all_synced = False

        # Compute the status of the run based on the status of the steps and
        # update the model if necessary.
        status = ExecutionStatus.run_status([step.status for step in steps])
        is_failed = status == ExecutionStatus.FAILED
        is_done = status in (ExecutionStatus.COMPLETED, ExecutionStatus.CACHED)
        if is_failed or (is_done and all_synced):
            run_model.status = status
            self.update_run(run_model)

        return run_model
>>>>>>> a438fe16
<|MERGE_RESOLUTION|>--- conflicted
+++ resolved
@@ -45,7 +45,12 @@
     ENV_ZENML_DISABLE_DATABASE_MIGRATION,
     ENV_ZENML_SERVER_DEPLOYMENT_TYPE,
 )
-from zenml.enums import LoggingLevels, StackComponentType, StoreType
+from zenml.enums import (
+    ExecutionStatus,
+    LoggingLevels,
+    StackComponentType,
+    StoreType,
+)
 from zenml.exceptions import (
     EntityExistsError,
     IllegalOperationError,
@@ -115,15 +120,7 @@
         MetadataStoreClientConfig,
     )
 
-<<<<<<< HEAD
-    from zenml.zen_stores.metadata_store import MetadataStore
-=======
-    from zenml.zen_stores.metadata_store import (
-        MetadataStore,
-        MLMDPipelineRunModel,
-        MLMDStepRunModel,
-    )
->>>>>>> a438fe16
+from zenml.zen_stores.metadata_store import MetadataStore
 
 # Enable SQL compilation caching to remove the https://sqlalche.me/e/14/cprf
 # warning
@@ -3716,477 +3713,4 @@
                 schema_name="run",
                 session=session,
             ),
-<<<<<<< HEAD
-        )
-=======
-        )
-
-    # MLMD Stuff
-
-    def _resolve_mlmd_step_id(self, mlmd_id: int) -> UUID:
-        """Resolves a step ID from MLMD to a ZenML step ID.
-
-        Args:
-            mlmd_id: The MLMD ID of the step.
-
-        Returns:
-            The ZenML step ID.
-
-        Raises:
-            KeyError: if the step couldn't be found.
-        """
-        with Session(self.engine) as session:
-            step_run = session.exec(
-                select(StepRunSchema).where(StepRunSchema.mlmd_id == mlmd_id)
-            ).first()
-            if step_run is None:
-                raise KeyError(
-                    f"Unable to resolve MLMD step ID {mlmd_id}: "
-                    f"No step with this ID found."
-                )
-            return step_run.id
-
-    def _resolve_mlmd_artifact_id(self, mlmd_id: int) -> UUID:
-        """Resolves an artifact ID from MLMD to a ZenML artifact ID.
-
-        Args:
-            mlmd_id: The MLMD ID of the artifact.
-
-        Returns:
-            The ZenML artifact ID.
-
-        Raises:
-            KeyError: if the artifact couldn't be found.
-        """
-        with Session(self.engine) as session:
-            artifact = session.exec(
-                select(ArtifactSchema).where(ArtifactSchema.mlmd_id == mlmd_id)
-            ).first()
-            if artifact is None:
-                raise KeyError(
-                    f"Unable to resolve MLMD artifact ID {mlmd_id}: "
-                    f"No artifact with this ID found."
-                )
-            return artifact.id
-
-    def _sync_runs(self) -> None:
-        """Sync runs from MLMD into the database.
-
-        This queries all runs from MLMD, checks for each whether it already
-        exists in the database, and if not, creates it.
-        """
-        from zenml.zen_stores.migrations.alembic import AlembicVersion
-        from zenml.zen_stores.rest_zen_store import DEFAULT_HTTP_TIMEOUT
-
-        # This is to synchronize the locally running threads so that only
-        # one thread attempts to sync the runs at any given time.
-        # The timeout is set to be shorter than the default REST client
-        # timeout, so that we don't block the client for too long.
-        logger.debug(f"[{get_ident()}] Trying to acquire sync lock...")
-        if not self.sync_lock.acquire(timeout=DEFAULT_HTTP_TIMEOUT - 10):
-            logger.warning(
-                f"[{get_ident()}] Timed out waiting to acquire pipeline "
-                f"run sync lock. Skipping the sync this time around."
-            )
-            return
-
-        logger.debug(f"[{get_ident()}] Pipeline run sync lock acquired.")
-        try:
-            with Session(self.engine) as session:
-                logger.debug("Syncing pipeline runs...")
-                if self.config.driver != SQLDatabaseDriver.SQLITE:
-                    # This is to synchronize all server processes trying to
-                    # sync the pipeline runs at the same time. We use the
-                    # alembic version table as a shared resource that we can
-                    # lock to prevent multiple processes from syncing runs
-                    # at the same time.
-                    session.query(AlembicVersion).with_for_update().all()
-                self._sync_runs_with_lock(session)
-                logger.debug("Pipeline runs sync complete")
-        except Exception:
-            logger.exception("Failed to sync pipeline runs.")
-        finally:
-            self.sync_lock.release()
-
-    def _sync_runs_with_lock(self, session: Session) -> None:
-        """Sync runs from MLMD into the database while the DB is locked.
-
-        This queries all runs from MLMD, checks for each whether it already
-        exists in the database, and if not, creates it.
-
-        Args:
-            session: The database session to use.
-        """
-        # Find all runs that already have an MLMD ID. These are already
-        # synced and connected to MLMD, so we don't need to query them from
-        # MLMD again.
-        synced_mlmd_ids = session.exec(
-            select(PipelineRunSchema.mlmd_id).where(
-                isnot(PipelineRunSchema.mlmd_id, None)
-            )
-        ).all()
-        logger.debug(f"Found {len(synced_mlmd_ids)} pipeline runs with MLMD ID")
-
-        # Find all runs that have no MLMD ID. These might need to be
-        # connected.
-        runs_without_mlmd_id = session.exec(
-            select(PipelineRunSchema).where(
-                is_(PipelineRunSchema.mlmd_id, None)
-            )
-        ).all()
-        logger.debug(
-            f"Found {len(runs_without_mlmd_id)} pipeline runs without MLMD ID"
-        )
-        runs_without_mlmd_id_dict = {
-            run_.name: run_ for run_ in runs_without_mlmd_id
-        }
-
-        # Sync all MLMD runs that don't exist in ZenML. For performance reasons,
-        # we determine this by explicitly ignoring runs that are already synced.
-        unsynced_mlmd_runs = self.metadata_store.get_all_runs(
-            ignored_ids=[id_ for id_ in synced_mlmd_ids if id_ is not None]
-        )
-        logger.debug(
-            f"Adding {len(unsynced_mlmd_runs)} new pipeline runs from MLMD"
-        )
-        for mlmd_run in unsynced_mlmd_runs:
-
-            # If a run is written in both ZenML and MLMD but doesn't have an
-            # MLMD ID set in the DB, we need to set it to connect the two.
-            if mlmd_run.name in runs_without_mlmd_id_dict:
-                run_model = runs_without_mlmd_id_dict[mlmd_run.name].to_model()
-                run_model.mlmd_id = mlmd_run.mlmd_id
-                try:
-                    self.update_run(run_model)
-                except Exception as err:
-                    logger.warning(
-                        f"Syncing run '{mlmd_run.name}' failed: {str(err)}"
-                    )
-                    continue
-
-            # Create runs that are in MLMD but not in the DB.
-            else:
-                try:
-                    self._sync_run(mlmd_run)
-                except EntityExistsError as exists_err:
-                    logger.debug(
-                        f"Run '{mlmd_run.name}' already exists: "
-                        f"{str(exists_err)}. Skipping sync."
-                    )
-                    continue
-                except Exception as err:
-                    logger.warning(
-                        f"Syncing run '{mlmd_run.name}' failed: {str(err)}"
-                    )
-                    continue
-
-        # Sync steps and status of all unfinished runs.
-        # We also filter out anything older than 1 week to prevent old broken
-        # unfinished runs from being synced over and over again.
-        unfinished_runs = session.exec(
-            select(PipelineRunSchema)
-            .where(PipelineRunSchema.status == ExecutionStatus.RUNNING)
-            .where(
-                PipelineRunSchema.updated >= datetime.now() - timedelta(weeks=1)
-            )
-        ).all()
-        logger.debug(
-            f"Updating {len(unfinished_runs)} unfinished pipeline runs from "
-            "MLMD"
-        )
-        for run_ in unfinished_runs:
-            try:
-                logger.debug(f"Syncing run steps for pipeline run '{run_.id}'")
-                self._sync_run_steps(run_.id)
-                logger.debug(
-                    f"Updating run status for pipeline run '{run_.id}'"
-                )
-                self._sync_run_status(run_.to_model())
-            except Exception as err:
-                logger.warning(f"Syncing run '{run_.name}' failed: {str(err)}")
-
-        logger.debug("Pipeline runs sync complete.")
-
-    def _sync_run(self, mlmd_run: "MLMDPipelineRunModel") -> PipelineRunModel:
-        """Sync a single run from MLMD into the database.
-
-        Args:
-            mlmd_run: The MLMD run model to sync.
-
-        Returns:
-            The synced run model.
-        """
-        new_run = PipelineRunModel(
-            name=mlmd_run.name,
-            mlmd_id=mlmd_run.mlmd_id,
-            project=mlmd_run.project or self._default_project.id,  # For legacy
-            user=mlmd_run.user or self._default_user.id,  # For legacy
-            stack_id=mlmd_run.stack_id,
-            pipeline_id=mlmd_run.pipeline_id,
-            pipeline_configuration=mlmd_run.pipeline_configuration,
-            num_steps=mlmd_run.num_steps,
-            status=ExecutionStatus.RUNNING,  # Update later.
-        )
-        return self.create_run(new_run)
-
-    def _sync_run_steps(self, run_id: UUID) -> None:
-        """Sync run steps from MLMD into the database.
-
-        Since we do not allow to create steps in the database directly, this is
-        a one-way sync from MLMD to the database.
-
-        Args:
-            run_id: The ID of the pipeline run to sync steps for.
-
-        Raises:
-            KeyError: if the run couldn't be found.
-        """
-        with Session(self.engine) as session:
-            run = session.exec(
-                select(PipelineRunSchema).where(PipelineRunSchema.id == run_id)
-            ).first()
-
-            # If the run doesn't exist, raise an error.
-            if run is None:
-                raise KeyError(
-                    f"Unable to sync run steps for run with ID {run_id}: "
-                    f"No run with this ID found."
-                )
-
-            # If the run didn't come from MLMD, we can't sync artifacts.
-            if run.mlmd_id is None:
-                return
-
-            # Get all steps that already exist in the database.
-            zenml_steps = session.exec(
-                select(StepRunSchema).where(
-                    StepRunSchema.pipeline_run_id == run_id
-                )
-            ).all()
-            zenml_step_dict = {step.name: step for step in zenml_steps}
-
-        # Get all steps from MLMD.
-        mlmd_steps = self.metadata_store.get_pipeline_run_steps(run.mlmd_id)
-
-        # For each step in MLMD, sync it into ZenML if it doesn't exist yet.
-        for step_name, mlmd_step in mlmd_steps.items():
-            if step_name not in zenml_step_dict:
-                try:
-                    step_model = self._sync_run_step(
-                        run_id, step_name, mlmd_step
-                    )
-                except EntityExistsError as exists_err:
-                    logger.debug(
-                        f"Run step '{step_name}' of run {run.name} already "
-                        f"exists: {str(exists_err)}. Skipping sync."
-                    )
-                    continue
-            else:
-                step_schema = zenml_step_dict[step_name]
-                step_model = self._run_step_schema_to_model(step_schema)
-
-            # Sync artifacts and status of all unfinished steps.
-            self._sync_run_step_artifacts(step_model)
-            self._sync_run_step_status(step_model)
-
-    def _sync_run_step(
-        self, run_id: UUID, step_name: str, mlmd_step: "MLMDStepRunModel"
-    ) -> StepRunModel:
-        """Sync a single run step from MLMD into the database.
-
-        Args:
-            run_id: The ID of the pipeline run to sync the step for.
-            step_name: The name of the step to sync.
-            mlmd_step: The MLMD step model to sync.
-
-        Returns:
-            The synced run step model.
-        """
-        # Build dict of input artifacts.
-        mlmd_inputs = self.metadata_store.get_step_input_artifacts(
-            step_id=mlmd_step.mlmd_id,
-            step_parent_step_ids=mlmd_step.mlmd_parent_step_ids,
-        )
-        input_artifacts: Dict[str, UUID] = {}
-        for input_name, mlmd_artifact in mlmd_inputs.items():
-            artifact_id = self._resolve_mlmd_artifact_id(
-                mlmd_id=mlmd_artifact.mlmd_id,
-            )
-            input_artifacts[input_name] = artifact_id
-
-        # Output artifacts might not exist in the DB yet, so we write an empty
-        # dict for now and update them later.
-        output_artifacts: Dict[str, UUID] = {}
-
-        # Create step.
-        # If a step is marked as completed in MLMD, we still mark it as
-        # running since some of the artifacts might not exist yet.
-        status = self.metadata_store.get_step_status(mlmd_step.mlmd_id)
-        if status == ExecutionStatus.COMPLETED:
-            status = ExecutionStatus.RUNNING
-        new_step_run = StepRunModel(
-            name=step_name,
-            mlmd_id=mlmd_step.mlmd_id,
-            mlmd_parent_step_ids=mlmd_step.mlmd_parent_step_ids,
-            entrypoint_name=mlmd_step.entrypoint_name,
-            parameters=mlmd_step.parameters,
-            step_configuration=mlmd_step.step_configuration,
-            docstring=mlmd_step.docstring,
-            num_outputs=mlmd_step.num_outputs,
-            pipeline_run_id=run_id,
-            parent_step_ids=[
-                self._resolve_mlmd_step_id(parent_step_id)
-                for parent_step_id in mlmd_step.mlmd_parent_step_ids
-            ],
-            input_artifacts=input_artifacts,
-            output_artifacts=output_artifacts,
-            status=status,
-            caching_parameters={},  # Not used for now
-        )
-        return self.create_run_step(new_step_run)
-
-    def _sync_run_step_artifacts(self, step_model: StepRunModel) -> None:
-        """Sync run step artifacts from MLMD into the database.
-
-        Since we do not allow to create artifacts in the database directly, this
-        is a one-way sync from MLMD to the database.
-
-        Args:
-            step_model: The model of the step run to sync artifacts for.
-        """
-        # If the step didn't come from MLMD, we can't sync artifacts.
-        if step_model.mlmd_id is None:
-            return
-
-        # Get the names of all outputs that are already in ZenML.
-        with Session(self.engine) as session:
-            zenml_output_list = session.exec(
-                select(StepRunOutputArtifactSchema).where(
-                    StepRunOutputArtifactSchema.step_run_id == step_model.id
-                )
-            ).all()
-            zenml_outputs = {
-                output.name: output.artifact_id for output in zenml_output_list
-            }
-
-        # Get all MLMD output artifacts.
-        mlmd_outputs = self.metadata_store.get_step_output_artifacts(
-            step_id=step_model.mlmd_id
-        )
-
-        # For each output in MLMD, sync it into ZenML if it doesn't exist yet.
-        for output_name, mlmd_artifact in mlmd_outputs.items():
-            if output_name in zenml_outputs:
-                continue
-
-            # If the step was not cached, it must have created the artifact,
-            # so we need to create the artifact in the DB first.
-            if step_model.status != ExecutionStatus.CACHED:
-                new_artifact = ArtifactModel(
-                    name=output_name,
-                    mlmd_id=mlmd_artifact.mlmd_id,
-                    type=mlmd_artifact.type,
-                    uri=mlmd_artifact.uri,
-                    materializer=mlmd_artifact.materializer,
-                    data_type=mlmd_artifact.data_type,
-                )
-                new_artifact = self.create_artifact(new_artifact)
-
-            # Link the artifact to the step.
-            artifact_id = self._resolve_mlmd_artifact_id(mlmd_artifact.mlmd_id)
-            step_run_id = self._resolve_mlmd_step_id(
-                mlmd_artifact.mlmd_parent_step_id
-            )
-            with Session(self.engine) as session:
-                self._set_run_step_output_artifact(
-                    artifact_id=artifact_id,
-                    step_run_id=step_run_id,
-                    name=output_name,
-                    session=session,
-                )
-                session.commit()
-
-    def _sync_run_step_status(self, step_model: StepRunModel) -> StepRunModel:
-        """Updates the status of a step run model.
-
-        In contrast to other update methods, this does not use the status of the
-        model to overwrite the DB. Instead, the status is queried from MLMD.
-
-        Args:
-            step_model: The step run model to update.
-
-        Returns:
-            The step run model with updated status.
-        """
-        # Update status only if the step is running and has an MLMD ID.
-        if (
-            step_model.status != ExecutionStatus.RUNNING
-            or step_model.mlmd_id is None
-        ):
-            return step_model
-
-        # Check if all output artifacts have been synced.
-        all_synced = True
-        if step_model.num_outputs and step_model.num_outputs > 0:
-            with Session(self.engine) as session:
-                outputs = session.exec(
-                    select(StepRunOutputArtifactSchema).where(
-                        StepRunOutputArtifactSchema.step_run_id == step_model.id
-                    )
-                ).all()
-            if len(outputs) < step_model.num_outputs:
-                all_synced = False
-
-        # Get the status from MLMD and update the model if necessary.
-        status = self.metadata_store.get_step_status(step_model.mlmd_id)
-        is_failed = status == ExecutionStatus.FAILED
-        is_done = status in (ExecutionStatus.COMPLETED, ExecutionStatus.CACHED)
-        if is_failed or (is_done and all_synced):
-            step_model.status = status
-            self.update_run_step(step_model)
-
-        return step_model
-
-    def _sync_run_status(self, run_model: PipelineRunModel) -> PipelineRunModel:
-        """Updates the status of a pipeline run model.
-
-        In contrast to other update methods, this does not use the status of the
-        model to overwrite the DB. Instead, the status is computed based on the
-        status of each step, and if that is different from the status in the DB,
-        the DB and model are both updated.
-
-        Args:
-            run_model: The pipeline run model to update.
-
-        Returns:
-            The pipeline run model with updated status.
-        """
-        # Update status only if the run is running.
-        if run_model.status != ExecutionStatus.RUNNING:
-            return run_model
-
-        # Get all steps of the run.
-        with Session(self.engine) as session:
-            steps = session.exec(
-                select(StepRunSchema).where(
-                    StepRunSchema.pipeline_run_id == run_model.id
-                )
-            ).all()
-
-        # Check if all steps have been synced.
-        all_synced = True
-        if run_model.num_steps and run_model.num_steps > 0:
-            if len(steps) < run_model.num_steps:
-                all_synced = False
-
-        # Compute the status of the run based on the status of the steps and
-        # update the model if necessary.
-        status = ExecutionStatus.run_status([step.status for step in steps])
-        is_failed = status == ExecutionStatus.FAILED
-        is_done = status in (ExecutionStatus.COMPLETED, ExecutionStatus.CACHED)
-        if is_failed or (is_done and all_synced):
-            run_model.status = status
-            self.update_run(run_model)
-
-        return run_model
->>>>>>> a438fe16
+        )