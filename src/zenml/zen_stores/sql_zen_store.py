--- conflicted
+++ resolved
@@ -1085,7 +1085,6 @@
             .where(StackSchema.is_shared == stack.is_shared)
         ).first()
         if existing_shared_stack is not None:
-<<<<<<< HEAD
             project = self._get_project_schema(
                 project_name_or_id=stack.project, session=session
             )
@@ -1093,12 +1092,10 @@
                 existing_shared_stack.user_id, session=session
             )
 
-=======
->>>>>>> 4a6111ab
             raise StackExistsError(
                 f"Unable to share stack with name '{stack.name}': Found an "
                 f"existing shared stack with the same name in project "
-                f"'{project.name}'."
+                f"'{project.name}' owned by '{owner_of_shared.name}'."
             )
 
     # ----------------
@@ -1406,16 +1403,6 @@
             .where(StackComponentSchema.type == component.type)
         ).first()
         if existing_shared_component is not None:
-<<<<<<< HEAD
-            project = self._get_project_schema(
-                project_name_or_id=component.project, session=session
-            )
-            owner_of_shared = self._get_user_schema(
-                existing_shared_component.user_id, session=session
-            )
-
-=======
->>>>>>> 4a6111ab
             raise StackComponentExistsError(
                 f"Unable to shared component of type '{component.type.value}' "
                 f"with name '{component.name}': Found an existing shared "
@@ -2704,8 +2691,6 @@
                     f"Unable to create pipeline run: A pipeline run with name "
                     f"'{pipeline_run.name}' already exists."
                 )
-<<<<<<< HEAD
-=======
 
             # Check if pipeline run with same ID already exists.
             existing_id_run = session.exec(
@@ -2718,7 +2703,6 @@
                     f"Unable to create pipeline run: A pipeline run with ID "
                     f"'{pipeline_run.id}' already exists."
                 )
->>>>>>> 4a6111ab
 
             # Check if pipeline run with same name MLMD ID already exists.
             if pipeline_run.mlmd_id is not None:
@@ -2749,23 +2733,19 @@
                     pipeline_run.stack_id = None
 
             # Query pipeline
-<<<<<<< HEAD
+            pipeline = None
             if pipeline_run.pipeline is not None:
-=======
-            pipeline = None
-            if pipeline_run.pipeline_id is not None:
->>>>>>> 4a6111ab
                 pipeline = session.exec(
                     select(PipelineSchema).where(
                         PipelineSchema.id == pipeline_run.pipeline
                     )
                 ).first()
                 if pipeline is None:
-<<<<<<< HEAD
-                    raise KeyError(
-                        f"Unable to create pipeline run: {pipeline_run.name}: "
-                        f"No pipeline with ID {pipeline_run.pipeline} found."
+                    logger.warning(
+                        f"No pipeline found. Creating pipeline run "
+                        f"'{pipeline_run.name}' as unlisted run."
                     )
+                    pipeline_run.pipeline = None
 
             configuration = json.dumps(pipeline_run.pipeline_configuration)
 
@@ -2783,17 +2763,6 @@
                 git_sha=pipeline_run.git_sha,
                 zenml_version=pipeline_run.zenml_version,
                 mlmd_id=pipeline_run.mlmd_id,
-=======
-                    logger.warning(
-                        f"No pipeline with ID '{pipeline_run.pipeline_id}' "
-                        f"found. Creating pipeline run '{pipeline_run.name}' "
-                        f"as unlisted run."
-                    )
-                    pipeline_run.pipeline_id = None
-
-            new_run = PipelineRunSchema.from_create_model(
-                run=pipeline_run, pipeline=pipeline
->>>>>>> 4a6111ab
             )
 
             # Create the pipeline run
@@ -2819,11 +2788,9 @@
             run = self._get_run_schema(run_name_or_id, session=session)
             return run.to_model()
 
-<<<<<<< HEAD
-=======
     def get_or_create_run(
-        self, pipeline_run: PipelineRunModel
-    ) -> PipelineRunModel:
+        self, pipeline_run: PipelineRunRequestModel
+    ) -> PipelineRunResponseModel:
         """Gets or creates a pipeline run.
 
         If a run with the same ID or name already exists, it is returned.
@@ -2848,7 +2815,6 @@
             except KeyError:
                 return self.get_run(pipeline_run.name)
 
->>>>>>> 4a6111ab
     def list_runs(
         self,
         project_name_or_id: Optional[Union[str, UUID]] = None,
@@ -3197,11 +3163,7 @@
 
     def list_run_steps(
         self, run_id: Optional[UUID] = None
-<<<<<<< HEAD
     ) -> List[StepRunResponseModel]:
-=======
-    ) -> List[StepRunModel]:
->>>>>>> 4a6111ab
         """Get all run steps.
 
         Args:
@@ -3210,10 +3172,6 @@
         Returns:
             A list of all run steps.
         """
-<<<<<<< HEAD
-        self._sync_runs()
-        return self._list_run_steps_without_sync(run_id)
-=======
         if not self.runs_inside_server:
             self._sync_runs()
         query = select(StepRunSchema)
@@ -3222,7 +3180,6 @@
         with Session(self.engine) as session:
             steps = session.exec(query).all()
             return [self._run_step_schema_to_model(step) for step in steps]
->>>>>>> 4a6111ab
 
     def update_run_step(
         self,
@@ -3697,23 +3654,19 @@
             # MLMD ID set in the DB, we need to set it to connect the two.
             if mlmd_run.name in runs_without_mlmd_id_dict:
                 run_model = runs_without_mlmd_id_dict[mlmd_run.name].to_model()
-<<<<<<< HEAD
-                self.update_run(
-                    run_id=run_model.id,
-                    run_update=PipelineRunUpdateModel(
-                        mlmld_id=mlmd_run.mlmd_id
-                    ),
-                )
-=======
                 run_model.mlmd_id = mlmd_run.mlmd_id
                 try:
-                    self.update_run(run_model)
+                    self.update_run(
+                        run_id=run_model.id,
+                        run_update=PipelineRunUpdateModel(
+                            mlmld_id=mlmd_run.mlmd_id
+                        )
+                    )
                 except Exception as err:
                     logger.warning(
                         f"Syncing run '{mlmd_run.name}' failed: {str(err)}"
                     )
                     continue
->>>>>>> 4a6111ab
 
             # Create runs that are in MLMD but not in the DB.
             else:
@@ -3888,13 +3841,7 @@
         )
         return self.create_run_step(new_step)
 
-<<<<<<< HEAD
-    def _sync_run_step_artifacts(
-        self, step_model: StepRunResponseModel, check: bool = False
-    ) -> bool:
-=======
-    def _sync_run_step_artifacts(self, step_model: StepRunModel) -> None:
->>>>>>> 4a6111ab
+    def _sync_run_step_artifacts(self, step_model: StepRunResponseModel) -> None:
         """Sync run step artifacts from MLMD into the database.
 
         Since we do not allow to create artifacts in the database directly, this
@@ -3963,58 +3910,10 @@
         )
         return self.create_artifact(new_artifact)
 
-<<<<<<< HEAD
-    def _update_run_status(
-        self, run_model: PipelineRunResponseModel
-    ) -> PipelineRunResponseModel:
-        """Updates the status of a pipeline run model.
-
-        In contrast to other update methods, this does not use the status of the
-        model to overwrite the DB. Instead, the status is computed based on the
-        status of each step, and if that is different from the status in the DB,
-        the DB and model are both updated.
-
-        Args:
-            run_model: The pipeline run model to update.
-
-        Returns:
-            The pipeline run model with updated status.
-        """
-        # Update status only if the run is running and fully synced.
-        if run_model.status != ExecutionStatus.RUNNING or self._sync_run_steps(
-            run_model.id, check=True
-        ):
-            return run_model
-
-        steps = self._list_run_steps_without_sync(run_id=run_model.id)
-
-        # For legacy runs, we have no `num_steps`. Therefore, we cannot
-        # determine the status of the run correctly. Instead, we need to
-        # load all steps from MLMD and compute `status` and `num_steps`
-        # from that.
-        if run_model.num_steps > 0:
-            num_steps = run_model.num_steps
-        else:
-            num_steps = len(steps)
-
-        status = ExecutionStatus.run_status(
-            step_statuses=[step.status for step in steps],
-            num_steps=num_steps,
-        )
-        if run_model.status != status:
-            self.update_run(
-                run_id=run_model.id,
-                run_update=PipelineRunUpdateModel(status=status),
-            )
-        return run_model
-
-    def _update_run_step_status(
+    def _sync_run_step_status(
         self,
-        step_model: StepRunResponseModel,
+        step_model: StepRunResponseModel
     ) -> StepRunResponseModel:
-=======
-    def _sync_run_step_status(self, step_model: StepRunModel) -> StepRunModel:
->>>>>>> 4a6111ab
         """Updates the status of a step run model.
 
         In contrast to other update methods, this does not use the status of the
@@ -4026,39 +3925,6 @@
         Returns:
             The step run model with updated status.
         """
-<<<<<<< HEAD
-        # Update status only if the step is running and fully synced.
-        if (
-            step_model.status != ExecutionStatus.RUNNING
-            or step_model.mlmd_id is None
-            or self._sync_run_step_artifacts(step_model, check=True)
-        ):
-            return step_model
-
-        status = self.metadata_store.get_step_status(step_model.mlmd_id)
-        if step_model.status != status:
-            self.update_run_step(
-                step_id=step_model.id,
-                step_update=StepRunUpdateModel(status=status),
-            )
-        return step_model
-
-    def _list_run_steps_without_sync(
-        self, run_id: Optional[UUID] = None
-    ) -> List[StepRunResponseModel]:
-        """Get all run steps without synchronizing the runs.
-        Args:
-            run_id: If provided, only return steps for this pipeline run.
-        Returns:
-            A list of all run steps.
-        """
-        query = select(StepRunSchema)
-        if run_id is not None:
-            query = query.where(StepRunSchema.pipeline_run_id == run_id)
-        with Session(self.engine) as session:
-            steps = session.exec(query).all()
-            return [self.get_run_step(step.id) for step in steps]
-=======
         # Update status only if the step is running and has an MLMD ID.
         if (
             step_model.status != ExecutionStatus.RUNNING
@@ -4083,8 +3949,12 @@
         is_failed = status == ExecutionStatus.FAILED
         is_done = status in (ExecutionStatus.COMPLETED, ExecutionStatus.CACHED)
         if is_failed or (is_done and all_synced):
-            step_model.status = status
-            self.update_run_step(step_model)
+            self.update_run_step(
+                step_id=step_model.id,
+                step_update=StepUpdateModel(
+                    status=status
+                )
+            )
 
         return step_model
 
@@ -4129,5 +3999,4 @@
             run_model.status = status
             self.update_run(run_model)
 
-        return run_model
->>>>>>> 4a6111ab
+        return run_model