#  Copyright (c) ZenML GmbH 2022. All Rights Reserved.
#
#  Licensed under the Apache License, Version 2.0 (the "License");
#  you may not use this file except in compliance with the License.
#  You may obtain a copy of the License at:
#
#       https://www.apache.org/licenses/LICENSE-2.0
#
#  Unless required by applicable law or agreed to in writing, software
#  distributed under the License is distributed on an "AS IS" BASIS,
#  WITHOUT WARRANTIES OR CONDITIONS OF ANY KIND, either express
#  or implied. See the License for the specific language governing
#  permissions and limitations under the License.
"""SQL Zen Store implementation."""

import base64
import json
import logging
import math
import os
import re
from contextvars import ContextVar
from pathlib import Path, PurePath
from typing import (
    Any,
    Callable,
    ClassVar,
    Dict,
    List,
    Optional,
    Tuple,
    Type,
    TypeVar,
    Union,
    cast,
)
from uuid import UUID

import pymysql
from pydantic import SecretStr, root_validator, validator
from sqlalchemy import asc, desc, func, text
from sqlalchemy.engine import URL, Engine, make_url
from sqlalchemy.exc import (
    ArgumentError,
    IntegrityError,
    NoResultFound,
    OperationalError,
)
from sqlalchemy.orm import noload
from sqlmodel import Session, and_, create_engine, or_, select
from sqlmodel.sql.expression import Select, SelectOfScalar

from zenml.analytics.enums import AnalyticsEvent
from zenml.analytics.utils import track_decorator
from zenml.config.global_config import GlobalConfiguration
from zenml.config.secrets_store_config import SecretsStoreConfiguration
from zenml.config.store_config import StoreConfiguration
from zenml.constants import (
    ENV_ZENML_DISABLE_DATABASE_MIGRATION,
    ENV_ZENML_SERVER_DEPLOYMENT_TYPE,
)
from zenml.enums import (
    ExecutionStatus,
    LoggingLevels,
    ModelStages,
    SecretScope,
    SorterOps,
    StackComponentType,
    StoreType,
)
from zenml.exceptions import (
    AuthorizationException,
    EntityExistsError,
    IllegalOperationError,
    StackComponentExistsError,
    StackExistsError,
)
from zenml.io import fileio
from zenml.logger import get_console_handler, get_logger, get_logging_level
from zenml.models import (
    ArtifactFilterModel,
    ArtifactRequestModel,
    ArtifactResponseModel,
    BaseFilterModel,
    CodeReferenceRequestModel,
    CodeRepositoryFilterModel,
    CodeRepositoryRequestModel,
    CodeRepositoryResponseModel,
    CodeRepositoryUpdateModel,
    ComponentFilterModel,
    ComponentRequestModel,
    ComponentResponseModel,
    ComponentUpdateModel,
    FlavorFilterModel,
    FlavorRequestModel,
    FlavorResponseModel,
    FlavorUpdateModel,
    ModelFilterModel,
    ModelRequestModel,
    ModelResponseModel,
    ModelUpdateModel,
    ModelVersionArtifactFilterModel,
    ModelVersionArtifactRequestModel,
    ModelVersionArtifactResponseModel,
    ModelVersionFilterModel,
    ModelVersionPipelineRunFilterModel,
    ModelVersionPipelineRunRequestModel,
    ModelVersionPipelineRunResponseModel,
    ModelVersionRequestModel,
    ModelVersionResponseModel,
    ModelVersionUpdateModel,
    PipelineBuildFilterModel,
    PipelineBuildRequestModel,
    PipelineBuildResponseModel,
    PipelineDeploymentFilterModel,
    PipelineDeploymentRequestModel,
    PipelineDeploymentResponseModel,
    PipelineFilterModel,
    PipelineRequestModel,
    PipelineResponseModel,
    PipelineRunFilterModel,
    PipelineRunRequestModel,
    PipelineRunResponseModel,
    PipelineRunUpdateModel,
    PipelineUpdateModel,
    RoleFilterModel,
    RoleRequestModel,
    RoleResponseModel,
    RoleUpdateModel,
    RunMetadataRequestModel,
    RunMetadataResponseModel,
    ScheduleRequestModel,
    ScheduleResponseModel,
    ScheduleUpdateModel,
    SecretFilterModel,
    SecretRequestModel,
    ServiceConnectorFilterModel,
    ServiceConnectorRequestModel,
    ServiceConnectorResourcesModel,
    ServiceConnectorResponseModel,
    ServiceConnectorTypeModel,
    ServiceConnectorUpdateModel,
    StackFilterModel,
    StackRequestModel,
    StackResponseModel,
    StackUpdateModel,
    StepRunFilterModel,
    StepRunRequestModel,
    StepRunResponseModel,
    StepRunUpdateModel,
    TeamFilterModel,
    TeamRequestModel,
    TeamResponseModel,
    TeamRoleAssignmentFilterModel,
    TeamRoleAssignmentRequestModel,
    TeamRoleAssignmentResponseModel,
    TeamUpdateModel,
    UserAuthModel,
    UserFilterModel,
    UserRequestModel,
    UserResponseModel,
    UserRoleAssignmentFilterModel,
    UserRoleAssignmentRequestModel,
    UserRoleAssignmentResponseModel,
    UserUpdateModel,
    WorkspaceFilterModel,
    WorkspaceRequestModel,
    WorkspaceResponseModel,
    WorkspaceUpdateModel,
)
from zenml.models.base_models import BaseResponseModel
from zenml.models.constants import TEXT_FIELD_MAX_LENGTH
from zenml.models.page_model import Page
from zenml.models.run_metadata_models import RunMetadataFilterModel
from zenml.models.schedule_model import ScheduleFilterModel
from zenml.models.secret_models import SecretUpdateModel
from zenml.models.server_models import ServerDatabaseType, ServerModel
from zenml.service_connectors.service_connector_registry import (
    service_connector_registry,
)
from zenml.stack.flavor_registry import FlavorRegistry
from zenml.utils import uuid_utils
from zenml.utils.enum_utils import StrEnum
from zenml.utils.networking_utils import (
    replace_localhost_with_internal_hostname,
)
from zenml.utils.string_utils import random_str
from zenml.zen_stores.base_zen_store import (
    DEFAULT_ADMIN_ROLE,
    DEFAULT_GUEST_ROLE,
    DEFAULT_STACK_COMPONENT_NAME,
    DEFAULT_STACK_NAME,
    BaseZenStore,
)
from zenml.zen_stores.enums import StoreEvent
from zenml.zen_stores.migrations.alembic import (
    ZENML_ALEMBIC_START_REVISION,
    Alembic,
)
from zenml.zen_stores.schemas import (
    ArtifactSchema,
    BaseSchema,
    CodeReferenceSchema,
    CodeRepositorySchema,
    FlavorSchema,
    IdentitySchema,
    ModelSchema,
    ModelVersionArtifactSchema,
    ModelVersionPipelineRunSchema,
    ModelVersionSchema,
    NamedSchema,
    PipelineBuildSchema,
    PipelineDeploymentSchema,
    PipelineRunSchema,
    PipelineSchema,
    RolePermissionSchema,
    RoleSchema,
    RunMetadataSchema,
    ScheduleSchema,
    ServiceConnectorSchema,
    StackComponentSchema,
    StackCompositionSchema,
    StackSchema,
    StepRunInputArtifactSchema,
    StepRunOutputArtifactSchema,
    StepRunParentsSchema,
    StepRunSchema,
    TeamRoleAssignmentSchema,
    TeamSchema,
    UserRoleAssignmentSchema,
    UserSchema,
    WorkspaceSchema,
)
from zenml.zen_stores.schemas.artifact_schemas import (
    ArtifactVisualizationSchema,
)
from zenml.zen_stores.schemas.logs_schemas import LogsSchema
from zenml.zen_stores.secrets_stores.sql_secrets_store import (
    SqlSecretsStoreConfiguration,
)

AnyNamedSchema = TypeVar("AnyNamedSchema", bound=NamedSchema)
AnySchema = TypeVar("AnySchema", bound=BaseSchema)
B = TypeVar("B", bound=BaseResponseModel)

params_value: ContextVar[BaseFilterModel] = ContextVar("params_value")


# Enable SQL compilation caching to remove the https://sqlalche.me/e/14/cprf
# warning
SelectOfScalar.inherit_cache = True
Select.inherit_cache = True

logger = get_logger(__name__)

ZENML_SQLITE_DB_FILENAME = "zenml.db"


def _is_mysql_missing_database_error(error: OperationalError) -> bool:
    """Checks if the given error is due to a missing database.

    Args:
        error: The error to check.

    Returns:
        If the error if because the MySQL database doesn't exist.
    """
    from pymysql.constants.ER import BAD_DB_ERROR

    if not isinstance(error.orig, pymysql.err.OperationalError):
        return False

    error_code = cast(int, error.orig.args[0])
    return error_code == BAD_DB_ERROR


class SQLDatabaseDriver(StrEnum):
    """SQL database drivers supported by the SQL ZenML store."""

    MYSQL = "mysql"
    SQLITE = "sqlite"


class SqlZenStoreConfiguration(StoreConfiguration):
    """SQL ZenML store configuration.

    Attributes:
        type: The type of the store.
        secrets_store: The configuration of the secrets store to use.
            This defaults to a SQL secrets store that extends the SQL ZenML
            store.
        driver: The SQL database driver.
        database: database name. If not already present on the server, it will
            be created automatically on first access.
        username: The database username.
        password: The database password.
        ssl_ca: certificate authority certificate. Required for SSL
            enabled authentication if the CA certificate is not part of the
            certificates shipped by the operating system.
        ssl_cert: client certificate. Required for SSL enabled
            authentication if client certificates are used.
        ssl_key: client certificate private key. Required for SSL
            enabled if client certificates are used.
        ssl_verify_server_cert: set to verify the identity of the server
            against the provided server certificate.
        pool_size: The maximum number of connections to keep in the SQLAlchemy
            pool.
        max_overflow: The maximum number of connections to allow in the
            SQLAlchemy pool in addition to the pool_size.
        pool_pre_ping: Enable emitting a test statement on the SQL connection
            at the start of each connection pool checkout, to test that the
            database connection is still viable.
    """

    type: StoreType = StoreType.SQL

    secrets_store: Optional[SecretsStoreConfiguration] = None

    driver: Optional[SQLDatabaseDriver] = None
    database: Optional[str] = None
    username: Optional[str] = None
    password: Optional[str] = None
    ssl_ca: Optional[str] = None
    ssl_cert: Optional[str] = None
    ssl_key: Optional[str] = None
    ssl_verify_server_cert: bool = False
    pool_size: int = 20
    max_overflow: int = 20
    pool_pre_ping: bool = True

    @validator("secrets_store")
    def validate_secrets_store(
        cls, secrets_store: Optional[SecretsStoreConfiguration]
    ) -> SecretsStoreConfiguration:
        """Ensures that the secrets store is initialized with a default SQL secrets store.

        Args:
            secrets_store: The secrets store config to be validated.

        Returns:
            The validated secrets store config.
        """
        if secrets_store is None:
            secrets_store = SqlSecretsStoreConfiguration()

        return secrets_store

    @root_validator(pre=True)
    def _remove_grpc_attributes(cls, values: Dict[str, Any]) -> Dict[str, Any]:
        """Removes old GRPC attributes.

        Args:
            values: All model attribute values.

        Returns:
            The model attribute values
        """
        grpc_attribute_keys = [
            "grpc_metadata_host",
            "grpc_metadata_port",
            "grpc_metadata_ssl_ca",
            "grpc_metadata_ssl_key",
            "grpc_metadata_ssl_cert",
        ]
        grpc_values = [values.pop(key, None) for key in grpc_attribute_keys]
        if any(grpc_values):
            logger.warning(
                "The GRPC attributes %s are unused and will be removed soon. "
                "Please remove them from SQLZenStore configuration. This will "
                "become an error in future versions of ZenML."
            )

        return values

    @root_validator
    def _validate_url(cls, values: Dict[str, Any]) -> Dict[str, Any]:
        """Validate the SQL URL.

        The validator also moves the MySQL username, password and database
        parameters from the URL into the other configuration arguments, if they
        are present in the URL.

        Args:
            values: The values to validate.

        Returns:
            The validated values.

        Raises:
            ValueError: If the URL is invalid or the SQL driver is not
                supported.
        """
        url = values.get("url")
        if url is None:
            return values

        # When running inside a container, if the URL uses localhost, the
        # target service will not be available. We try to replace localhost
        # with one of the special Docker or K3D internal hostnames.
        url = replace_localhost_with_internal_hostname(url)

        try:
            sql_url = make_url(url)
        except ArgumentError as e:
            raise ValueError(
                "Invalid SQL URL `%s`: %s. The URL must be in the format "
                "`driver://[[username:password@]hostname:port]/database["
                "?<extra-args>]`.",
                url,
                str(e),
            )

        if sql_url.drivername not in SQLDatabaseDriver.values():
            raise ValueError(
                "Invalid SQL driver value `%s`: The driver must be one of: %s.",
                url,
                ", ".join(SQLDatabaseDriver.values()),
            )
        values["driver"] = SQLDatabaseDriver(sql_url.drivername)
        if sql_url.drivername == SQLDatabaseDriver.SQLITE:
            if (
                sql_url.username
                or sql_url.password
                or sql_url.query
                or sql_url.database is None
            ):
                raise ValueError(
                    "Invalid SQLite URL `%s`: The URL must be in the "
                    "format `sqlite:///path/to/database.db`.",
                    url,
                )
            if values.get("username") or values.get("password"):
                raise ValueError(
                    "Invalid SQLite configuration: The username and password "
                    "must not be set",
                    url,
                )
            values["database"] = sql_url.database
        elif sql_url.drivername == SQLDatabaseDriver.MYSQL:
            if sql_url.username:
                values["username"] = sql_url.username
                sql_url = sql_url._replace(username=None)
            if sql_url.password:
                values["password"] = sql_url.password
                sql_url = sql_url._replace(password=None)
            if sql_url.database:
                values["database"] = sql_url.database
                sql_url = sql_url._replace(database=None)
            if sql_url.query:
                for k, v in sql_url.query.items():
                    if k == "ssl_ca":
                        values["ssl_ca"] = v
                    elif k == "ssl_cert":
                        values["ssl_cert"] = v
                    elif k == "ssl_key":
                        values["ssl_key"] = v
                    elif k == "ssl_verify_server_cert":
                        values["ssl_verify_server_cert"] = v
                    else:
                        raise ValueError(
                            "Invalid MySQL URL query parameter `%s`: The "
                            "parameter must be one of: ssl_ca, ssl_cert, "
                            "ssl_key, or ssl_verify_server_cert.",
                            k,
                        )
                sql_url = sql_url._replace(query={})

            database = values.get("database")
            if (
                not values.get("username")
                or not values.get("password")
                or not database
            ):
                raise ValueError(
                    "Invalid MySQL configuration: The username, password and "
                    "database must be set in the URL or as configuration "
                    "attributes",
                )

            regexp = r"^[^\\/?%*:|\"<>.-]{1,64}$"
            match = re.match(regexp, database)
            if not match:
                raise ValueError(
                    f"The database name does not conform to the required "
                    f"format "
                    f"rules ({regexp}): {database}"
                )

            # Save the certificates in a secure location on disk
            secret_folder = Path(
                GlobalConfiguration().local_stores_path,
                "certificates",
            )
            for key in ["ssl_key", "ssl_ca", "ssl_cert"]:
                content = values.get(key)
                if content and not os.path.isfile(content):
                    fileio.makedirs(str(secret_folder))
                    file_path = Path(secret_folder, f"{key}.pem")
                    with open(file_path, "w") as f:
                        f.write(content)
                    file_path.chmod(0o600)
                    values[key] = str(file_path)

        values["url"] = str(sql_url)
        return values

    @staticmethod
    def get_local_url(path: str) -> str:
        """Get a local SQL url for a given local path.

        Args:
            path: The path to the local sqlite file.

        Returns:
            The local SQL url for the given path.
        """
        return f"sqlite:///{path}/{ZENML_SQLITE_DB_FILENAME}"

    @classmethod
    def supports_url_scheme(cls, url: str) -> bool:
        """Check if a URL scheme is supported by this store.

        Args:
            url: The URL to check.

        Returns:
            True if the URL scheme is supported, False otherwise.
        """
        return make_url(url).drivername in SQLDatabaseDriver.values()

    def expand_certificates(self) -> None:
        """Expands the certificates in the verify_ssl field."""
        # Load the certificate values back into the configuration
        for key in ["ssl_key", "ssl_ca", "ssl_cert"]:
            file_path = getattr(self, key, None)
            if file_path and os.path.isfile(file_path):
                with open(file_path, "r") as f:
                    setattr(self, key, f.read())

    @classmethod
    def copy_configuration(
        cls,
        config: "StoreConfiguration",
        config_path: str,
        load_config_path: Optional[PurePath] = None,
    ) -> "StoreConfiguration":
        """Copy the store config using a different configuration path.

        This method is used to create a copy of the store configuration that can
        be loaded using a different configuration path or in the context of a
        new environment, such as a container image.

        The configuration files accompanying the store configuration are also
        copied to the new configuration path (e.g. certificates etc.).

        Args:
            config: The store configuration to copy.
            config_path: new path where the configuration copy will be loaded
                from.
            load_config_path: absolute path that will be used to load the copied
                configuration. This can be set to a value different from
                `config_path` if the configuration copy will be loaded from
                a different environment, e.g. when the configuration is copied
                to a container image and loaded using a different absolute path.
                This will be reflected in the paths and URLs encoded in the
                copied configuration.

        Returns:
            A new store configuration object that reflects the new configuration
            path.
        """
        assert isinstance(config, SqlZenStoreConfiguration)
        config = config.copy()

        if config.driver == SQLDatabaseDriver.MYSQL:
            # Load the certificate values back into the configuration
            config.expand_certificates()

        elif config.driver == SQLDatabaseDriver.SQLITE:
            if load_config_path:
                config.url = cls.get_local_url(str(load_config_path))
            else:
                config.url = cls.get_local_url(config_path)

        return config

    def get_sqlmodel_config(
        self,
    ) -> Tuple[str, Dict[str, Any], Dict[str, Any]]:
        """Get the SQLModel engine configuration for the SQL ZenML store.

        Returns:
            The URL and connection arguments for the SQLModel engine.

        Raises:
            NotImplementedError: If the SQL driver is not supported.
        """
        sql_url = make_url(self.url)
        sqlalchemy_connect_args: Dict[str, Any] = {}
        engine_args = {}
        if sql_url.drivername == SQLDatabaseDriver.SQLITE:
            assert self.database is not None
            # The following default value is needed for sqlite to avoid the
            # Error:
            #   sqlite3.ProgrammingError: SQLite objects created in a thread can
            #   only be used in that same thread.
            sqlalchemy_connect_args = {"check_same_thread": False}
        elif sql_url.drivername == SQLDatabaseDriver.MYSQL:
            # all these are guaranteed by our root validator
            assert self.database is not None
            assert self.username is not None
            assert self.password is not None
            assert sql_url.host is not None

            engine_args = {
                "pool_size": self.pool_size,
                "max_overflow": self.max_overflow,
                "pool_pre_ping": self.pool_pre_ping,
            }

            sql_url = sql_url._replace(
                drivername="mysql+pymysql",
                username=self.username,
                password=self.password,
                database=self.database,
            )

            sqlalchemy_ssl_args: Dict[str, Any] = {}

            # Handle SSL params
            for key in ["ssl_key", "ssl_ca", "ssl_cert"]:
                ssl_setting = getattr(self, key)
                if not ssl_setting:
                    continue
                if not os.path.isfile(ssl_setting):
                    logger.warning(
                        f"Database SSL setting `{key}` is not a file. "
                    )
                sqlalchemy_ssl_args[key.lstrip("ssl_")] = ssl_setting
            if len(sqlalchemy_ssl_args) > 0:
                sqlalchemy_ssl_args[
                    "check_hostname"
                ] = self.ssl_verify_server_cert
                sqlalchemy_connect_args["ssl"] = sqlalchemy_ssl_args
        else:
            raise NotImplementedError(
                f"SQL driver `{sql_url.drivername}` is not supported."
            )

        return str(sql_url), sqlalchemy_connect_args, engine_args

    class Config:
        """Pydantic configuration class."""

        # Don't validate attributes when assigning them. This is necessary
        # because the certificate attributes can be expanded to the contents
        # of the certificate files.
        validate_assignment = False
        # Forbid extra attributes set in the class.
        extra = "forbid"


class SqlZenStore(BaseZenStore):
    """Store Implementation that uses SQL database backend.

    Attributes:
        config: The configuration of the SQL ZenML store.
        skip_migrations: Whether to skip migrations when initializing the store.
        TYPE: The type of the store.
        CONFIG_TYPE: The type of the store configuration.
        _engine: The SQLAlchemy engine.
    """

    config: SqlZenStoreConfiguration
    skip_migrations: bool = False
    TYPE: ClassVar[StoreType] = StoreType.SQL
    CONFIG_TYPE: ClassVar[Type[StoreConfiguration]] = SqlZenStoreConfiguration

    _engine: Optional[Engine] = None
    _alembic: Optional[Alembic] = None

    @property
    def engine(self) -> Engine:
        """The SQLAlchemy engine.

        Returns:
            The SQLAlchemy engine.

        Raises:
            ValueError: If the store is not initialized.
        """
        if not self._engine:
            raise ValueError("Store not initialized")
        return self._engine

    @property
    def runs_inside_server(self) -> bool:
        """Whether the store is running inside a server.

        Returns:
            Whether the store is running inside a server.
        """
        if ENV_ZENML_SERVER_DEPLOYMENT_TYPE in os.environ:
            return True
        return False

    @property
    def alembic(self) -> Alembic:
        """The Alembic wrapper.

        Returns:
            The Alembic wrapper.

        Raises:
            ValueError: If the store is not initialized.
        """
        if not self._alembic:
            raise ValueError("Store not initialized")
        return self._alembic

    @classmethod
    def filter_and_paginate(
        cls,
        session: Session,
        query: Union[Select[AnySchema], SelectOfScalar[AnySchema]],
        table: Type[AnySchema],
        filter_model: BaseFilterModel,
        custom_schema_to_model_conversion: Optional[
            Callable[[AnySchema], B]
        ] = None,
        custom_fetch: Optional[
            Callable[
                [
                    Session,
                    Union[Select[AnySchema], SelectOfScalar[AnySchema]],
                    BaseFilterModel,
                ],
                List[AnySchema],
            ]
        ] = None,
    ) -> Page[B]:
        """Given a query, return a Page instance with a list of filtered Models.

        Args:
            session: The SQLModel Session
            query: The query to execute
            table: The table to select from
            filter_model: The filter to use, including pagination and sorting
            custom_schema_to_model_conversion: Callable to convert the schema
                into a model. This is used if the Model contains additional
                data that is not explicitly stored as a field or relationship
                on the model.
            custom_fetch: Custom callable to use to fetch items from the
                database for a given query. This is used if the items fetched
                from the database need to be processed differently (e.g. to
                perform additional filtering). The callable should take a
                `Session`, a `Select` query and a `BaseFilterModel` filter as
                arguments and return a `List` of items.

        Returns:
            The Domain Model representation of the DB resource

        Raises:
            ValueError: if the filtered page number is out of bounds.
            RuntimeError: if the schema does not have a `to_model` method.
        """
        query = filter_model.apply_filter(query=query, table=table)

        # Get the total amount of items in the database for a given query
        if custom_fetch:
            total = len(custom_fetch(session, query, filter_model))
        else:
            total = session.scalar(
                select([func.count("*")]).select_from(
                    query.options(noload("*")).subquery()
                )
            )

        # Sorting
        column, operand = filter_model.sorting_params
        if operand == SorterOps.DESCENDING:
            query = query.order_by(desc(getattr(table, column)))
        else:
            query = query.order_by(asc(getattr(table, column)))

        # Get the total amount of pages in the database for a given query
        if total == 0:
            total_pages = 1
        else:
            total_pages = math.ceil(total / filter_model.size)

        if filter_model.page > total_pages:
            raise ValueError(
                f"Invalid page {filter_model.page}. The requested page size is "
                f"{filter_model.size} and there are a total of {total} items "
                f"for this query. The maximum page value therefore is "
                f"{total_pages}."
            )

        # Get a page of the actual data
        item_schemas: List[AnySchema]
        if custom_fetch:
            item_schemas = custom_fetch(session, query, filter_model)
            # select the items in the current page
            item_schemas = item_schemas[
                filter_model.offset : filter_model.offset + filter_model.size
            ]
        else:
            item_schemas = (
                session.exec(
                    query.limit(filter_model.size).offset(filter_model.offset)
                )
                .unique()
                .all()
            )

        # Convert this page of items from schemas to models.
        items: List[B] = []
        for schema in item_schemas:
            # If a custom conversion function is provided, use it.
            if custom_schema_to_model_conversion:
                items.append(custom_schema_to_model_conversion(schema))
                continue
            # Otherwise, try to use the `to_model` method of the schema.
            to_model = getattr(schema, "to_model", None)
            if callable(to_model):
                items.append(to_model())
                continue
            # If neither of the above work, raise an error.
            raise RuntimeError(
                f"Cannot convert schema `{schema.__class__.__name__}` to model "
                "since it does not have a `to_model` method."
            )

        return Page(
            total=total,
            total_pages=total_pages,
            items=items,
            index=filter_model.page,
            max_size=filter_model.size,
        )

    # ====================================
    # ZenML Store interface implementation
    # ====================================

    # --------------------------------
    # Initialization and configuration
    # --------------------------------

    def _initialize(self) -> None:
        """Initialize the SQL store.

        Raises:
            OperationalError: If connecting to the database failed.
        """
        logger.debug("Initializing SqlZenStore at %s", self.config.url)

        url, connect_args, engine_args = self.config.get_sqlmodel_config()
        self._engine = create_engine(
            url=url, connect_args=connect_args, **engine_args
        )

        # SQLite: As long as the parent directory exists, SQLAlchemy will
        # automatically create the database.
        if (
            self.config.driver == SQLDatabaseDriver.SQLITE
            and self.config.database
            and not fileio.exists(self.config.database)
        ):
            fileio.makedirs(os.path.dirname(self.config.database))

        # MySQL: We might need to create the database manually.
        # To do so, we create a new engine that connects to the `mysql` database
        # and then create the desired database.
        # See https://stackoverflow.com/a/8977109
        if (
            self.config.driver == SQLDatabaseDriver.MYSQL
            and self.config.database
        ):
            try:
                self._engine.connect()
            except OperationalError as e:
                logger.debug(
                    "Failed to connect to mysql database `%s`.",
                    self._engine.url.database,
                )

                if _is_mysql_missing_database_error(e):
                    self._create_mysql_database(
                        url=self._engine.url,
                        connect_args=connect_args,
                        engine_args=engine_args,
                    )
                else:
                    raise

        self._alembic = Alembic(self.engine)
        if (
            not self.skip_migrations
            and ENV_ZENML_DISABLE_DATABASE_MIGRATION not in os.environ
        ):
            self.migrate_database()

    def _create_mysql_database(
        self,
        url: URL,
        connect_args: Dict[str, Any],
        engine_args: Dict[str, Any],
    ) -> None:
        """Creates a mysql database.

        Args:
            url: The URL of the database to create.
            connect_args: Connect arguments for the SQLAlchemy engine.
            engine_args: Additional initialization arguments for the SQLAlchemy
                engine
        """
        logger.info("Trying to create database %s.", url.database)
        master_url = url._replace(database=None)
        master_engine = create_engine(
            url=master_url, connect_args=connect_args, **engine_args
        )
        query = f"CREATE DATABASE IF NOT EXISTS {self.config.database}"
        try:
            connection = master_engine.connect()
            connection.execute(text(query))
        finally:
            connection.close()

    def migrate_database(self) -> None:
        """Migrate the database to the head as defined by the python package."""
        alembic_logger = logging.getLogger("alembic")

        # remove all existing handlers
        while len(alembic_logger.handlers):
            alembic_logger.removeHandler(alembic_logger.handlers[0])

        logging_level = get_logging_level()

        # suppress alembic info logging if the zenml logging level is not debug
        if logging_level == LoggingLevels.DEBUG:
            alembic_logger.setLevel(logging.DEBUG)
        else:
            alembic_logger.setLevel(logging.WARNING)

        alembic_logger.addHandler(get_console_handler())

        # We need to account for 3 distinct cases here:
        # 1. the database is completely empty (not initialized)
        # 2. the database is not empty, but has never been migrated with alembic
        #   before (i.e. was created with SQLModel back when alembic wasn't
        #   used)
        # 3. the database is not empty and has been migrated with alembic before
        revisions = self.alembic.current_revisions()
        if len(revisions) >= 1:
            if len(revisions) > 1:
                logger.warning(
                    "The ZenML database has more than one migration head "
                    "revision. This is not expected and might indicate a "
                    "database migration problem. Please raise an issue on "
                    "GitHub if you encounter this."
                )
            # Case 3: the database has been migrated with alembic before. Just
            # upgrade to the latest revision.
            self.alembic.upgrade()
        else:
            if self.alembic.db_is_empty():
                # Case 1: the database is empty. We can just create the
                # tables from scratch with alembic.
                self.alembic.upgrade()
            else:
                # Case 2: the database is not empty, but has never been
                # migrated with alembic before. We need to create the alembic
                # version table, initialize it with the first revision where we
                # introduced alembic and then upgrade to the latest revision.
                self.alembic.stamp(ZENML_ALEMBIC_START_REVISION)
                self.alembic.upgrade()

        # If an alembic migration took place, all non-custom flavors are purged
        #  and the FlavorRegistry recreates all in-built and integration
        #  flavors in the db.
        revisions_afterwards = self.alembic.current_revisions()

        if revisions != revisions_afterwards:
            self._sync_flavors()

    def _sync_flavors(self) -> None:
        """Purge all in-built and integration flavors from the DB and sync."""
        FlavorRegistry().register_flavors(store=self)

    def get_store_info(self) -> ServerModel:
        """Get information about the store.

        Returns:
            Information about the store.

        Raises:
            KeyError: If the deployment ID could not be loaded from the
                database.
        """
        model = super().get_store_info()
        sql_url = make_url(self.config.url)
        model.database_type = ServerDatabaseType(sql_url.drivername)

        # Fetch the deployment ID from the database and use it to replace
        # the one fetched from the global configuration
        with Session(self.engine) as session:
            identity = session.exec(select(IdentitySchema)).first()

            if identity is None:
                raise KeyError(
                    "The deployment ID could not be loaded from the database."
                )
            model.id = identity.id
        return model

    # ------
    # Stacks
    # ------
    @track_decorator(AnalyticsEvent.REGISTERED_STACK)
    def create_stack(self, stack: StackRequestModel) -> StackResponseModel:
        """Register a new stack.

        Args:
            stack: The stack to register.

        Returns:
            The registered stack.
        """
        with Session(self.engine) as session:
            self._fail_if_stack_with_name_exists_for_user(
                stack=stack, session=session
            )

            if stack.is_shared:
                self._fail_if_stack_with_name_already_shared(
                    stack=stack, session=session
                )

            # Get the Schemas of all components mentioned
            component_ids = (
                [
                    component_id
                    for list_of_component_ids in stack.components.values()
                    for component_id in list_of_component_ids
                ]
                if stack.components is not None
                else []
            )
            filters = [
                (StackComponentSchema.id == component_id)
                for component_id in component_ids
            ]

            defined_components = session.exec(
                select(StackComponentSchema).where(or_(*filters))
            ).all()

            new_stack_schema = StackSchema(
                workspace_id=stack.workspace,
                user_id=stack.user,
                is_shared=stack.is_shared,
                stack_spec_path=stack.stack_spec_path,
                name=stack.name,
                description=stack.description,
                components=defined_components,
            )

            session.add(new_stack_schema)
            session.commit()
            session.refresh(new_stack_schema)

            return new_stack_schema.to_model()

    def get_stack(self, stack_id: UUID) -> StackResponseModel:
        """Get a stack by its unique ID.

        Args:
            stack_id: The ID of the stack to get.

        Returns:
            The stack with the given ID.

        Raises:
            KeyError: if the stack doesn't exist.
        """
        with Session(self.engine) as session:
            stack = session.exec(
                select(StackSchema).where(StackSchema.id == stack_id)
            ).first()

            if stack is None:
                raise KeyError(f"Stack with ID {stack_id} not found.")
            return stack.to_model()

    def list_stacks(
        self, stack_filter_model: StackFilterModel
    ) -> Page[StackResponseModel]:
        """List all stacks matching the given filter criteria.

        Args:
            stack_filter_model: All filter parameters including pagination
                params.

        Returns:
            A list of all stacks matching the filter criteria.
        """
        with Session(self.engine) as session:
            query = select(StackSchema)
            if stack_filter_model.component_id:
                query = query.where(
                    StackCompositionSchema.stack_id == StackSchema.id
                ).where(
                    StackCompositionSchema.component_id
                    == stack_filter_model.component_id
                )
            return self.filter_and_paginate(
                session=session,
                query=query,
                table=StackSchema,
                filter_model=stack_filter_model,
            )

    def count_stacks(self, workspace_id: Optional[UUID]) -> int:
        """Count all stacks, optionally within a workspace scope.

        Args:
            workspace_id: The workspace to use for counting stacks

        Returns:
            The number of stacks in the workspace.
        """
        return self._count_entity(
            schema=StackSchema, workspace_id=workspace_id
        )

    @track_decorator(AnalyticsEvent.UPDATED_STACK)
    def update_stack(
        self, stack_id: UUID, stack_update: StackUpdateModel
    ) -> StackResponseModel:
        """Update a stack.

        Args:
            stack_id: The ID of the stack update.
            stack_update: The update request on the stack.

        Returns:
            The updated stack.

        Raises:
            KeyError: if the stack doesn't exist.
            IllegalOperationError: if the stack is a default stack.
        """
        with Session(self.engine) as session:
            # Check if stack with the domain key (name, workspace, owner) already
            #  exists
            existing_stack = session.exec(
                select(StackSchema).where(StackSchema.id == stack_id)
            ).first()
            if existing_stack is None:
                raise KeyError(
                    f"Unable to update stack with id '{stack_id}': Found no"
                    f"existing stack with this id."
                )
            if existing_stack.name == DEFAULT_STACK_NAME:
                raise IllegalOperationError(
                    "The default stack cannot be modified."
                )
            # In case of a renaming update, make sure no stack already exists
            # with that name
            if stack_update.name:
                if existing_stack.name != stack_update.name:
                    self._fail_if_stack_with_name_exists_for_user(
                        stack=stack_update, session=session
                    )

            # Check if stack update makes the stack a shared stack. In that
            # case, check if a stack with the same name is already shared
            # within the workspace
            if stack_update.is_shared:
                if not existing_stack.is_shared and stack_update.is_shared:
                    self._fail_if_stack_with_name_already_shared(
                        stack=stack_update, session=session
                    )

            components = []
            if stack_update.components:
                filters = [
                    (StackComponentSchema.id == component_id)
                    for list_of_component_ids in stack_update.components.values()
                    for component_id in list_of_component_ids
                ]
                components = session.exec(
                    select(StackComponentSchema).where(or_(*filters))
                ).all()

            existing_stack.update(
                stack_update=stack_update,
                components=components,
            )

            session.add(existing_stack)
            session.commit()
            session.refresh(existing_stack)

            return existing_stack.to_model()

    def delete_stack(self, stack_id: UUID) -> None:
        """Delete a stack.

        Args:
            stack_id: The ID of the stack to delete.

        Raises:
            KeyError: if the stack doesn't exist.
            IllegalOperationError: if the stack is a default stack.
        """
        with Session(self.engine) as session:
            try:
                stack = session.exec(
                    select(StackSchema).where(StackSchema.id == stack_id)
                ).one()

                if stack is None:
                    raise KeyError(f"Stack with ID {stack_id} not found.")
                if stack.name == DEFAULT_STACK_NAME:
                    raise IllegalOperationError(
                        "The default stack cannot be deleted."
                    )
                session.delete(stack)
            except NoResultFound as error:
                raise KeyError from error

            session.commit()

    def _fail_if_stack_with_name_exists_for_user(
        self,
        stack: StackRequestModel,
        session: Session,
    ) -> None:
        """Raise an exception if a Component with same name exists for user.

        Args:
            stack: The Stack
            session: The Session

        Returns:
            None

        Raises:
            StackExistsError: If a Stack with the given name is already
                                       owned by the user
        """
        existing_domain_stack = session.exec(
            select(StackSchema)
            .where(StackSchema.name == stack.name)
            .where(StackSchema.workspace_id == stack.workspace)
            .where(StackSchema.user_id == stack.user)
        ).first()
        if existing_domain_stack is not None:
            workspace = self._get_workspace_schema(
                workspace_name_or_id=stack.workspace, session=session
            )
            user = self._get_user_schema(
                user_name_or_id=stack.user, session=session
            )
            raise StackExistsError(
                f"Unable to register stack with name "
                f"'{stack.name}': Found an existing stack with the same "
                f"name in the active workspace, '{workspace.name}', owned by the "
                f"same user, '{user.name}'."
            )
        return None

    def _fail_if_stack_with_name_already_shared(
        self,
        stack: StackRequestModel,
        session: Session,
    ) -> None:
        """Raise an exception if a Stack with same name is already shared.

        Args:
            stack: The Stack
            session: The Session

        Raises:
            StackExistsError: If a stack with the given name is already shared
                              by a user.
        """
        # Check if component with the same name, type is already shared
        # within the workspace
        existing_shared_stack = session.exec(
            select(StackSchema)
            .where(StackSchema.name == stack.name)
            .where(StackSchema.workspace_id == stack.workspace)
            .where(StackSchema.is_shared == stack.is_shared)
        ).first()
        if existing_shared_stack is not None:
            workspace = self._get_workspace_schema(
                workspace_name_or_id=stack.workspace, session=session
            )
            error_msg = (
                f"Unable to share stack with name '{stack.name}': Found an "
                f"existing shared stack with the same name in workspace "
                f"'{workspace.name}'"
            )
            if existing_shared_stack.user_id:
                owner_of_shared = self._get_user_schema(
                    existing_shared_stack.user_id, session=session
                )
                error_msg += f" owned by '{owner_of_shared.name}'."
            else:
                error_msg += ", which is currently not owned by any user."
            raise StackExistsError(error_msg)

    # ----------------
    # Stack components
    # ----------------
    @track_decorator(AnalyticsEvent.REGISTERED_STACK_COMPONENT)
    def create_stack_component(
        self,
        component: ComponentRequestModel,
    ) -> ComponentResponseModel:
        """Create a stack component.

        Args:
            component: The stack component to create.

        Returns:
            The created stack component.

        Raises:
            KeyError: if the stack component references a non-existent
                connector.
        """
        with Session(self.engine) as session:
            self._fail_if_component_with_name_type_exists_for_user(
                name=component.name,
                component_type=component.type,
                user_id=component.user,
                workspace_id=component.workspace,
                session=session,
            )

            if component.is_shared:
                self._fail_if_component_with_name_type_already_shared(
                    name=component.name,
                    component_type=component.type,
                    workspace_id=component.workspace,
                    session=session,
                )

            service_connector: Optional[ServiceConnectorSchema] = None
            if component.connector:
                service_connector = session.exec(
                    select(ServiceConnectorSchema).where(
                        ServiceConnectorSchema.id == component.connector
                    )
                ).first()

                if service_connector is None:
                    raise KeyError(
                        f"Service connector with ID {component.connector} not "
                        "found."
                    )

            # Create the component
            new_component = StackComponentSchema(
                name=component.name,
                workspace_id=component.workspace,
                user_id=component.user,
                is_shared=component.is_shared,
                component_spec_path=component.component_spec_path,
                type=component.type,
                flavor=component.flavor,
                configuration=base64.b64encode(
                    json.dumps(component.configuration).encode("utf-8")
                ),
                labels=base64.b64encode(
                    json.dumps(component.labels).encode("utf-8")
                ),
                connector=service_connector,
                connector_resource_id=component.connector_resource_id,
            )

            session.add(new_component)
            session.commit()

            session.refresh(new_component)

            return new_component.to_model()

    def get_stack_component(
        self, component_id: UUID
    ) -> ComponentResponseModel:
        """Get a stack component by ID.

        Args:
            component_id: The ID of the stack component to get.

        Returns:
            The stack component.

        Raises:
            KeyError: if the stack component doesn't exist.
        """
        with Session(self.engine) as session:
            stack_component = session.exec(
                select(StackComponentSchema).where(
                    StackComponentSchema.id == component_id
                )
            ).first()

            if stack_component is None:
                raise KeyError(
                    f"Stack component with ID {component_id} not found."
                )

            return stack_component.to_model()

    def list_stack_components(
        self, component_filter_model: ComponentFilterModel
    ) -> Page[ComponentResponseModel]:
        """List all stack components matching the given filter criteria.

        Args:
            component_filter_model: All filter parameters including pagination
                params.

        Returns:
            A list of all stack components matching the filter criteria.
        """
        with Session(self.engine) as session:
            query = select(StackComponentSchema)
            paged_components: Page[
                ComponentResponseModel
            ] = self.filter_and_paginate(
                session=session,
                query=query,
                table=StackComponentSchema,
                filter_model=component_filter_model,
            )
            return paged_components

    def count_stack_components(self, workspace_id: Optional[UUID]) -> int:
        """Count all components, optionally within a workspace scope.

        Args:
            workspace_id: The workspace to use for counting components

        Returns:
            The number of components in the workspace.
        """
        return self._count_entity(
            schema=StackComponentSchema, workspace_id=workspace_id
        )

    def update_stack_component(
        self, component_id: UUID, component_update: ComponentUpdateModel
    ) -> ComponentResponseModel:
        """Update an existing stack component.

        Args:
            component_id: The ID of the stack component to update.
            component_update: The update to be applied to the stack component.

        Returns:
            The updated stack component.

        Raises:
            KeyError: if the stack component doesn't exist.
            IllegalOperationError: if the stack component is a default stack
                component.
        """
        with Session(self.engine) as session:
            existing_component = session.exec(
                select(StackComponentSchema).where(
                    StackComponentSchema.id == component_id
                )
            ).first()

            if existing_component is None:
                raise KeyError(
                    f"Unable to update component with id "
                    f"'{component_id}': Found no"
                    f"existing component with this id."
                )

            if (
                existing_component.name == DEFAULT_STACK_COMPONENT_NAME
                and existing_component.type
                in [
                    StackComponentType.ORCHESTRATOR,
                    StackComponentType.ARTIFACT_STORE,
                ]
            ):
                raise IllegalOperationError(
                    f"The default {existing_component.type} cannot be modified."
                )

            # In case of a renaming update, make sure no component of the same
            # type already exists with that name
            if component_update.name:
                if (
                    existing_component.name != component_update.name
                    and existing_component.user_id is not None
                ):
                    self._fail_if_component_with_name_type_exists_for_user(
                        name=component_update.name,
                        component_type=existing_component.type,
                        workspace_id=existing_component.workspace_id,
                        user_id=existing_component.user_id,
                        session=session,
                    )

            # Check if component update makes the component a shared component,
            # In that case check if a component with the same name, type are
            # already shared within the workspace
            if component_update.is_shared:
                if (
                    not existing_component.is_shared
                    and component_update.is_shared
                ):
                    self._fail_if_component_with_name_type_already_shared(
                        name=component_update.name or existing_component.name,
                        component_type=existing_component.type,
                        workspace_id=existing_component.workspace_id,
                        session=session,
                    )

            existing_component.update(component_update=component_update)

            service_connector: Optional[ServiceConnectorSchema] = None
            if component_update.connector:
                service_connector = session.exec(
                    select(ServiceConnectorSchema).where(
                        ServiceConnectorSchema.id == component_update.connector
                    )
                ).first()

                if service_connector is None:
                    raise KeyError(
                        "Service connector with ID "
                        f"{component_update.connector} not found."
                    )

            if service_connector:
                existing_component.connector = service_connector

            session.add(existing_component)
            session.commit()

            return existing_component.to_model()

    def delete_stack_component(self, component_id: UUID) -> None:
        """Delete a stack component.

        Args:
            component_id: The id of the stack component to delete.

        Raises:
            KeyError: if the stack component doesn't exist.
            IllegalOperationError: if the stack component is part of one or
                more stacks, or if it's a default stack component.
        """
        with Session(self.engine) as session:
            try:
                stack_component = session.exec(
                    select(StackComponentSchema).where(
                        StackComponentSchema.id == component_id
                    )
                ).one()

                if stack_component is None:
                    raise KeyError(f"Stack with ID {component_id} not found.")
                if (
                    stack_component.name == DEFAULT_STACK_COMPONENT_NAME
                    and stack_component.type
                    in [
                        StackComponentType.ORCHESTRATOR,
                        StackComponentType.ARTIFACT_STORE,
                    ]
                ):
                    raise IllegalOperationError(
                        f"The default {stack_component.type} cannot be deleted."
                    )

                if len(stack_component.stacks) > 0:
                    raise IllegalOperationError(
                        f"Stack Component `{stack_component.name}` of type "
                        f"`{stack_component.type} cannot be "
                        f"deleted as it is part of "
                        f"{len(stack_component.stacks)} stacks. "
                        f"Before deleting this stack "
                        f"component, make sure to remove it "
                        f"from all stacks."
                    )
                else:
                    session.delete(stack_component)
            except NoResultFound as error:
                raise KeyError from error

            session.commit()

    @staticmethod
    def _fail_if_component_with_name_type_exists_for_user(
        name: str,
        component_type: StackComponentType,
        workspace_id: UUID,
        user_id: UUID,
        session: Session,
    ) -> None:
        """Raise an exception if a Component with same name/type exists.

        Args:
            name: The name of the component
            component_type: The type of the component
            workspace_id: The ID of the workspace
            user_id: The ID of the user
            session: The Session

        Returns:
            None

        Raises:
            StackComponentExistsError: If a component with the given name and
                                       type is already owned by the user
        """
        assert user_id
        # Check if component with the same domain key (name, type, workspace,
        # owner) already exists
        existing_domain_component = session.exec(
            select(StackComponentSchema)
            .where(StackComponentSchema.name == name)
            .where(StackComponentSchema.workspace_id == workspace_id)
            .where(StackComponentSchema.user_id == user_id)
            .where(StackComponentSchema.type == component_type)
        ).first()
        if existing_domain_component is not None:
            # Theoretically the user schema is optional, in this case there is
            #  no way that it will be None
            assert existing_domain_component.user
            raise StackComponentExistsError(
                f"Unable to register '{component_type.value}' component "
                f"with name '{name}': Found an existing "
                f"component with the same name and type in the same "
                f" workspace, '{existing_domain_component.workspace.name}', "
                f"owned by the same user, "
                f"'{existing_domain_component.user.name}'."
            )
        return None

    @staticmethod
    def _fail_if_component_with_name_type_already_shared(
        name: str,
        component_type: StackComponentType,
        workspace_id: UUID,
        session: Session,
    ) -> None:
        """Raise an exception if a Component with same name/type already shared.

        Args:
            name: The name of the component
            component_type: The type of the component
            workspace_id: The ID of the workspace
            session: The Session

        Raises:
            StackComponentExistsError: If a component with the given name and
                type is already shared by a user
        """
        # Check if component with the same name, type is already shared
        # within the workspace
        is_shared = True
        existing_shared_component = session.exec(
            select(StackComponentSchema)
            .where(StackComponentSchema.name == name)
            .where(StackComponentSchema.workspace_id == workspace_id)
            .where(StackComponentSchema.type == component_type)
            .where(StackComponentSchema.is_shared == is_shared)
        ).first()
        if existing_shared_component is not None:
            raise StackComponentExistsError(
                f"Unable to shared component of type '{component_type.value}' "
                f"with name '{name}': Found an existing shared "
                f"component with the same name and type in workspace "
                f"'{workspace_id}'."
            )

    # -----------------------
    # Stack component flavors
    # -----------------------

    @track_decorator(AnalyticsEvent.CREATED_FLAVOR)
    def create_flavor(self, flavor: FlavorRequestModel) -> FlavorResponseModel:
        """Creates a new stack component flavor.

        Args:
            flavor: The stack component flavor to create.

        Returns:
            The newly created flavor.

        Raises:
            EntityExistsError: If a flavor with the same name and type
                is already owned by this user in this workspace.
            ValueError: In case the config_schema string exceeds the max length.
        """
        with Session(self.engine) as session:
            # Check if flavor with the same domain key (name, type, workspace,
            # owner) already exists
            existing_flavor = session.exec(
                select(FlavorSchema)
                .where(FlavorSchema.name == flavor.name)
                .where(FlavorSchema.type == flavor.type)
                .where(FlavorSchema.workspace_id == flavor.workspace)
                .where(FlavorSchema.user_id == flavor.user)
            ).first()

            if existing_flavor is not None:
                raise EntityExistsError(
                    f"Unable to register '{flavor.type.value}' flavor "
                    f"with name '{flavor.name}': Found an existing "
                    f"flavor with the same name and type in the same "
                    f"'{flavor.workspace}' workspace owned by the same "
                    f"'{flavor.user}' user."
                )

            config_schema = json.dumps(flavor.config_schema)

            if len(config_schema) > TEXT_FIELD_MAX_LENGTH:
                raise ValueError(
                    "Json representation of configuration schema"
                    "exceeds max length."
                )

            else:
                new_flavor = FlavorSchema(
                    name=flavor.name,
                    type=flavor.type,
                    source=flavor.source,
                    config_schema=config_schema,
                    integration=flavor.integration,
                    connector_type=flavor.connector_type,
                    connector_resource_type=flavor.connector_resource_type,
                    connector_resource_id_attr=flavor.connector_resource_id_attr,
                    workspace_id=flavor.workspace,
                    user_id=flavor.user,
                    logo_url=flavor.logo_url,
                    docs_url=flavor.docs_url,
                    sdk_docs_url=flavor.sdk_docs_url,
                    is_custom=flavor.is_custom,
                )
                session.add(new_flavor)
                session.commit()

                return new_flavor.to_model()

    def update_flavor(
        self, flavor_id: UUID, flavor_update: FlavorUpdateModel
    ) -> FlavorResponseModel:
        """Updates an existing user.

        Args:
            flavor_id: The id of the flavor to update.
            flavor_update: The update to be applied to the flavor.

        Returns:
            The updated flavor.

        Raises:
            KeyError: If no flavor with the given id exists.
        """
        with Session(self.engine) as session:
            existing_flavor = session.exec(
                select(FlavorSchema).where(FlavorSchema.id == flavor_id)
            ).first()

            if not existing_flavor:
                raise KeyError(f"Flavor with ID {flavor_id} not found.")

            existing_flavor.update(flavor_update=flavor_update)
            session.add(existing_flavor)
            session.commit()

            # Refresh the Model that was just created
            session.refresh(existing_flavor)
            return existing_flavor.to_model()

    def get_flavor(self, flavor_id: UUID) -> FlavorResponseModel:
        """Get a flavor by ID.

        Args:
            flavor_id: The ID of the flavor to fetch.

        Returns:
            The stack component flavor.

        Raises:
            KeyError: if the stack component flavor doesn't exist.
        """
        with Session(self.engine) as session:
            flavor_in_db = session.exec(
                select(FlavorSchema).where(FlavorSchema.id == flavor_id)
            ).first()
            if flavor_in_db is None:
                raise KeyError(f"Flavor with ID {flavor_id} not found.")
            return flavor_in_db.to_model()

    def list_flavors(
        self, flavor_filter_model: FlavorFilterModel
    ) -> Page[FlavorResponseModel]:
        """List all stack component flavors matching the given filter criteria.

        Args:
            flavor_filter_model: All filter parameters including pagination
                params

        Returns:
            List of all the stack component flavors matching the given criteria.
        """
        with Session(self.engine) as session:
            query = select(FlavorSchema)
            return self.filter_and_paginate(
                session=session,
                query=query,
                table=FlavorSchema,
                filter_model=flavor_filter_model,
            )

    def delete_flavor(self, flavor_id: UUID) -> None:
        """Delete a flavor.

        Args:
            flavor_id: The id of the flavor to delete.

        Raises:
            KeyError: if the flavor doesn't exist.
            IllegalOperationError: if the flavor is used by a stack component.
        """
        with Session(self.engine) as session:
            try:
                flavor_in_db = session.exec(
                    select(FlavorSchema).where(FlavorSchema.id == flavor_id)
                ).one()

                if flavor_in_db is None:
                    raise KeyError(f"Flavor with ID {flavor_id} not found.")
                components_of_flavor = session.exec(
                    select(StackComponentSchema).where(
                        StackComponentSchema.flavor == flavor_in_db.name
                    )
                ).all()
                if len(components_of_flavor) > 0:
                    raise IllegalOperationError(
                        f"Stack Component `{flavor_in_db.name}` of type "
                        f"`{flavor_in_db.type} cannot be "
                        f"deleted as it is used by "
                        f"{len(components_of_flavor)} "
                        f"components. Before deleting this "
                        f"flavor, make sure to delete all "
                        f"associated components."
                    )
                else:
                    session.delete(flavor_in_db)
                    session.commit()
            except NoResultFound as error:
                raise KeyError from error

    # -----
    # Users
    # -----

    def create_user(self, user: UserRequestModel) -> UserResponseModel:
        """Creates a new user.

        Args:
            user: User to be created.

        Returns:
            The newly created user.

        Raises:
            EntityExistsError: If a user with the given name already exists.
        """
        with Session(self.engine) as session:
            # Check if user with the given name already exists
            existing_user = session.exec(
                select(UserSchema).where(UserSchema.name == user.name)
            ).first()
            if existing_user is not None:
                raise EntityExistsError(
                    f"Unable to create user with name '{user.name}': "
                    f"Found existing user with this name."
                )

            # Create the user
            new_user = UserSchema.from_request(user)
            session.add(new_user)
            session.commit()

            return new_user.to_model()

    def get_user(
        self,
        user_name_or_id: Optional[Union[str, UUID]] = None,
        include_private: bool = False,
    ) -> UserResponseModel:
        """Gets a specific user, when no id is specified the active user is returned.

        Raises a KeyError in case a user with that id does not exist.

        Args:
            user_name_or_id: The name or ID of the user to get.
            include_private: Whether to include private user information

        Returns:
            The requested user, if it was found.
        """
        if not user_name_or_id:
            user_name_or_id = self._default_user_name

        with Session(self.engine) as session:
            user = self._get_user_schema(user_name_or_id, session=session)

            return user.to_model(include_private=include_private)

    def get_auth_user(
        self, user_name_or_id: Union[str, UUID]
    ) -> UserAuthModel:
        """Gets the auth model to a specific user.

        Args:
            user_name_or_id: The name or ID of the user to get.

        Returns:
            The requested user, if it was found.
        """
        with Session(self.engine) as session:
            user = self._get_user_schema(user_name_or_id, session=session)
            return UserAuthModel(
                id=user.id,
                name=user.name,
                full_name=user.full_name,
                email_opted_in=user.email_opted_in,
                active=user.active,
                created=user.created,
                updated=user.updated,
                password=user.password,
                activation_token=user.activation_token,
            )

    def list_users(
        self, user_filter_model: UserFilterModel
    ) -> Page[UserResponseModel]:
        """List all users.

        Args:
            user_filter_model: All filter parameters including pagination
                params.

        Returns:
            A list of all users.
        """
        with Session(self.engine) as session:
            query = select(UserSchema)
            paged_user: Page[UserResponseModel] = self.filter_and_paginate(
                session=session,
                query=query,
                table=UserSchema,
                filter_model=user_filter_model,
            )
            return paged_user

    def update_user(
        self, user_id: UUID, user_update: UserUpdateModel
    ) -> UserResponseModel:
        """Updates an existing user.

        Args:
            user_id: The id of the user to update.
            user_update: The update to be applied to the user.

        Returns:
            The updated user.

        Raises:
            IllegalOperationError: If the request tries to update the username
                for the default user account.
        """
        with Session(self.engine) as session:
            existing_user = self._get_user_schema(user_id, session=session)
            if (
                existing_user.name == self._default_user_name
                and "name" in user_update.__fields_set__
                and user_update.name != existing_user.name
            ):
                raise IllegalOperationError(
                    "The username of the default user account cannot be "
                    "changed."
                )
            existing_user.update(user_update=user_update)
            session.add(existing_user)
            session.commit()

            # Refresh the Model that was just created
            session.refresh(existing_user)
            return existing_user.to_model()

    def delete_user(self, user_name_or_id: Union[str, UUID]) -> None:
        """Deletes a user.

        Args:
            user_name_or_id: The name or the ID of the user to delete.

        Raises:
            IllegalOperationError: If the user is the default user account.
        """
        with Session(self.engine) as session:
            user = self._get_user_schema(user_name_or_id, session=session)
            if user.name == self._default_user_name:
                raise IllegalOperationError(
                    "The default user account cannot be deleted."
                )

            self._trigger_event(StoreEvent.USER_DELETED, user_id=user.id)

            session.delete(user)
            session.commit()

    # -----
    # Teams
    # -----

    def create_team(self, team: TeamRequestModel) -> TeamResponseModel:
        """Creates a new team.

        Args:
            team: The team model to create.

        Returns:
            The newly created team.

        Raises:
            EntityExistsError: If a team with the given name already exists.
        """
        with Session(self.engine) as session:
            # Check if team with the given name already exists
            existing_team = session.exec(
                select(TeamSchema).where(TeamSchema.name == team.name)
            ).first()
            if existing_team is not None:
                raise EntityExistsError(
                    f"Unable to create team with name '{team.name}': "
                    f"Found existing team with this name."
                )

            defined_users = []
            if team.users:
                # Get the Schemas of all users mentioned
                filters = [
                    (UserSchema.id == user_id) for user_id in team.users
                ]

                defined_users = session.exec(
                    select(UserSchema).where(or_(*filters))
                ).all()

            # Create the team
            new_team = TeamSchema(name=team.name, users=defined_users)
            session.add(new_team)
            session.commit()

            return new_team.to_model()

    def get_team(self, team_name_or_id: Union[str, UUID]) -> TeamResponseModel:
        """Gets a specific team.

        Args:
            team_name_or_id: Name or ID of the team to get.

        Returns:
            The requested team.
        """
        with Session(self.engine) as session:
            team = self._get_team_schema(team_name_or_id, session=session)
            return team.to_model()

    def list_teams(
        self, team_filter_model: TeamFilterModel
    ) -> Page[TeamResponseModel]:
        """List all teams matching the given filter criteria.

        Args:
            team_filter_model: All filter parameters including pagination
                params.

        Returns:
            A list of all teams matching the filter criteria.
        """
        with Session(self.engine) as session:
            query = select(TeamSchema)
            return self.filter_and_paginate(
                session=session,
                query=query,
                table=TeamSchema,
                filter_model=team_filter_model,
            )

    def update_team(
        self, team_id: UUID, team_update: TeamUpdateModel
    ) -> TeamResponseModel:
        """Update an existing team.

        Args:
            team_id: The ID of the team to be updated.
            team_update: The update to be applied to the team.

        Returns:
            The updated team.

        Raises:
            KeyError: if the team does not exist.
        """
        with Session(self.engine) as session:
            existing_team = session.exec(
                select(TeamSchema).where(TeamSchema.id == team_id)
            ).first()

            if existing_team is None:
                raise KeyError(
                    f"Unable to update team with id "
                    f"'{team_id}': Found no"
                    f"existing teams with this id."
                )

            # Update the team
            existing_team.update(team_update=team_update)
            existing_team.users = []
            if "users" in team_update.__fields_set__ and team_update.users:
                for user in team_update.users:
                    existing_team.users.append(
                        self._get_user_schema(
                            user_name_or_id=user, session=session
                        )
                    )

            session.add(existing_team)
            session.commit()

            # Refresh the Model that was just created
            session.refresh(existing_team)
            return existing_team.to_model()

    def delete_team(self, team_name_or_id: Union[str, UUID]) -> None:
        """Deletes a team.

        Args:
            team_name_or_id: Name or ID of the team to delete.
        """
        with Session(self.engine) as session:
            team = self._get_team_schema(team_name_or_id, session=session)
            session.delete(team)
            session.commit()

    # -----
    # Roles
    # -----

    def create_role(self, role: RoleRequestModel) -> RoleResponseModel:
        """Creates a new role.

        Args:
            role: The role model to create.

        Returns:
            The newly created role.

        Raises:
            EntityExistsError: If a role with the given name already exists.
        """
        with Session(self.engine) as session:
            # Check if role with the given name already exists
            existing_role = session.exec(
                select(RoleSchema).where(RoleSchema.name == role.name)
            ).first()
            if existing_role is not None:
                raise EntityExistsError(
                    f"Unable to create role '{role.name}': Role already exists."
                )

            # Create role
            role_schema = RoleSchema.from_request(role)
            session.add(role_schema)
            session.commit()
            # Add all permissions
            for p in role.permissions:
                session.add(
                    RolePermissionSchema(name=p, role_id=role_schema.id)
                )

            session.commit()
            return role_schema.to_model()

    def get_role(self, role_name_or_id: Union[str, UUID]) -> RoleResponseModel:
        """Gets a specific role.

        Args:
            role_name_or_id: Name or ID of the role to get.

        Returns:
            The requested role.
        """
        with Session(self.engine) as session:
            role = self._get_role_schema(role_name_or_id, session=session)
            return role.to_model()

    def list_roles(
        self, role_filter_model: RoleFilterModel
    ) -> Page[RoleResponseModel]:
        """List all roles matching the given filter criteria.

        Args:
            role_filter_model: All filter parameters including pagination
                params.

        Returns:
            A list of all roles matching the filter criteria.
        """
        with Session(self.engine) as session:
            query = select(RoleSchema)
            return self.filter_and_paginate(
                session=session,
                query=query,
                table=RoleSchema,
                filter_model=role_filter_model,
            )

    def update_role(
        self, role_id: UUID, role_update: RoleUpdateModel
    ) -> RoleResponseModel:
        """Update an existing role.

        Args:
            role_id: The ID of the role to be updated.
            role_update: The update to be applied to the role.

        Returns:
            The updated role.

        Raises:
            KeyError: if the role does not exist.
            IllegalOperationError: if the role is a system role.
        """
        with Session(self.engine) as session:
            existing_role = session.exec(
                select(RoleSchema).where(RoleSchema.id == role_id)
            ).first()

            if existing_role is None:
                raise KeyError(
                    f"Unable to update role with id "
                    f"'{role_id}': Found no"
                    f"existing roles with this id."
                )

            if existing_role.name in [DEFAULT_ADMIN_ROLE, DEFAULT_GUEST_ROLE]:
                raise IllegalOperationError(
                    f"The built-in role '{existing_role.name}' cannot be "
                    f"updated."
                )

            # The relationship table for roles behaves different from the other
            #  ones. As such the required updates on the permissions have to be
            #  done manually.
            if "permissions" in role_update.__fields_set__:
                existing_permissions = {
                    p.name for p in existing_role.permissions
                }

                diff = existing_permissions.symmetric_difference(
                    role_update.permissions
                )

                for permission in diff:
                    if permission not in role_update.permissions:
                        permission_to_delete = session.exec(
                            select(RolePermissionSchema)
                            .where(RolePermissionSchema.name == permission)
                            .where(
                                RolePermissionSchema.role_id
                                == existing_role.id
                            )
                        ).one_or_none()
                        session.delete(permission_to_delete)

                    elif permission not in existing_permissions:
                        session.add(
                            RolePermissionSchema(
                                name=permission, role_id=existing_role.id
                            )
                        )

            # Update the role
            existing_role.update(role_update=role_update)
            session.add(existing_role)
            session.commit()

            session.commit()

            # Refresh the Model that was just created
            session.refresh(existing_role)
            return existing_role.to_model()

    def delete_role(self, role_name_or_id: Union[str, UUID]) -> None:
        """Deletes a role.

        Args:
            role_name_or_id: Name or ID of the role to delete.

        Raises:
            IllegalOperationError: If the role is still assigned to users or
                the role is one of the built-in roles.
        """
        with Session(self.engine) as session:
            role = self._get_role_schema(role_name_or_id, session=session)
            if role.name in [DEFAULT_ADMIN_ROLE, DEFAULT_GUEST_ROLE]:
                raise IllegalOperationError(
                    f"The built-in role '{role.name}' cannot be deleted."
                )
            user_role = session.exec(
                select(UserRoleAssignmentSchema).where(
                    UserRoleAssignmentSchema.role_id == role.id
                )
            ).all()
            team_role = session.exec(
                select(TeamRoleAssignmentSchema).where(
                    TeamRoleAssignmentSchema.role_id == role.id
                )
            ).all()

            if len(user_role) > 0 or len(team_role) > 0:
                raise IllegalOperationError(
                    f"Role `{role.name}` of type cannot be "
                    f"deleted as it is in use by multiple users and teams. "
                    f"Before deleting this role make sure to remove all "
                    f"instances where this role is used."
                )
            else:
                # Delete role
                session.delete(role)
                session.commit()

    # ----------------
    # Role assignments
    # ----------------

    def list_user_role_assignments(
        self, user_role_assignment_filter_model: UserRoleAssignmentFilterModel
    ) -> Page[UserRoleAssignmentResponseModel]:
        """List all roles assignments matching the given filter criteria.

        Args:
            user_role_assignment_filter_model: All filter parameters including
                pagination params.

        Returns:
            A list of all roles assignments matching the filter criteria.
        """
        with Session(self.engine) as session:
            query = select(UserRoleAssignmentSchema)
            return self.filter_and_paginate(
                session=session,
                query=query,
                table=UserRoleAssignmentSchema,
                filter_model=user_role_assignment_filter_model,
            )

    def create_user_role_assignment(
        self, user_role_assignment: UserRoleAssignmentRequestModel
    ) -> UserRoleAssignmentResponseModel:
        """Assigns a role to a user or team, scoped to a specific workspace.

        Args:
            user_role_assignment: The role assignment to create.

        Returns:
            The created role assignment.

        Raises:
            EntityExistsError: if the role assignment already exists.
        """
        with Session(self.engine) as session:
            role = self._get_role_schema(
                user_role_assignment.role, session=session
            )
            workspace: Optional[WorkspaceSchema] = None
            if user_role_assignment.workspace:
                workspace = self._get_workspace_schema(
                    user_role_assignment.workspace, session=session
                )
            user = self._get_user_schema(
                user_role_assignment.user, session=session
            )
            query = select(UserRoleAssignmentSchema).where(
                UserRoleAssignmentSchema.user_id == user.id,
                UserRoleAssignmentSchema.role_id == role.id,
            )
            if workspace is not None:
                query = query.where(
                    UserRoleAssignmentSchema.workspace_id == workspace.id
                )
            existing_role_assignment = session.exec(query).first()
            if existing_role_assignment is not None:
                raise EntityExistsError(
                    f"Unable to assign role '{role.name}' to user "
                    f"'{user.name}': Role already assigned in this workspace."
                )
            role_assignment = UserRoleAssignmentSchema(
                role_id=role.id,
                user_id=user.id,
                workspace_id=workspace.id if workspace else None,
                role=role,
                user=user,
                workspace=workspace,
            )
            session.add(role_assignment)
            session.commit()
            return role_assignment.to_model()

    def get_user_role_assignment(
        self, user_role_assignment_id: UUID
    ) -> UserRoleAssignmentResponseModel:
        """Gets a role assignment by ID.

        Args:
            user_role_assignment_id: ID of the role assignment to get.

        Returns:
            The role assignment.

        Raises:
            KeyError: If the role assignment does not exist.
        """
        with Session(self.engine) as session:
            user_role = session.exec(
                select(UserRoleAssignmentSchema).where(
                    UserRoleAssignmentSchema.id == user_role_assignment_id
                )
            ).one_or_none()

            if user_role:
                return user_role.to_model()
            else:
                raise KeyError(
                    f"Unable to get user role assignment with ID "
                    f"'{user_role_assignment_id}': No user role assignment "
                    f"with this ID found."
                )

    def delete_user_role_assignment(
        self, user_role_assignment_id: UUID
    ) -> None:
        """Delete a specific role assignment.

        Args:
            user_role_assignment_id: The ID of the specific role assignment.

        Raises:
            KeyError: If the role assignment does not exist.
        """
        with Session(self.engine) as session:
            user_role = session.exec(
                select(UserRoleAssignmentSchema).where(
                    UserRoleAssignmentSchema.id == user_role_assignment_id
                )
            ).one_or_none()
            if not user_role:
                raise KeyError(
                    f"No user role assignment with id "
                    f"{user_role_assignment_id} exists."
                )

            session.delete(user_role)

            session.commit()

    # ---------------------
    # Team Role assignments
    # ---------------------

    def create_team_role_assignment(
        self, team_role_assignment: TeamRoleAssignmentRequestModel
    ) -> TeamRoleAssignmentResponseModel:
        """Creates a new team role assignment.

        Args:
            team_role_assignment: The role assignment model to create.

        Returns:
            The newly created role assignment.

        Raises:
            EntityExistsError: If the role assignment already exists.
        """
        with Session(self.engine) as session:
            role = self._get_role_schema(
                team_role_assignment.role, session=session
            )
            workspace: Optional[WorkspaceSchema] = None
            if team_role_assignment.workspace:
                workspace = self._get_workspace_schema(
                    team_role_assignment.workspace, session=session
                )
            team = self._get_team_schema(
                team_role_assignment.team, session=session
            )
            query = select(UserRoleAssignmentSchema).where(
                UserRoleAssignmentSchema.user_id == team.id,
                UserRoleAssignmentSchema.role_id == role.id,
            )
            if workspace is not None:
                query = query.where(
                    UserRoleAssignmentSchema.workspace_id == workspace.id
                )
            existing_role_assignment = session.exec(query).first()
            if existing_role_assignment is not None:
                raise EntityExistsError(
                    f"Unable to assign role '{role.name}' to team "
                    f"'{team.name}': Role already assigned in this workspace."
                )
            role_assignment = TeamRoleAssignmentSchema(
                role_id=role.id,
                team_id=team.id,
                workspace_id=workspace.id if workspace else None,
                role=role,
                team=team,
                workspace=workspace,
            )
            session.add(role_assignment)
            session.commit()
            return role_assignment.to_model()

    def get_team_role_assignment(
        self, team_role_assignment_id: UUID
    ) -> TeamRoleAssignmentResponseModel:
        """Gets a specific role assignment.

        Args:
            team_role_assignment_id: ID of the role assignment to get.

        Returns:
            The requested role assignment.

        Raises:
            KeyError: If no role assignment with the given ID exists.
        """
        with Session(self.engine) as session:
            team_role = session.exec(
                select(TeamRoleAssignmentSchema).where(
                    TeamRoleAssignmentSchema.id == team_role_assignment_id
                )
            ).one_or_none()

            if team_role:
                return team_role.to_model()
            else:
                raise KeyError(
                    f"Unable to get team role assignment with ID "
                    f"'{team_role_assignment_id}': No team role assignment "
                    f"with this ID found."
                )

    def delete_team_role_assignment(
        self, team_role_assignment_id: UUID
    ) -> None:
        """Delete a specific role assignment.

        Args:
            team_role_assignment_id: The ID of the specific role assignment

        Raises:
            KeyError: If the role assignment does not exist.
        """
        with Session(self.engine) as session:
            team_role = session.exec(
                select(TeamRoleAssignmentSchema).where(
                    TeamRoleAssignmentSchema.id == team_role_assignment_id
                )
            ).one_or_none()
            if not team_role:
                raise KeyError(
                    f"No team role assignment with id "
                    f"{team_role_assignment_id} exists."
                )

            session.delete(team_role)

            session.commit()

    def list_team_role_assignments(
        self, team_role_assignment_filter_model: TeamRoleAssignmentFilterModel
    ) -> Page[TeamRoleAssignmentResponseModel]:
        """List all roles assignments matching the given filter criteria.

        Args:
            team_role_assignment_filter_model: All filter parameters including
                pagination params.

        Returns:
            A list of all roles assignments matching the filter criteria.
        """
        with Session(self.engine) as session:
            query = select(TeamRoleAssignmentSchema)
            return self.filter_and_paginate(
                session=session,
                query=query,
                table=TeamRoleAssignmentSchema,
                filter_model=team_role_assignment_filter_model,
            )

    # --------
    # Workspaces
    # --------

    @track_decorator(AnalyticsEvent.CREATED_WORKSPACE)
    def create_workspace(
        self, workspace: WorkspaceRequestModel
    ) -> WorkspaceResponseModel:
        """Creates a new workspace.

        Args:
            workspace: The workspace to create.

        Returns:
            The newly created workspace.

        Raises:
            EntityExistsError: If a workspace with the given name already exists.
        """
        with Session(self.engine) as session:
            # Check if workspace with the given name already exists
            existing_workspace = session.exec(
                select(WorkspaceSchema).where(
                    WorkspaceSchema.name == workspace.name
                )
            ).first()
            if existing_workspace is not None:
                raise EntityExistsError(
                    f"Unable to create workspace {workspace.name}: "
                    "A workspace with this name already exists."
                )

            # Create the workspace
            new_workspace = WorkspaceSchema.from_request(workspace)
            session.add(new_workspace)
            session.commit()

            # Explicitly refresh the new_workspace schema
            session.refresh(new_workspace)

            return new_workspace.to_model()

    def get_workspace(
        self, workspace_name_or_id: Union[str, UUID]
    ) -> WorkspaceResponseModel:
        """Get an existing workspace by name or ID.

        Args:
            workspace_name_or_id: Name or ID of the workspace to get.

        Returns:
            The requested workspace if one was found.
        """
        with Session(self.engine) as session:
            workspace = self._get_workspace_schema(
                workspace_name_or_id, session=session
            )
        return workspace.to_model()

    def list_workspaces(
        self, workspace_filter_model: WorkspaceFilterModel
    ) -> Page[WorkspaceResponseModel]:
        """List all workspace matching the given filter criteria.

        Args:
            workspace_filter_model: All filter parameters including pagination
                params.

        Returns:
            A list of all workspace matching the filter criteria.
        """
        with Session(self.engine) as session:
            query = select(WorkspaceSchema)
            return self.filter_and_paginate(
                session=session,
                query=query,
                table=WorkspaceSchema,
                filter_model=workspace_filter_model,
            )

    def update_workspace(
        self, workspace_id: UUID, workspace_update: WorkspaceUpdateModel
    ) -> WorkspaceResponseModel:
        """Update an existing workspace.

        Args:
            workspace_id: The ID of the workspace to be updated.
            workspace_update: The update to be applied to the workspace.

        Returns:
            The updated workspace.

        Raises:
            IllegalOperationError: if the workspace is the default workspace.
            KeyError: if the workspace does not exist.
        """
        with Session(self.engine) as session:
            existing_workspace = session.exec(
                select(WorkspaceSchema).where(
                    WorkspaceSchema.id == workspace_id
                )
            ).first()
            if existing_workspace is None:
                raise KeyError(
                    f"Unable to update workspace with id "
                    f"'{workspace_id}': Found no"
                    f"existing workspaces with this id."
                )
            if (
                existing_workspace.name == self._default_workspace_name
                and "name" in workspace_update.__fields_set__
                and workspace_update.name != existing_workspace.name
            ):
                raise IllegalOperationError(
                    "The name of the default workspace cannot be changed."
                )

            # Update the workspace
            existing_workspace.update(workspace_update=workspace_update)
            session.add(existing_workspace)
            session.commit()

            # Refresh the Model that was just created
            session.refresh(existing_workspace)
            return existing_workspace.to_model()

    def delete_workspace(self, workspace_name_or_id: Union[str, UUID]) -> None:
        """Deletes a workspace.

        Args:
            workspace_name_or_id: Name or ID of the workspace to delete.

        Raises:
            IllegalOperationError: If the workspace is the default workspace.
        """
        with Session(self.engine) as session:
            # Check if workspace with the given name exists
            workspace = self._get_workspace_schema(
                workspace_name_or_id, session=session
            )
            if workspace.name == self._default_workspace_name:
                raise IllegalOperationError(
                    "The default workspace cannot be deleted."
                )

            self._trigger_event(
                StoreEvent.WORKSPACE_DELETED, workspace_id=workspace.id
            )

            session.delete(workspace)
            session.commit()

    # ---------
    # Pipelines
    # ---------
    @track_decorator(AnalyticsEvent.CREATE_PIPELINE)
    def create_pipeline(
        self,
        pipeline: PipelineRequestModel,
    ) -> PipelineResponseModel:
        """Creates a new pipeline in a workspace.

        Args:
            pipeline: The pipeline to create.

        Returns:
            The newly created pipeline.

        Raises:
            EntityExistsError: If an identical pipeline already exists.
        """
        with Session(self.engine) as session:
            # Check if pipeline with the given name already exists
            existing_pipeline = session.exec(
                select(PipelineSchema)
                .where(PipelineSchema.name == pipeline.name)
                .where(PipelineSchema.version == pipeline.version)
                .where(PipelineSchema.workspace_id == pipeline.workspace)
            ).first()
            if existing_pipeline is not None:
                raise EntityExistsError(
                    f"Unable to create pipeline in workspace "
                    f"'{pipeline.workspace}': A pipeline with this name and "
                    f"version already exists."
                )

            # Create the pipeline
            new_pipeline = PipelineSchema.from_request(pipeline)
            session.add(new_pipeline)
            session.commit()
            session.refresh(new_pipeline)

            return new_pipeline.to_model()

    def get_pipeline(self, pipeline_id: UUID) -> PipelineResponseModel:
        """Get a pipeline with a given ID.

        Args:
            pipeline_id: ID of the pipeline.

        Returns:
            The pipeline.

        Raises:
            KeyError: if the pipeline does not exist.
        """
        with Session(self.engine) as session:
            # Check if pipeline with the given ID exists
            pipeline = session.exec(
                select(PipelineSchema).where(PipelineSchema.id == pipeline_id)
            ).first()
            if pipeline is None:
                raise KeyError(
                    f"Unable to get pipeline with ID '{pipeline_id}': "
                    "No pipeline with this ID found."
                )

            return pipeline.to_model()

    def list_pipelines(
        self, pipeline_filter_model: PipelineFilterModel
    ) -> Page[PipelineResponseModel]:
        """List all pipelines matching the given filter criteria.

        Args:
            pipeline_filter_model: All filter parameters including pagination
                params.

        Returns:
            A list of all pipelines matching the filter criteria.
        """
        with Session(self.engine) as session:
            query = select(PipelineSchema)
            return self.filter_and_paginate(
                session=session,
                query=query,
                table=PipelineSchema,
                filter_model=pipeline_filter_model,
            )

    def count_pipelines(self, workspace_id: Optional[UUID]) -> int:
        """Count all pipelines, optionally within a workspace scope.

        Args:
            workspace_id: The workspace to use for counting pipelines

        Returns:
            The number of pipelines in the workspace.
        """
        return self._count_entity(
            schema=PipelineSchema, workspace_id=workspace_id
        )

    def update_pipeline(
        self,
        pipeline_id: UUID,
        pipeline_update: PipelineUpdateModel,
    ) -> PipelineResponseModel:
        """Updates a pipeline.

        Args:
            pipeline_id: The ID of the pipeline to be updated.
            pipeline_update: The update to be applied.

        Returns:
            The updated pipeline.

        Raises:
            KeyError: if the pipeline doesn't exist.
        """
        with Session(self.engine) as session:
            # Check if pipeline with the given ID exists
            existing_pipeline = session.exec(
                select(PipelineSchema).where(PipelineSchema.id == pipeline_id)
            ).first()
            if existing_pipeline is None:
                raise KeyError(
                    f"Unable to update pipeline with ID {pipeline_id}: "
                    f"No pipeline with this ID found."
                )

            # Update the pipeline
            existing_pipeline.update(pipeline_update)

            session.add(existing_pipeline)
            session.commit()

            return existing_pipeline.to_model()

    def delete_pipeline(self, pipeline_id: UUID) -> None:
        """Deletes a pipeline.

        Args:
            pipeline_id: The ID of the pipeline to delete.

        Raises:
            KeyError: if the pipeline doesn't exist.
        """
        with Session(self.engine) as session:
            # Check if pipeline with the given ID exists
            pipeline = session.exec(
                select(PipelineSchema).where(PipelineSchema.id == pipeline_id)
            ).first()
            if pipeline is None:
                raise KeyError(
                    f"Unable to delete pipeline with ID {pipeline_id}: "
                    f"No pipeline with this ID found."
                )

            session.delete(pipeline)
            session.commit()

    # ---------
    # Builds
    # ---------

    def create_build(
        self,
        build: PipelineBuildRequestModel,
    ) -> PipelineBuildResponseModel:
        """Creates a new build in a workspace.

        Args:
            build: The build to create.

        Returns:
            The newly created build.
        """
        with Session(self.engine) as session:
            # Create the build
            new_build = PipelineBuildSchema.from_request(build)
            session.add(new_build)
            session.commit()
            session.refresh(new_build)

            return new_build.to_model()

    def get_build(self, build_id: UUID) -> PipelineBuildResponseModel:
        """Get a build with a given ID.

        Args:
            build_id: ID of the build.

        Returns:
            The build.

        Raises:
            KeyError: If the build does not exist.
        """
        with Session(self.engine) as session:
            # Check if build with the given ID exists
            build = session.exec(
                select(PipelineBuildSchema).where(
                    PipelineBuildSchema.id == build_id
                )
            ).first()
            if build is None:
                raise KeyError(
                    f"Unable to get build with ID '{build_id}': "
                    "No build with this ID found."
                )

            return build.to_model()

    def list_builds(
        self, build_filter_model: PipelineBuildFilterModel
    ) -> Page[PipelineBuildResponseModel]:
        """List all builds matching the given filter criteria.

        Args:
            build_filter_model: All filter parameters including pagination
                params.

        Returns:
            A page of all builds matching the filter criteria.
        """
        with Session(self.engine) as session:
            query = select(PipelineBuildSchema)
            return self.filter_and_paginate(
                session=session,
                query=query,
                table=PipelineBuildSchema,
                filter_model=build_filter_model,
            )

    def delete_build(self, build_id: UUID) -> None:
        """Deletes a build.

        Args:
            build_id: The ID of the build to delete.

        Raises:
            KeyError: if the build doesn't exist.
        """
        with Session(self.engine) as session:
            # Check if build with the given ID exists
            build = session.exec(
                select(PipelineBuildSchema).where(
                    PipelineBuildSchema.id == build_id
                )
            ).first()
            if build is None:
                raise KeyError(
                    f"Unable to delete build with ID {build_id}: "
                    f"No build with this ID found."
                )

            session.delete(build)
            session.commit()

    # ----------------------
    # Pipeline Deployments
    # ----------------------

    def create_deployment(
        self,
        deployment: PipelineDeploymentRequestModel,
    ) -> PipelineDeploymentResponseModel:
        """Creates a new deployment in a workspace.

        Args:
            deployment: The deployment to create.

        Returns:
            The newly created deployment.
        """
        with Session(self.engine) as session:
            code_reference_id = self._create_or_reuse_code_reference(
                session=session,
                workspace_id=deployment.workspace,
                code_reference=deployment.code_reference,
            )

            new_deployment = PipelineDeploymentSchema.from_request(
                deployment, code_reference_id=code_reference_id
            )
            session.add(new_deployment)
            session.commit()
            session.refresh(new_deployment)

            return new_deployment.to_model()

    def get_deployment(
        self, deployment_id: UUID
    ) -> PipelineDeploymentResponseModel:
        """Get a deployment with a given ID.

        Args:
            deployment_id: ID of the deployment.

        Returns:
            The deployment.

        Raises:
            KeyError: If the deployment does not exist.
        """
        with Session(self.engine) as session:
            # Check if deployment with the given ID exists
            deployment = session.exec(
                select(PipelineDeploymentSchema).where(
                    PipelineDeploymentSchema.id == deployment_id
                )
            ).first()
            if deployment is None:
                raise KeyError(
                    f"Unable to get deployment with ID '{deployment_id}': "
                    "No deployment with this ID found."
                )

            return deployment.to_model()

    def list_deployments(
        self, deployment_filter_model: PipelineDeploymentFilterModel
    ) -> Page[PipelineDeploymentResponseModel]:
        """List all deployments matching the given filter criteria.

        Args:
            deployment_filter_model: All filter parameters including pagination
                params.

        Returns:
            A page of all deployments matching the filter criteria.
        """
        with Session(self.engine) as session:
            query = select(PipelineDeploymentSchema)
            return self.filter_and_paginate(
                session=session,
                query=query,
                table=PipelineDeploymentSchema,
                filter_model=deployment_filter_model,
            )

    def delete_deployment(self, deployment_id: UUID) -> None:
        """Deletes a deployment.

        Args:
            deployment_id: The ID of the deployment to delete.

        Raises:
            KeyError: If the deployment doesn't exist.
        """
        with Session(self.engine) as session:
            # Check if build with the given ID exists
            deployment = session.exec(
                select(PipelineDeploymentSchema).where(
                    PipelineDeploymentSchema.id == deployment_id
                )
            ).first()
            if deployment is None:
                raise KeyError(
                    f"Unable to delete deployment with ID {deployment_id}: "
                    f"No deployment with this ID found."
                )

            session.delete(deployment)
            session.commit()

    # ---------
    # Schedules
    # ---------

    def create_schedule(
        self, schedule: ScheduleRequestModel
    ) -> ScheduleResponseModel:
        """Creates a new schedule.

        Args:
            schedule: The schedule to create.

        Returns:
            The newly created schedule.
        """
        with Session(self.engine) as session:
            new_schedule = ScheduleSchema.from_create_model(model=schedule)
            session.add(new_schedule)
            session.commit()
            return new_schedule.to_model()

    def get_schedule(self, schedule_id: UUID) -> ScheduleResponseModel:
        """Get a schedule with a given ID.

        Args:
            schedule_id: ID of the schedule.

        Returns:
            The schedule.

        Raises:
            KeyError: if the schedule does not exist.
        """
        with Session(self.engine) as session:
            # Check if schedule with the given ID exists
            schedule = session.exec(
                select(ScheduleSchema).where(ScheduleSchema.id == schedule_id)
            ).first()
            if schedule is None:
                raise KeyError(
                    f"Unable to get schedule with ID '{schedule_id}': "
                    "No schedule with this ID found."
                )
            return schedule.to_model()

    def list_schedules(
        self, schedule_filter_model: ScheduleFilterModel
    ) -> Page[ScheduleResponseModel]:
        """List all schedules in the workspace.

        Args:
            schedule_filter_model: All filter parameters including pagination
                params

        Returns:
            A list of schedules.
        """
        with Session(self.engine) as session:
            query = select(ScheduleSchema)
            return self.filter_and_paginate(
                session=session,
                query=query,
                table=ScheduleSchema,
                filter_model=schedule_filter_model,
            )

    def update_schedule(
        self,
        schedule_id: UUID,
        schedule_update: ScheduleUpdateModel,
    ) -> ScheduleResponseModel:
        """Updates a schedule.

        Args:
            schedule_id: The ID of the schedule to be updated.
            schedule_update: The update to be applied.

        Returns:
            The updated schedule.

        Raises:
            KeyError: if the schedule doesn't exist.
        """
        with Session(self.engine) as session:
            # Check if schedule with the given ID exists
            existing_schedule = session.exec(
                select(ScheduleSchema).where(ScheduleSchema.id == schedule_id)
            ).first()
            if existing_schedule is None:
                raise KeyError(
                    f"Unable to update schedule with ID {schedule_id}: "
                    f"No schedule with this ID found."
                )

            # Update the schedule
            existing_schedule = existing_schedule.from_update_model(
                schedule_update
            )
            session.add(existing_schedule)
            session.commit()
            return existing_schedule.to_model()

    def delete_schedule(self, schedule_id: UUID) -> None:
        """Deletes a schedule.

        Args:
            schedule_id: The ID of the schedule to delete.

        Raises:
            KeyError: if the schedule doesn't exist.
        """
        with Session(self.engine) as session:
            # Check if schedule with the given ID exists
            schedule = session.exec(
                select(ScheduleSchema).where(ScheduleSchema.id == schedule_id)
            ).first()
            if schedule is None:
                raise KeyError(
                    f"Unable to delete schedule with ID {schedule_id}: "
                    f"No schedule with this ID found."
                )

            # Delete the schedule
            session.delete(schedule)
            session.commit()

    # --------------
    # Pipeline runs
    # --------------

    def create_run(
        self, pipeline_run: PipelineRunRequestModel
    ) -> PipelineRunResponseModel:
        """Creates a pipeline run.

        Args:
            pipeline_run: The pipeline run to create.

        Returns:
            The created pipeline run.

        Raises:
            EntityExistsError: If an identical pipeline run already exists.
        """
        with Session(self.engine) as session:
            # Check if pipeline run with same name already exists.
            existing_domain_run = session.exec(
                select(PipelineRunSchema).where(
                    PipelineRunSchema.name == pipeline_run.name
                )
            ).first()
            if existing_domain_run is not None:
                raise EntityExistsError(
                    f"Unable to create pipeline run: A pipeline run with name "
                    f"'{pipeline_run.name}' already exists."
                )

            # Check if pipeline run with same ID already exists.
            existing_id_run = session.exec(
                select(PipelineRunSchema).where(
                    PipelineRunSchema.id == pipeline_run.id
                )
            ).first()
            if existing_id_run is not None:
                raise EntityExistsError(
                    f"Unable to create pipeline run: A pipeline run with ID "
                    f"'{pipeline_run.id}' already exists."
                )

            # Query stack to ensure it exists in the DB
            stack_id = None
            if pipeline_run.stack is not None:
                stack_id = session.exec(
                    select(StackSchema.id).where(
                        StackSchema.id == pipeline_run.stack
                    )
                ).first()
                if stack_id is None:
                    logger.warning(
                        f"No stack found for this run. "
                        f"Creating pipeline run '{pipeline_run.name}' without "
                        "linked stack."
                    )

            # Query pipeline to ensure it exists in the DB
            pipeline_id = None
            if pipeline_run.pipeline is not None:
                pipeline_id = session.exec(
                    select(PipelineSchema.id).where(
                        PipelineSchema.id == pipeline_run.pipeline
                    )
                ).first()
                if pipeline_id is None:
                    logger.warning(
                        f"No pipeline found. Creating pipeline run "
                        f"'{pipeline_run.name}' as unlisted run."
                    )

            # Create the pipeline run
            new_run = PipelineRunSchema.from_request(pipeline_run)
            session.add(new_run)
            session.commit()

            return self._run_schema_to_model(new_run)

    def _run_schema_to_model(
        self, run: PipelineRunSchema
    ) -> PipelineRunResponseModel:
        """Converts a pipeline run schema to a pipeline run model incl. steps.

        Args:
            run: The pipeline run schema to convert.

        Returns:
            The converted pipeline run model with steps hydrated into it.
        """
        steps = {
            step.name: self._run_step_schema_to_model(step)
            for step in run.step_runs
        }
        return run.to_model(steps=steps)

    def get_run(
        self, run_name_or_id: Union[str, UUID]
    ) -> PipelineRunResponseModel:
        """Gets a pipeline run.

        Args:
            run_name_or_id: The name or ID of the pipeline run to get.

        Returns:
            The pipeline run.
        """
        with Session(self.engine) as session:
            run = self._get_run_schema(run_name_or_id, session=session)
            return self._run_schema_to_model(run)

    def get_or_create_run(
        self, pipeline_run: PipelineRunRequestModel
    ) -> Tuple[PipelineRunResponseModel, bool]:
        """Gets or creates a pipeline run.

        If a run with the same ID or name already exists, it is returned.
        Otherwise, a new run is created.

        Args:
            pipeline_run: The pipeline run to get or create.

        Returns:
            The pipeline run, and a boolean indicating whether the run was
            created or not.
        """
        # We want to have the 'create' statement in the try block since running
        # it first will reduce concurrency issues.
        try:
            return self.create_run(pipeline_run), True
        except (EntityExistsError, IntegrityError):
            # Catch both `EntityExistsError`` and `IntegrityError`` exceptions
            # since either one can be raised by the database when trying
            # to create a new pipeline run with duplicate ID or name.
            try:
                return self.get_run(pipeline_run.id), False
            except KeyError:
                return self.get_run(pipeline_run.name), False

    def list_runs(
        self, runs_filter_model: PipelineRunFilterModel
    ) -> Page[PipelineRunResponseModel]:
        """List all pipeline runs matching the given filter criteria.

        Args:
            runs_filter_model: All filter parameters including pagination
                params.

        Returns:
            A list of all pipeline runs matching the filter criteria.
        """
        with Session(self.engine) as session:
            query = select(PipelineRunSchema)
            return self.filter_and_paginate(
                session=session,
                query=query,
                table=PipelineRunSchema,
                filter_model=runs_filter_model,
                custom_schema_to_model_conversion=self._run_schema_to_model,
            )

    def count_runs(self, workspace_id: Optional[UUID]) -> int:
        """Count all pipeline runs, optionally within a workspace scope.

        Args:
            workspace_id: The workspace to use for counting pipeline runs

        Returns:
            The number of pipeline runs in the workspace.
        """
        return self._count_entity(
            schema=PipelineRunSchema, workspace_id=workspace_id
        )

    def update_run(
        self, run_id: UUID, run_update: PipelineRunUpdateModel
    ) -> PipelineRunResponseModel:
        """Updates a pipeline run.

        Args:
            run_id: The ID of the pipeline run to update.
            run_update: The update to be applied to the pipeline run.

        Returns:
            The updated pipeline run.

        Raises:
            KeyError: if the pipeline run doesn't exist.
        """
        with Session(self.engine) as session:
            # Check if pipeline run with the given ID exists
            existing_run = session.exec(
                select(PipelineRunSchema).where(PipelineRunSchema.id == run_id)
            ).first()
            if existing_run is None:
                raise KeyError(
                    f"Unable to update pipeline run with ID {run_id}: "
                    f"No pipeline run with this ID found."
                )

            # Update the pipeline run
            existing_run.update(run_update=run_update)
            session.add(existing_run)
            session.commit()

            session.refresh(existing_run)
            return self._run_schema_to_model(existing_run)

    def delete_run(self, run_id: UUID) -> None:
        """Deletes a pipeline run.

        Args:
            run_id: The ID of the pipeline run to delete.

        Raises:
            KeyError: if the pipeline run doesn't exist.
        """
        with Session(self.engine) as session:
            # Check if pipeline run with the given ID exists
            existing_run = session.exec(
                select(PipelineRunSchema).where(PipelineRunSchema.id == run_id)
            ).first()
            if existing_run is None:
                raise KeyError(
                    f"Unable to delete pipeline run with ID {run_id}: "
                    f"No pipeline run with this ID found."
                )

            # Delete the pipeline run
            session.delete(existing_run)
            session.commit()

    # ------------------
    # Pipeline run steps
    # ------------------

    def create_run_step(
        self, step_run: StepRunRequestModel
    ) -> StepRunResponseModel:
        """Creates a step run.

        Args:
            step_run: The step run to create.

        Returns:
            The created step run.

        Raises:
            EntityExistsError: if the step run already exists.
            KeyError: if the pipeline run doesn't exist.
        """
        with Session(self.engine) as session:
            # Check if the pipeline run exists
            run = session.exec(
                select(PipelineRunSchema).where(
                    PipelineRunSchema.id == step_run.pipeline_run_id
                )
            ).first()
            if run is None:
                raise KeyError(
                    f"Unable to create step '{step_run.name}': No pipeline run "
                    f"with ID '{step_run.pipeline_run_id}' found."
                )

            # Check if the step name already exists in the pipeline run
            existing_step_run = session.exec(
                select(StepRunSchema)
                .where(StepRunSchema.name == step_run.name)
                .where(
                    StepRunSchema.pipeline_run_id == step_run.pipeline_run_id
                )
            ).first()
            if existing_step_run is not None:
                raise EntityExistsError(
                    f"Unable to create step '{step_run.name}': A step with this "
                    f"name already exists in the pipeline run with ID "
                    f"'{step_run.pipeline_run_id}'."
                )

            # Create the step
            step_schema = StepRunSchema.from_request(step_run)
            session.add(step_schema)

            # Add logs entry for the step if exists
            if step_run.logs is not None:
                log_entry = LogsSchema(
                    uri=step_run.logs.uri,
                    step_run_id=step_schema.id,
                    artifact_store_id=step_run.logs.artifact_store_id,
                )
                session.add(log_entry)

            # Save parent step IDs into the database.
            for parent_step_id in step_run.parent_step_ids:
                self._set_run_step_parent_step(
                    child_id=step_schema.id,
                    parent_id=parent_step_id,
                    session=session,
                )

            # Save input artifact IDs into the database.
            for input_name, artifact_id in step_run.inputs.items():
                self._set_run_step_input_artifact(
                    run_step_id=step_schema.id,
                    artifact_id=artifact_id,
                    name=input_name,
                    session=session,
                )

            # Save output artifact IDs into the database.
            for output_name, artifact_id in step_run.outputs.items():
                self._set_run_step_output_artifact(
                    step_run_id=step_schema.id,
                    artifact_id=artifact_id,
                    name=output_name,
                    session=session,
                )

            session.commit()

            return self._run_step_schema_to_model(step_schema)

    def _set_run_step_parent_step(
        self, child_id: UUID, parent_id: UUID, session: Session
    ) -> None:
        """Sets the parent step run for a step run.

        Args:
            child_id: The ID of the child step run to set the parent for.
            parent_id: The ID of the parent step run to set a child for.
            session: The database session to use.

        Raises:
            KeyError: if the child step run or parent step run doesn't exist.
        """
        # Check if the child step exists.
        child_step_run = session.exec(
            select(StepRunSchema).where(StepRunSchema.id == child_id)
        ).first()
        if child_step_run is None:
            raise KeyError(
                f"Unable to set parent step for step with ID "
                f"{child_id}: No step with this ID found."
            )

        # Check if the parent step exists.
        parent_step_run = session.exec(
            select(StepRunSchema).where(StepRunSchema.id == parent_id)
        ).first()
        if parent_step_run is None:
            raise KeyError(
                f"Unable to set parent step for step with ID "
                f"{child_id}: No parent step with ID {parent_id} "
                "found."
            )

        # Check if the parent step is already set.
        assignment = session.exec(
            select(StepRunParentsSchema)
            .where(StepRunParentsSchema.child_id == child_id)
            .where(StepRunParentsSchema.parent_id == parent_id)
        ).first()
        if assignment is not None:
            return

        # Save the parent step assignment in the database.
        assignment = StepRunParentsSchema(
            child_id=child_id, parent_id=parent_id
        )
        session.add(assignment)

    def _set_run_step_input_artifact(
        self, run_step_id: UUID, artifact_id: UUID, name: str, session: Session
    ) -> None:
        """Sets an artifact as an input of a step run.

        Args:
            run_step_id: The ID of the step run.
            artifact_id: The ID of the artifact.
            name: The name of the input in the step run.
            session: The database session to use.

        Raises:
            KeyError: if the step run or artifact doesn't exist.
        """
        # Check if the step exists.
        step_run = session.exec(
            select(StepRunSchema).where(StepRunSchema.id == run_step_id)
        ).first()
        if step_run is None:
            raise KeyError(
                f"Unable to set input artifact: No step run with ID "
                f"'{run_step_id}' found."
            )

        # Check if the artifact exists.
        artifact = session.exec(
            select(ArtifactSchema).where(ArtifactSchema.id == artifact_id)
        ).first()
        if artifact is None:
            raise KeyError(
                f"Unable to set input artifact: No artifact with ID "
                f"'{artifact_id}' found."
            )

        # Check if the input is already set.
        assignment = session.exec(
            select(StepRunInputArtifactSchema)
            .where(StepRunInputArtifactSchema.step_id == run_step_id)
            .where(StepRunInputArtifactSchema.artifact_id == artifact_id)
            .where(StepRunInputArtifactSchema.name == name)
        ).first()
        if assignment is not None:
            return

        # Save the input assignment in the database.
        assignment = StepRunInputArtifactSchema(
            step_id=run_step_id, artifact_id=artifact_id, name=name
        )
        session.add(assignment)

    def _set_run_step_output_artifact(
        self,
        step_run_id: UUID,
        artifact_id: UUID,
        name: str,
        session: Session,
    ) -> None:
        """Sets an artifact as an output of a step run.

        Args:
            step_run_id: The ID of the step run.
            artifact_id: The ID of the artifact.
            name: The name of the output in the step run.
            session: The database session to use.

        Raises:
            KeyError: if the step run or artifact doesn't exist.
        """
        # Check if the step exists.
        step_run = session.exec(
            select(StepRunSchema).where(StepRunSchema.id == step_run_id)
        ).first()
        if step_run is None:
            raise KeyError(
                f"Unable to set output artifact: No step run with ID "
                f"'{step_run_id}' found."
            )

        # Check if the artifact exists.
        artifact = session.exec(
            select(ArtifactSchema).where(ArtifactSchema.id == artifact_id)
        ).first()
        if artifact is None:
            raise KeyError(
                f"Unable to set output artifact: No artifact with ID "
                f"'{artifact_id}' found."
            )

        # Check if the output is already set.
        assignment = session.exec(
            select(StepRunOutputArtifactSchema)
            .where(StepRunOutputArtifactSchema.step_id == step_run_id)
            .where(StepRunOutputArtifactSchema.artifact_id == artifact_id)
        ).first()
        if assignment is not None:
            return

        # Save the output assignment in the database.
        assignment = StepRunOutputArtifactSchema(
            step_id=step_run_id,
            artifact_id=artifact_id,
            name=name,
        )
        session.add(assignment)

    def get_run_step(self, step_run_id: UUID) -> StepRunResponseModel:
        """Get a step run by ID.

        Args:
            step_run_id: The ID of the step run to get.

        Returns:
            The step run.

        Raises:
            KeyError: if the step run doesn't exist.
        """
        with Session(self.engine) as session:
            step_run = session.exec(
                select(StepRunSchema).where(StepRunSchema.id == step_run_id)
            ).first()
            if step_run is None:
                raise KeyError(
                    f"Unable to get step run with ID {step_run_id}: No step "
                    "run with this ID found."
                )
            return self._run_step_schema_to_model(step_run)

    def _run_step_schema_to_model(
        self, step_run: StepRunSchema
    ) -> StepRunResponseModel:
        """Converts a run step schema to a step model.

        Args:
            step_run: The run step schema to convert.

        Returns:
            The run step model.
        """
        with Session(self.engine) as session:
            # Get parent steps.
            parent_steps = session.exec(
                select(StepRunSchema)
                .where(StepRunParentsSchema.child_id == step_run.id)
                .where(StepRunParentsSchema.parent_id == StepRunSchema.id)
            ).all()
            parent_step_ids = [parent_step.id for parent_step in parent_steps]

            # Get input artifacts.
            input_artifact_list = session.exec(
                select(
                    ArtifactSchema,
                    StepRunInputArtifactSchema.name,
                )
                .where(
                    ArtifactSchema.id == StepRunInputArtifactSchema.artifact_id
                )
                .where(StepRunInputArtifactSchema.step_id == step_run.id)
            ).all()
            input_artifacts = {
                input_name: self._artifact_schema_to_model(artifact)
                for (artifact, input_name) in input_artifact_list
            }

            # Get output artifacts.
            output_artifact_list = session.exec(
                select(
                    ArtifactSchema,
                    StepRunOutputArtifactSchema.name,
                )
                .where(
                    ArtifactSchema.id
                    == StepRunOutputArtifactSchema.artifact_id
                )
                .where(StepRunOutputArtifactSchema.step_id == step_run.id)
            ).all()
            output_artifacts = {
                output_name: self._artifact_schema_to_model(artifact)
                for (artifact, output_name) in output_artifact_list
            }

            # Convert to model.
            return step_run.to_model(
                parent_step_ids=parent_step_ids,
                input_artifacts=input_artifacts,
                output_artifacts=output_artifacts,
            )

    def list_run_steps(
        self, step_run_filter_model: StepRunFilterModel
    ) -> Page[StepRunResponseModel]:
        """List all step runs matching the given filter criteria.

        Args:
            step_run_filter_model: All filter parameters including pagination
                params.

        Returns:
            A list of all step runs matching the filter criteria.
        """
        with Session(self.engine) as session:
            query = select(StepRunSchema)
            return self.filter_and_paginate(
                session=session,
                query=query,
                table=StepRunSchema,
                filter_model=step_run_filter_model,
                custom_schema_to_model_conversion=self._run_step_schema_to_model,
            )

    def update_run_step(
        self,
        step_run_id: UUID,
        step_run_update: StepRunUpdateModel,
    ) -> StepRunResponseModel:
        """Updates a step run.

        Args:
            step_run_id: The ID of the step to update.
            step_run_update: The update to be applied to the step.

        Returns:
            The updated step run.

        Raises:
            KeyError: if the step run doesn't exist.
        """
        with Session(self.engine) as session:
            # Check if the step exists
            existing_step_run = session.exec(
                select(StepRunSchema).where(StepRunSchema.id == step_run_id)
            ).first()
            if existing_step_run is None:
                raise KeyError(
                    f"Unable to update step with ID {step_run_id}: "
                    f"No step with this ID found."
                )

            # Update the step
            existing_step_run.update(step_run_update)
            session.add(existing_step_run)

            # Update the output artifacts.
            for name, artifact_id in step_run_update.outputs.items():
                self._set_run_step_output_artifact(
                    step_run_id=step_run_id,
                    artifact_id=artifact_id,
                    name=name,
                    session=session,
                )

            # Input artifacts and parent steps cannot be updated after the
            # step has been created.

            session.commit()
            session.refresh(existing_step_run)

            return self._run_step_schema_to_model(existing_step_run)

    # ---------
    # Artifacts
    # ---------

    def create_artifact(
        self, artifact: ArtifactRequestModel
    ) -> ArtifactResponseModel:
        """Creates an artifact.

        Args:
            artifact: The artifact to create.

        Returns:
            The created artifact.
        """
        with Session(self.engine) as session:
            # Save artifact.
            artifact_schema = ArtifactSchema.from_request(artifact)
            session.add(artifact_schema)

            # Save visualizations of the artifact.
            if artifact.visualizations:
                for vis in artifact.visualizations:
                    vis_schema = ArtifactVisualizationSchema.from_model(
                        visualization=vis, artifact_id=artifact_schema.id
                    )
                    session.add(vis_schema)

            session.commit()
            return self._artifact_schema_to_model(artifact_schema)

    def _artifact_schema_to_model(
        self, artifact_schema: ArtifactSchema
    ) -> ArtifactResponseModel:
        """Converts an artifact schema to a model.

        Args:
            artifact_schema: The artifact schema to convert.

        Returns:
            The converted artifact model.
        """
        # Find the producer step run ID.
        with Session(self.engine) as session:
            producer_step_run_id = session.exec(
                select(StepRunOutputArtifactSchema.step_id)
                .where(
                    StepRunOutputArtifactSchema.artifact_id
                    == artifact_schema.id
                )
                .where(StepRunOutputArtifactSchema.step_id == StepRunSchema.id)
                .where(StepRunSchema.status != ExecutionStatus.CACHED)
            ).first()

            # Convert the artifact schema to a model.
            return artifact_schema.to_model(
                producer_step_run_id=producer_step_run_id
            )

    def get_artifact(self, artifact_id: UUID) -> ArtifactResponseModel:
        """Gets an artifact.

        Args:
            artifact_id: The ID of the artifact to get.

        Returns:
            The artifact.

        Raises:
            KeyError: if the artifact doesn't exist.
        """
        with Session(self.engine) as session:
            artifact = session.exec(
                select(ArtifactSchema).where(ArtifactSchema.id == artifact_id)
            ).first()
            if artifact is None:
                raise KeyError(
                    f"Unable to get artifact with ID {artifact_id}: "
                    f"No artifact with this ID found."
                )
            return self._artifact_schema_to_model(artifact)

    def list_artifacts(
        self, artifact_filter_model: ArtifactFilterModel
    ) -> Page[ArtifactResponseModel]:
        """List all artifacts matching the given filter criteria.

        Args:
            artifact_filter_model: All filter parameters including pagination
                params.

        Returns:
            A list of all artifacts matching the filter criteria.
        """
        with Session(self.engine) as session:
            query = select(ArtifactSchema)
            if artifact_filter_model.only_unused:
                query = query.where(
                    ArtifactSchema.id.notin_(  # type: ignore[attr-defined]
                        select(StepRunOutputArtifactSchema.artifact_id)
                    )
                )
                query = query.where(
                    ArtifactSchema.id.notin_(  # type: ignore[attr-defined]
                        select(StepRunInputArtifactSchema.artifact_id)
                    )
                )
            return self.filter_and_paginate(
                session=session,
                query=query,
                table=ArtifactSchema,
                filter_model=artifact_filter_model,
                custom_schema_to_model_conversion=self._artifact_schema_to_model,
            )

    def delete_artifact(self, artifact_id: UUID) -> None:
        """Deletes an artifact.

        Args:
            artifact_id: The ID of the artifact to delete.

        Raises:
            KeyError: if the artifact doesn't exist.
        """
        with Session(self.engine) as session:
            artifact = session.exec(
                select(ArtifactSchema).where(ArtifactSchema.id == artifact_id)
            ).first()
            if artifact is None:
                raise KeyError(
                    f"Unable to delete artifact with ID {artifact_id}: "
                    f"No artifact with this ID found."
                )
            session.delete(artifact)
            session.commit()

    # ------------
    # Run Metadata
    # ------------

    def create_run_metadata(
        self, run_metadata: RunMetadataRequestModel
    ) -> List[RunMetadataResponseModel]:
        """Creates run metadata.

        Args:
            run_metadata: The run metadata to create.

        Returns:
            The created run metadata.
        """
        return_value: List[RunMetadataResponseModel] = []
        with Session(self.engine) as session:
            for key, value in run_metadata.values.items():
                type_ = run_metadata.types[key]
                run_metadata_schema = RunMetadataSchema(
                    workspace_id=run_metadata.workspace,
                    user_id=run_metadata.user,
                    pipeline_run_id=run_metadata.pipeline_run_id,
                    step_run_id=run_metadata.step_run_id,
                    artifact_id=run_metadata.artifact_id,
                    stack_component_id=run_metadata.stack_component_id,
                    key=key,
                    value=json.dumps(value),
                    type=type_,
                )
                session.add(run_metadata_schema)
                session.commit()
                return_value.append(run_metadata_schema.to_model())
        return return_value

    def list_run_metadata(
        self,
        run_metadata_filter_model: RunMetadataFilterModel,
    ) -> Page[RunMetadataResponseModel]:
        """List run metadata.

        Args:
            run_metadata_filter_model: All filter parameters including
                pagination params.

        Returns:
            The run metadata.
        """
        with Session(self.engine) as session:
            query = select(RunMetadataSchema)
            return self.filter_and_paginate(
                session=session,
                query=query,
                table=RunMetadataSchema,
                filter_model=run_metadata_filter_model,
            )

    # -----------------
    # Code Repositories
    # -----------------

    def create_code_repository(
        self, code_repository: CodeRepositoryRequestModel
    ) -> CodeRepositoryResponseModel:
        """Creates a new code repository.

        Args:
            code_repository: Code repository to be created.

        Returns:
            The newly created code repository.

        Raises:
            EntityExistsError: If a code repository with the given name already
                exists.
        """
        with Session(self.engine) as session:
            existing_repo = session.exec(
                select(CodeRepositorySchema)
                .where(CodeRepositorySchema.name == code_repository.name)
                .where(
                    CodeRepositorySchema.workspace_id
                    == code_repository.workspace
                )
            ).first()
            if existing_repo is not None:
                raise EntityExistsError(
                    f"Unable to create code repository in workspace "
                    f"'{code_repository.workspace}': A code repository with "
                    "this name already exists."
                )

            new_repo = CodeRepositorySchema.from_request(code_repository)
            session.add(new_repo)
            session.commit()
            session.refresh(new_repo)

            return new_repo.to_model()

    def get_code_repository(
        self, code_repository_id: UUID
    ) -> CodeRepositoryResponseModel:
        """Gets a specific code repository.

        Args:
            code_repository_id: The ID of the code repository to get.

        Returns:
            The requested code repository, if it was found.

        Raises:
            KeyError: If no code repository with the given ID exists.
        """
        with Session(self.engine) as session:
            repo = session.exec(
                select(CodeRepositorySchema).where(
                    CodeRepositorySchema.id == code_repository_id
                )
            ).first()
            if repo is None:
                raise KeyError(
                    f"Unable to get code repository with ID "
                    f"'{code_repository_id}': No code repository with this "
                    "ID found."
                )

            return repo.to_model()

    def list_code_repositories(
        self, filter_model: CodeRepositoryFilterModel
    ) -> Page[CodeRepositoryResponseModel]:
        """List all code repositories.

        Args:
            filter_model: All filter parameters including pagination
                params.

        Returns:
            A page of all code repositories.
        """
        with Session(self.engine) as session:
            query = select(CodeRepositorySchema)
            return self.filter_and_paginate(
                session=session,
                query=query,
                table=CodeRepositorySchema,
                filter_model=filter_model,
            )

    def update_code_repository(
        self, code_repository_id: UUID, update: CodeRepositoryUpdateModel
    ) -> CodeRepositoryResponseModel:
        """Updates an existing code repository.

        Args:
            code_repository_id: The ID of the code repository to update.
            update: The update to be applied to the code repository.

        Returns:
            The updated code repository.

        Raises:
            KeyError: If no code repository with the given name exists.
        """
        with Session(self.engine) as session:
            existing_repo = session.exec(
                select(CodeRepositorySchema).where(
                    CodeRepositorySchema.id == code_repository_id
                )
            ).first()
            if existing_repo is None:
                raise KeyError(
                    f"Unable to update code repository with ID "
                    f"{code_repository_id}: No code repository with this ID "
                    "found."
                )

            existing_repo.update(update)

            session.add(existing_repo)
            session.commit()

            return existing_repo.to_model()

    def delete_code_repository(self, code_repository_id: UUID) -> None:
        """Deletes a code repository.

        Args:
            code_repository_id: The ID of the code repository to delete.

        Raises:
            KeyError: If no code repository with the given ID exists.
        """
        with Session(self.engine) as session:
            existing_repo = session.exec(
                select(CodeRepositorySchema).where(
                    CodeRepositorySchema.id == code_repository_id
                )
            ).first()
            if existing_repo is None:
                raise KeyError(
                    f"Unable to delete code repository with ID "
                    f"{code_repository_id}: No code repository with this ID "
                    "found."
                )

            session.delete(existing_repo)
            session.commit()

    # ------------------
    # Service Connectors
    # ------------------

    @staticmethod
    def _fail_if_service_connector_with_name_exists_for_user(
        name: str,
        workspace_id: UUID,
        user_id: UUID,
        session: Session,
    ) -> None:
        """Raise an exception if a service connector with same name exists.

        Args:
            name: The name of the service connector
            workspace_id: The ID of the workspace
            user_id: The ID of the user
            session: The Session

        Returns:
            None

        Raises:
            EntityExistsError: If a service connector with the given name is
                already owned by the user
        """
        assert user_id
        # Check if service connector with the same domain key (name, workspace,
        # owner) already exists
        existing_domain_connector = session.exec(
            select(ServiceConnectorSchema)
            .where(ServiceConnectorSchema.name == name)
            .where(ServiceConnectorSchema.workspace_id == workspace_id)
            .where(ServiceConnectorSchema.user_id == user_id)
        ).first()
        if existing_domain_connector is not None:
            # Theoretically the user schema is optional, in this case there is
            #  no way that it will be None
            assert existing_domain_connector.user
            raise EntityExistsError(
                f"Unable to register service connector with name '{name}': "
                "Found an existing service connector with the same name in the "
                f"same workspace, '{existing_domain_connector.workspace.name}', "
                "owned by the same user, "
                f"{existing_domain_connector.user.name}'."
            )
        return None

    @staticmethod
    def _fail_if_service_connector_with_name_already_shared(
        name: str,
        workspace_id: UUID,
        session: Session,
    ) -> None:
        """Raise an exception if a service connector with same name is already shared.

        Args:
            name: The name of the service connector
            workspace_id: The ID of the workspace
            session: The Session

        Raises:
            EntityExistsError: If a service connector with the given name is
                already shared by another user
        """
        # Check if a service connector with the same name is already shared
        # within the workspace
        is_shared = True
        existing_shared_connector = session.exec(
            select(ServiceConnectorSchema)
            .where(ServiceConnectorSchema.name == name)
            .where(ServiceConnectorSchema.workspace_id == workspace_id)
            .where(ServiceConnectorSchema.is_shared == is_shared)
        ).first()
        if existing_shared_connector is not None:
            raise EntityExistsError(
                f"Unable to share service connector with name '{name}': Found "
                "an existing shared service connector with the same name in "
                f"workspace '{workspace_id}'."
            )

    def _create_connector_secret(
        self,
        connector_name: str,
        user: UUID,
        workspace: UUID,
        is_shared: bool,
        secrets: Optional[Dict[str, Optional[SecretStr]]],
    ) -> Optional[UUID]:
        """Creates a new secret to store the service connector secret credentials.

        Args:
            connector_name: The name of the service connector for which to
                create a secret.
            user: The ID of the user who owns the service connector.
            workspace: The ID of the workspace in which the service connector
                is registered.
            is_shared: Whether the service connector is shared.
            secrets: The secret credentials to store.

        Returns:
            The ID of the newly created secret or None, if the service connector
            does not contain any secret credentials.

        Raises:
            NotImplementedError: If a secrets store is not configured or
                supported.
        """
        if not secrets:
            return None

        if not self.secrets_store:
            raise NotImplementedError(
                "A secrets store is not configured or supported."
            )

        # Generate a unique name for the secret
        # Replace all non-alphanumeric characters with a dash because
        # the secret name must be a valid DNS subdomain name in some
        # secrets stores
        connector_name = re.sub(r"[^a-zA-Z0-9-]", "-", connector_name)
        # Generate unique names using a random suffix until we find a name
        # that is not already in use
        while True:
            secret_name = f"connector-{connector_name}-{random_str(4)}".lower()
            existing_secrets = self.secrets_store.list_secrets(
                SecretFilterModel(
                    name=secret_name,
                )
            )
            if not existing_secrets.size:
                try:
                    return self.secrets_store.create_secret(
                        SecretRequestModel(
                            name=secret_name,
                            user=user,
                            workspace=workspace,
                            scope=SecretScope.WORKSPACE
                            if is_shared
                            else SecretScope.USER,
                            values=secrets,
                        )
                    ).id
                except KeyError:
                    # The secret already exists, try again
                    continue

    def _populate_connector_type(
        self, *service_connectors: ServiceConnectorResponseModel
    ) -> None:
        """Populates the connector type of the given service connectors.

        If the connector type is not locally available, the connector type
        field is left as is.

        Args:
            service_connectors: The service connectors to populate.
        """
        for service_connector in service_connectors:
            if not service_connector_registry.is_registered(
                service_connector.type
            ):
                continue
            service_connector.connector_type = (
                service_connector_registry.get_service_connector_type(
                    service_connector.type
                )
            )

    @track_decorator(AnalyticsEvent.CREATED_SERVICE_CONNECTOR)
    def create_service_connector(
        self, service_connector: ServiceConnectorRequestModel
    ) -> ServiceConnectorResponseModel:
        """Creates a new service connector.

        Args:
            service_connector: Service connector to be created.

        Returns:
            The newly created service connector.

        Raises:
            Exception: If anything goes wrong during the creation of the
                service connector.
        """
        # If the connector type is locally available, we validate the request
        # against the connector type schema before storing it in the database
        if service_connector_registry.is_registered(service_connector.type):
            connector_type = (
                service_connector_registry.get_service_connector_type(
                    service_connector.type
                )
            )
            service_connector.validate_and_configure_resources(
                connector_type=connector_type,
                resource_types=service_connector.resource_types,
                resource_id=service_connector.resource_id,
                configuration=service_connector.configuration,
                secrets=service_connector.secrets,
            )

        with Session(self.engine) as session:
            self._fail_if_service_connector_with_name_exists_for_user(
                name=service_connector.name,
                user_id=service_connector.user,
                workspace_id=service_connector.workspace,
                session=session,
            )

            if service_connector.is_shared:
                self._fail_if_service_connector_with_name_already_shared(
                    name=service_connector.name,
                    workspace_id=service_connector.workspace,
                    session=session,
                )

            # Create the secret
            secret_id = self._create_connector_secret(
                connector_name=service_connector.name,
                user=service_connector.user,
                workspace=service_connector.workspace,
                is_shared=service_connector.is_shared,
                secrets=service_connector.secrets,
            )
            try:
                # Create the service connector
                new_service_connector = ServiceConnectorSchema.from_request(
                    service_connector,
                    secret_id=secret_id,
                )

                session.add(new_service_connector)
                session.commit()

                session.refresh(new_service_connector)
            except Exception:
                # Delete the secret if it was created
                if secret_id and self.secrets_store:
                    try:
                        self.secrets_store.delete_secret(secret_id)
                    except Exception:
                        # Ignore any errors that occur while deleting the
                        # secret
                        pass

                raise

            connector = new_service_connector.to_model()
            self._populate_connector_type(connector)
            return connector

    def get_service_connector(
        self, service_connector_id: UUID
    ) -> ServiceConnectorResponseModel:
        """Gets a specific service connector.

        Args:
            service_connector_id: The ID of the service connector to get.

        Returns:
            The requested service connector, if it was found.

        Raises:
            KeyError: If no service connector with the given ID exists.
        """
        with Session(self.engine) as session:
            service_connector = session.exec(
                select(ServiceConnectorSchema).where(
                    ServiceConnectorSchema.id == service_connector_id
                )
            ).first()

            if service_connector is None:
                raise KeyError(
                    f"Service connector with ID {service_connector_id} not "
                    "found."
                )

            connector = service_connector.to_model()
            self._populate_connector_type(connector)
            return connector

    def _list_filtered_service_connectors(
        self,
        session: Session,
        query: Union[
            Select[ServiceConnectorSchema],
            SelectOfScalar[ServiceConnectorSchema],
        ],
        filter_model: ServiceConnectorFilterModel,
    ) -> List[ServiceConnectorSchema]:
        """Refine a service connector query.

        Applies resource type and label filters to the query.

        Args:
            session: The database session.
            query: The query to filter.
            filter_model: The filter model.

        Returns:
            The filtered list of service connectors.
        """
        items: List[ServiceConnectorSchema] = (
            session.exec(query).unique().all()
        )

        # filter out items that don't match the resource type
        if filter_model.resource_type:
            items = [
                item
                for item in items
                if filter_model.resource_type in item.resource_types_list
            ]

        # filter out items that don't match the labels
        if filter_model.labels:
            items = [
                item for item in items if item.has_labels(filter_model.labels)
            ]

        return items

    def list_service_connectors(
        self, filter_model: ServiceConnectorFilterModel
    ) -> Page[ServiceConnectorResponseModel]:
        """List all service connectors.

        Args:
            filter_model: All filter parameters including pagination
                params.

        Returns:
            A page of all service connectors.
        """

        def fetch_connectors(
            session: Session,
            query: Union[
                Select[ServiceConnectorSchema],
                SelectOfScalar[ServiceConnectorSchema],
            ],
            filter_model: BaseFilterModel,
        ) -> List[ServiceConnectorSchema]:
            """Custom fetch function for connector filtering and pagination.

            Applies resource type and label filters to the query.

            Args:
                session: The database session.
                query: The query to filter.
                filter_model: The filter model.

            Returns:
                The filtered and paginated results.
            """
            assert isinstance(filter_model, ServiceConnectorFilterModel)
            items = self._list_filtered_service_connectors(
                session=session, query=query, filter_model=filter_model
            )

            return items

        with Session(self.engine) as session:
            query = select(ServiceConnectorSchema)
            paged_connectors: Page[
                ServiceConnectorResponseModel
            ] = self.filter_and_paginate(
                session=session,
                query=query,
                table=ServiceConnectorSchema,
                filter_model=filter_model,
                custom_fetch=fetch_connectors,
            )

            self._populate_connector_type(*paged_connectors.items)
            return paged_connectors

    def _update_connector_secret(
        self,
        existing_connector: ServiceConnectorResponseModel,
        updated_connector: ServiceConnectorUpdateModel,
    ) -> Optional[UUID]:
        """Updates the secret for a service connector.

        If the secrets field in the service connector update is set (i.e. not
        None), the existing secret, if any, is replaced. If the secrets field is
        set to an empty dict, the existing secret is deleted.

        Args:
            existing_connector: Existing service connector for which to update a
                secret.
            updated_connector: Updated service connector.

        Returns:
            The ID of the updated secret or None, if the new service connector
            does not contain any secret credentials.

        Raises:
            NotImplementedError: If a secrets store is not configured or
                supported.
        """
        if not self.secrets_store:
            raise NotImplementedError(
                "A secrets store is not configured or supported."
            )

        is_shared = (
            existing_connector.is_shared
            if updated_connector.is_shared is None
            else updated_connector.is_shared
        )
        scope_changed = is_shared != existing_connector.is_shared

        if updated_connector.secrets is None:
            if scope_changed and existing_connector.secret_id:
                # Update the scope of the existing secret
                self.secrets_store.update_secret(
                    secret_id=existing_connector.secret_id,
                    secret_update=SecretUpdateModel(  # type: ignore[call-arg]
                        scope=SecretScope.WORKSPACE
                        if is_shared
                        else SecretScope.USER,
                    ),
                )

            # If the connector update does not contain a secrets update, keep
            # the existing secret (if any)
            return existing_connector.secret_id

        # Delete the existing secret (if any), to be replaced by the new secret
        if existing_connector.secret_id:
            try:
                self.secrets_store.delete_secret(existing_connector.secret_id)
            except KeyError:
                # Ignore if the secret no longer exists
                pass

        # If the new service connector does not contain any secret credentials,
        # return None
        if not updated_connector.secrets:
            return None

        assert existing_connector.user is not None
        # A secret does not exist yet, create a new one
        return self._create_connector_secret(
            connector_name=updated_connector.name or existing_connector.name,
            user=existing_connector.user.id,
            workspace=existing_connector.workspace.id,
            is_shared=is_shared,
            secrets=updated_connector.secrets,
        )

    def update_service_connector(
        self, service_connector_id: UUID, update: ServiceConnectorUpdateModel
    ) -> ServiceConnectorResponseModel:
        """Updates an existing service connector.

        The update model contains the fields to be updated. If a field value is
        set to None in the model, the field is not updated, but there are
        special rules concerning some fields:

        * the `configuration` and `secrets` fields together represent a full
        valid configuration update, not just a partial update. If either is
        set (i.e. not None) in the update, their values are merged together and
        will replace the existing configuration and secrets values.
        * the `resource_id` field value is also a full replacement value: if set
        to `None`, the resource ID is removed from the service connector.
        * the `expiration_seconds` field value is also a full replacement value:
        if set to `None`, the expiration is removed from the service connector.
        * the `secret_id` field value in the update is ignored, given that
        secrets are managed internally by the ZenML store.
        * the `labels` field is also a full labels update: if set (i.e. not
        `None`), all existing labels are removed and replaced by the new labels
        in the update.

        Args:
            service_connector_id: The ID of the service connector to update.
            update: The update to be applied to the service connector.

        Returns:
            The updated service connector.

        Raises:
            KeyError: If no service connector with the given ID exists.
            IllegalOperationError: If the service connector is referenced by
                one or more stack components and the update would change the
                connector type, resource type or resource ID.
        """
        with Session(self.engine) as session:
            existing_connector = session.exec(
                select(ServiceConnectorSchema).where(
                    ServiceConnectorSchema.id == service_connector_id
                )
            ).first()

            if existing_connector is None:
                raise KeyError(
                    f"Unable to update service connector with ID "
                    f"'{service_connector_id}': Found no existing service "
                    "connector with this ID."
                )

            # In case of a renaming update, make sure no service connector uses
            # that name already
            if update.name:
                if (
                    existing_connector.name != update.name
                    and existing_connector.user_id is not None
                ):
                    self._fail_if_service_connector_with_name_exists_for_user(
                        name=update.name,
                        workspace_id=existing_connector.workspace_id,
                        user_id=existing_connector.user_id,
                        session=session,
                    )

            # Check if service connector update makes the service connector a
            # shared service connector
            # In that case, check if a service connector with the same name is
            # already shared within the workspace
            if update.is_shared is not None:
                if not existing_connector.is_shared and update.is_shared:
                    self._fail_if_service_connector_with_name_already_shared(
                        name=update.name or existing_connector.name,
                        workspace_id=existing_connector.workspace_id,
                        session=session,
                    )

            existing_connector_model = existing_connector.to_model()

            if len(existing_connector.components):
                # If the service connector is already used in one or more
                # stack components, the update is no longer allowed to change
                # the service connector's authentication method, connector type,
                # resource type, or resource ID
                if (
                    update.connector_type
                    and update.type != existing_connector_model.connector_type
                ):
                    raise IllegalOperationError(
                        "The service type of a service connector that is "
                        "already actively used in one or more stack components "
                        "cannot be changed."
                    )

                if (
                    update.auth_method
                    and update.auth_method
                    != existing_connector_model.auth_method
                ):
                    raise IllegalOperationError(
                        "The authentication method of a service connector that "
                        "is already actively used in one or more stack "
                        "components cannot be changed."
                    )

                if (
                    update.resource_types
                    and update.resource_types
                    != existing_connector_model.resource_types
                ):
                    raise IllegalOperationError(
                        "The resource type of a service connector that is "
                        "already actively used in one or more stack components "
                        "cannot be changed."
                    )

                # The resource ID field cannot be used as a partial update: if
                # set to None, the existing resource ID is also removed
                if update.resource_id != existing_connector_model.resource_id:
                    raise IllegalOperationError(
                        "The resource ID of a service connector that is "
                        "already actively used in one or more stack components "
                        "cannot be changed."
                    )

            # If the connector type is locally available, we validate the update
            # against the connector type schema before storing it in the
            # database
            if service_connector_registry.is_registered(
                existing_connector.connector_type
            ):
                connector_type = (
                    service_connector_registry.get_service_connector_type(
                        existing_connector.connector_type
                    )
                )
                # We need the auth method to be set to be able to validate the
                # configuration
                update.auth_method = (
                    update.auth_method or existing_connector_model.auth_method
                )
                # Validate the configuration update. If the configuration or
                # secrets fields are set, together they are merged into a
                # full configuration that is validated against the connector
                # type schema and replaces the existing configuration and
                # secrets values
                update.validate_and_configure_resources(
                    connector_type=connector_type,
                    resource_types=update.resource_types,
                    resource_id=update.resource_id,
                    configuration=update.configuration,
                    secrets=update.secrets,
                )

            # Update secret
            secret_id = self._update_connector_secret(
                existing_connector=existing_connector_model,
                updated_connector=update,
            )

            existing_connector.update(
                connector_update=update, secret_id=secret_id
            )
            session.add(existing_connector)
            session.commit()

            connector = existing_connector.to_model()
            self._populate_connector_type(connector)
            return connector

    def delete_service_connector(self, service_connector_id: UUID) -> None:
        """Deletes a service connector.

        Args:
            service_connector_id: The ID of the service connector to delete.

        Raises:
            KeyError: If no service connector with the given ID exists.
            IllegalOperationError: If the service connector is still referenced
                by one or more stack components.
        """
        with Session(self.engine) as session:
            try:
                service_connector = session.exec(
                    select(ServiceConnectorSchema).where(
                        ServiceConnectorSchema.id == service_connector_id
                    )
                ).one()

                if service_connector is None:
                    raise KeyError(
                        f"Service connector with ID {service_connector_id} not "
                        "found."
                    )

                if len(service_connector.components) > 0:
                    raise IllegalOperationError(
                        f"Service connector with ID {service_connector_id} "
                        f"cannot be deleted as it is still referenced by "
                        f"{len(service_connector.components)} "
                        "stack components. Before deleting this service "
                        "connector, make sure to remove it from all stack "
                        "components."
                    )
                else:
                    session.delete(service_connector)

                if service_connector.secret_id and self.secrets_store:
                    try:
                        self.secrets_store.delete_secret(
                            service_connector.secret_id
                        )
                    except KeyError:
                        # If the secret doesn't exist anymore, we can ignore
                        # this error
                        pass
            except NoResultFound as error:
                raise KeyError from error

            session.commit()

    def verify_service_connector_config(
        self,
        service_connector: ServiceConnectorRequestModel,
        list_resources: bool = True,
    ) -> ServiceConnectorResourcesModel:
        """Verifies if a service connector configuration has access to resources.

        Args:
            service_connector: The service connector configuration to verify.
            list_resources: If True, the list of all resources accessible
                through the service connector is returned.

        Returns:
            The list of resources that the service connector configuration has
            access to.
        """
        connector_instance = service_connector_registry.instantiate_connector(
            model=service_connector
        )
        return connector_instance.verify(list_resources=list_resources)

    def verify_service_connector(
        self,
        service_connector_id: UUID,
        resource_type: Optional[str] = None,
        resource_id: Optional[str] = None,
        list_resources: bool = True,
    ) -> ServiceConnectorResourcesModel:
        """Verifies if a service connector instance has access to one or more resources.

        Args:
            service_connector_id: The ID of the service connector to verify.
            resource_type: The type of resource to verify access to.
            resource_id: The ID of the resource to verify access to.
            list_resources: If True, the list of all resources accessible
                through the service connector and matching the supplied resource
                type and ID are returned.

        Returns:
            The list of resources that the service connector has access to,
            scoped to the supplied resource type and ID, if provided.
        """
        connector = self.get_service_connector(service_connector_id)

        connector_instance = service_connector_registry.instantiate_connector(
            model=connector
        )

        return connector_instance.verify(
            resource_type=resource_type,
            resource_id=resource_id,
            list_resources=list_resources,
        )

    def get_service_connector_client(
        self,
        service_connector_id: UUID,
        resource_type: Optional[str] = None,
        resource_id: Optional[str] = None,
    ) -> ServiceConnectorResponseModel:
        """Get a service connector client for a service connector and given resource.

        Args:
            service_connector_id: The ID of the base service connector to use.
            resource_type: The type of resource to get a client for.
            resource_id: The ID of the resource to get a client for.

        Returns:
            A service connector client that can be used to access the given
            resource.
        """
        connector = self.get_service_connector(service_connector_id)

        connector_instance = service_connector_registry.instantiate_connector(
            model=connector
        )

        # Fetch the connector client
        connector_client = connector_instance.get_connector_client(
            resource_type=resource_type,
            resource_id=resource_id,
        )

        # Return the model for the connector client
        connector = connector_client.to_response_model(
            user=connector.user,
            workspace=connector.workspace,
            is_shared=connector.is_shared,
            description=connector.description,
            labels=connector.labels,
        )

        self._populate_connector_type(connector)

        return connector

    def list_service_connector_resources(
        self,
        user_name_or_id: Union[str, UUID],
        workspace_name_or_id: Union[str, UUID],
        connector_type: Optional[str] = None,
        resource_type: Optional[str] = None,
        resource_id: Optional[str] = None,
    ) -> List[ServiceConnectorResourcesModel]:
        """List resources that can be accessed by service connectors.

        Args:
            user_name_or_id: The name or ID of the user to scope to.
            workspace_name_or_id: The name or ID of the workspace to scope to.
            connector_type: The type of service connector to scope to.
            resource_type: The type of resource to scope to.
            resource_id: The ID of the resource to scope to.

        Returns:
            The matching list of resources that available service
            connectors have access to.
        """
        user = self.get_user(user_name_or_id)
        workspace = self.get_workspace(workspace_name_or_id)
        connector_filter_model = ServiceConnectorFilterModel(
            connector_type=connector_type,
            resource_type=resource_type,
            is_shared=True,
            workspace_id=workspace.id,
        )

        shared_connectors = self.list_service_connectors(
            filter_model=connector_filter_model
        ).items

        connector_filter_model = ServiceConnectorFilterModel(
            connector_type=connector_type,
            resource_type=resource_type,
            is_shared=False,
            user_id=user.id,
            workspace_id=workspace.id,
        )

        private_connectors = self.list_service_connectors(
            filter_model=connector_filter_model
        ).items

        resource_list: List[ServiceConnectorResourcesModel] = []

        for connector in list(shared_connectors) + list(private_connectors):
            if not service_connector_registry.is_registered(connector.type):
                # For connectors that we can instantiate, i.e. those that have a
                # connector type available locally, we return complete
                # information about the resources that they have access to.
                #
                # For those that are not locally available, we only return
                # rudimentary information extracted from the connector model
                # without actively trying to discover the resources that they
                # have access to.

                if resource_id and connector.resource_id != resource_id:
                    # If an explicit resource ID is required, the connector
                    # has to be configured with it.
                    continue

                resources = (
                    ServiceConnectorResourcesModel.from_connector_model(
                        connector,
                        resource_type=resource_type,
                    )
                )
                for r in resources.resources:
                    if not r.resource_ids:
                        r.error = (
                            f"The service '{connector.type}' connector type is "
                            "not available."
                        )

            else:
                try:
                    connector_instance = (
                        service_connector_registry.instantiate_connector(
                            model=connector
                        )
                    )

                    resources = connector_instance.verify(
                        resource_type=resource_type,
                        resource_id=resource_id,
                        list_resources=True,
                    )
                except (ValueError, AuthorizationException) as e:
                    error = (
                        f'Failed to fetch {resource_type or "available"} '
                        f"resources from service connector {connector.name}/"
                        f"{connector.id}: {e}"
                    )
                    # Log an exception if debug logging is enabled
                    if logger.isEnabledFor(logging.DEBUG):
                        logger.exception(error)
                    else:
                        logger.error(error)
                    continue

            resource_list.append(resources)

        return resource_list

    def list_service_connector_types(
        self,
        connector_type: Optional[str] = None,
        resource_type: Optional[str] = None,
        auth_method: Optional[str] = None,
    ) -> List[ServiceConnectorTypeModel]:
        """Get a list of service connector types.

        Args:
            connector_type: Filter by connector type.
            resource_type: Filter by resource type.
            auth_method: Filter by authentication method.

        Returns:
            List of service connector types.
        """
        return service_connector_registry.list_service_connector_types(
            connector_type=connector_type,
            resource_type=resource_type,
            auth_method=auth_method,
        )

    def get_service_connector_type(
        self,
        connector_type: str,
    ) -> ServiceConnectorTypeModel:
        """Returns the requested service connector type.

        Args:
            connector_type: the service connector type identifier.

        Returns:
            The requested service connector type.
        """
        return service_connector_registry.get_service_connector_type(
            connector_type
        )

    # =======================
    # Internal helper methods
    # =======================

    def _count_entity(
        self, schema: Type[BaseSchema], workspace_id: Optional[UUID]
    ) -> int:
        """Return count of a given entity, optionally scoped to workspace.

        Args:
            schema: Schema of the Entity
            workspace_id: (Optional) ID of the workspace scope

        Returns:
            Count of the entity as integer.
        """
        with Session(self.engine) as session:
            query = session.query(func.count(schema.id))
            if workspace_id and hasattr(schema, "workspace_id"):
                query = query.filter(schema.workspace_id == workspace_id)

            entity_count = query.scalar()
        return int(entity_count)

    @staticmethod
    def _get_schema_by_name_or_id(
        object_name_or_id: Union[str, UUID],
        schema_class: Type[AnyNamedSchema],
        schema_name: str,
        session: Session,
    ) -> AnyNamedSchema:
        """Query a schema by its 'name' or 'id' field.

        Args:
            object_name_or_id: The name or ID of the object to query.
            schema_class: The schema class to query. E.g., `WorkspaceSchema`.
            schema_name: The name of the schema used for error messages.
                E.g., "workspace".
            session: The database session to use.

        Returns:
            The schema object.

        Raises:
            KeyError: if the object couldn't be found.
            ValueError: if the schema_name isn't provided.
        """
        if object_name_or_id is None:
            raise ValueError(
                f"Unable to get {schema_name}: No {schema_name} ID or name "
                "provided."
            )
        if uuid_utils.is_valid_uuid(object_name_or_id):
            filter_params = schema_class.id == object_name_or_id
            error_msg = (
                f"Unable to get {schema_name} with name or ID "
                f"'{object_name_or_id}': No {schema_name} with this ID found."
            )
        else:
            filter_params = schema_class.name == object_name_or_id
            error_msg = (
                f"Unable to get {schema_name} with name or ID "
                f"'{object_name_or_id}': '{object_name_or_id}' is not a valid "
                f" UUID and no {schema_name} with this name exists."
            )

        schema = session.exec(
            select(schema_class).where(filter_params)
        ).first()

        if schema is None:
            raise KeyError(error_msg)
        return schema

    def _get_workspace_schema(
        self,
        workspace_name_or_id: Union[str, UUID],
        session: Session,
    ) -> WorkspaceSchema:
        """Gets a workspace schema by name or ID.

        This is a helper method that is used in various places to find the
        workspace associated to some other object.

        Args:
            workspace_name_or_id: The name or ID of the workspace to get.
            session: The database session to use.

        Returns:
            The workspace schema.
        """
        return self._get_schema_by_name_or_id(
            object_name_or_id=workspace_name_or_id,
            schema_class=WorkspaceSchema,
            schema_name="workspace",
            session=session,
        )

    def _get_user_schema(
        self,
        user_name_or_id: Union[str, UUID],
        session: Session,
    ) -> UserSchema:
        """Gets a user schema by name or ID.

        This is a helper method that is used in various places to find the
        user associated to some other object.

        Args:
            user_name_or_id: The name or ID of the user to get.
            session: The database session to use.

        Returns:
            The user schema.
        """
        return self._get_schema_by_name_or_id(
            object_name_or_id=user_name_or_id,
            schema_class=UserSchema,
            schema_name="user",
            session=session,
        )

    def _get_team_schema(
        self,
        team_name_or_id: Union[str, UUID],
        session: Session,
    ) -> TeamSchema:
        """Gets a team schema by name or ID.

        This is a helper method that is used in various places to find a team
        by its name or ID.

        Args:
            team_name_or_id: The name or ID of the team to get.
            session: The database session to use.

        Returns:
            The team schema.
        """
        return self._get_schema_by_name_or_id(
            object_name_or_id=team_name_or_id,
            schema_class=TeamSchema,
            schema_name="team",
            session=session,
        )

    def _get_role_schema(
        self,
        role_name_or_id: Union[str, UUID],
        session: Session,
    ) -> RoleSchema:
        """Gets a role schema by name or ID.

        This is a helper method that is used in various places to find a role
        by its name or ID.

        Args:
            role_name_or_id: The name or ID of the role to get.
            session: The database session to use.

        Returns:
            The role schema.
        """
        return self._get_schema_by_name_or_id(
            object_name_or_id=role_name_or_id,
            schema_class=RoleSchema,
            schema_name="role",
            session=session,
        )

    def _get_run_schema(
        self,
        run_name_or_id: Union[str, UUID],
        session: Session,
    ) -> PipelineRunSchema:
        """Gets a run schema by name or ID.

        This is a helper method that is used in various places to find a run
        by its name or ID.

        Args:
            run_name_or_id: The name or ID of the run to get.
            session: The database session to use.

        Returns:
            The run schema.
        """
        return self._get_schema_by_name_or_id(
            object_name_or_id=run_name_or_id,
            schema_class=PipelineRunSchema,
            schema_name="run",
            session=session,
        )

    def _get_model_schema(
        self,
        model_name_or_id: Union[str, UUID],
        session: Session,
    ) -> ModelSchema:
        """Gets a model schema by name or ID.

        This is a helper method that is used in various places to find a run
        by its name or ID.

        Args:
            model_name_or_id: The name or ID of the run to get.
            session: The database session to use.

        Returns:
            The model schema.
        """
        return self._get_schema_by_name_or_id(
            object_name_or_id=model_name_or_id,
            schema_class=ModelSchema,
            schema_name="model",
            session=session,
        )

    def _create_or_reuse_code_reference(
        self,
        session: Session,
        workspace_id: UUID,
        code_reference: Optional["CodeReferenceRequestModel"],
    ) -> Optional[UUID]:
        """Creates or reuses a code reference.

        Args:
            session: The database session to use.
            workspace_id: ID of the workspace in which the code reference
                should be.
            code_reference: Request of the reference to create.

        Returns:
            The code reference ID.
        """
        if not code_reference:
            return None

        existing_reference = session.exec(
            select(CodeReferenceSchema)
            .where(CodeReferenceSchema.workspace_id == workspace_id)
            .where(
                CodeReferenceSchema.code_repository_id
                == code_reference.code_repository
            )
            .where(CodeReferenceSchema.commit == code_reference.commit)
            .where(
                CodeReferenceSchema.subdirectory == code_reference.subdirectory
            )
        ).first()
        if existing_reference is not None:
            return existing_reference.id

        new_reference = CodeReferenceSchema.from_request(
            code_reference, workspace_id=workspace_id
        )

        session.add(new_reference)
        return new_reference.id

    ########
    # Model
    ########

    def create_model(self, model: ModelRequestModel) -> ModelResponseModel:
        """Creates a new model.

        Args:
            model: the Model to be created.

        Returns:
            The newly created model.

        Raises:
            EntityExistsError: If a workspace with the given name already exists.
        """
        with Session(self.engine) as session:
            existing_model = session.exec(
                select(ModelSchema).where(ModelSchema.name == model.name)
            ).first()
            if existing_model is not None:
                raise EntityExistsError(
                    f"Unable to create model {model.name}: "
                    "A model with this name already exists."
                )

            model_schema = ModelSchema.from_request(model)
            session.add(model_schema)

            session.commit()
            return ModelSchema.to_model(model_schema)

    def get_model(
        self, model_name_or_id: Union[str, UUID]
    ) -> ModelResponseModel:
        """Get an existing model.

        Args:
            model_name_or_id: name or id of the model to be retrieved.

        Raises:
            KeyError: specified ID or name not found.

        Returns:
            The model of interest.
        """
        with Session(self.engine) as session:
            model = self._get_model_schema(
                model_name_or_id=model_name_or_id, session=session
            )
            if model is None:
                raise KeyError(
                    f"Unable to get model with ID `{model_name_or_id}`: "
                    f"No model with this ID found."
                )
            return ModelSchema.to_model(model)

    def list_models(
        self,
        model_filter_model: ModelFilterModel,
    ) -> Page[ModelResponseModel]:
        """Get all models by filter.

        Args:
            model_filter_model: All filter parameters including pagination
                params.

        Returns:
            A page of all models.
        """
        with Session(self.engine) as session:
            query = select(ModelSchema)
            return self.filter_and_paginate(
                session=session,
                query=query,
                table=ModelSchema,
                filter_model=model_filter_model,
            )

    def delete_model(self, model_name_or_id: Union[str, UUID]) -> None:
        """Deletes a model.

        Args:
            model_name_or_id: name or id of the model to be deleted.

        Raises:
            KeyError: specified ID or name not found.
        """
        with Session(self.engine) as session:
            model = self._get_model_schema(
                model_name_or_id=model_name_or_id, session=session
            )
            if model is None:
                raise KeyError(
                    f"Unable to delete model with ID `{model_name_or_id}`: "
                    f"No model with this ID found."
                )
            session.delete(model)
            session.commit()

    def update_model(
        self,
        model_id: UUID,
        model_update: ModelUpdateModel,
    ) -> ModelResponseModel:
        """Updates an existing model.

        Args:
            model_id: UUID of the model to be updated.
            model_update: the Model to be updated.

        Raises:
            KeyError: specified ID not found.

        Returns:
            The updated model.
        """
        with Session(self.engine) as session:
            existing_model = session.exec(
                select(ModelSchema).where(ModelSchema.id == model_id)
            ).first()

            if not existing_model:
                raise KeyError(f"Model with ID {model_id} not found.")

            existing_model.update(model_update=model_update)
            session.add(existing_model)
            session.commit()

            # Refresh the Model that was just created
            session.refresh(existing_model)
            return existing_model.to_model()

    #################
    # Model Versions
    #################

    def create_model_version(
        self, model_version: ModelVersionRequestModel
    ) -> ModelVersionResponseModel:
        """Creates a new model version.

        Args:
            model_version: the Model Version to be created.

        Returns:
            The newly created model version.

        Raises:
            EntityExistsError: If a workspace with the given name already exists.
        """
        with Session(self.engine) as session:
            model = self.get_model(model_version.model)
            existing_model_version = session.exec(
                select(ModelVersionSchema)
                .where(ModelVersionSchema.model_id == model.id)
                .where(ModelVersionSchema.version == model_version.version)
            ).first()
            if existing_model_version is not None:
                raise EntityExistsError(
                    f"Unable to create model version {model_version.version}: "
                    f"A model version with this name already exists in {model.name} model."
                )

            model_version_schema = ModelVersionSchema.from_request(
                model_version
            )
            session.add(model_version_schema)

            session.commit()
            mv = ModelVersionSchema.to_model(model_version_schema)
        return mv

    def get_model_version(
        self,
        model_name_or_id: Union[str, UUID],
        model_version_name_or_id: Union[str, UUID, ModelStages] = "__latest__",
    ) -> ModelVersionResponseModel:
        """Get an existing model version.

        Args:
            model_name_or_id: name or id of the model containing the model version.
            model_version_name_or_id: name, id or stage of the model version to be retrieved.
                If skipped latest version will be retrieved.

        Returns:
            The model version of interest.

        Raises:
            KeyError: specified ID or name not found.
        """
        with Session(self.engine) as session:
            model = self.get_model(model_name_or_id)
            query = select(ModelVersionSchema).where(
                ModelVersionSchema.model_id == model.id
            )
            if model_version_name_or_id == "__latest__":
                query = query.order_by(ModelVersionSchema.created.desc())  # type: ignore[attr-defined]
            elif model_version_name_or_id in [
                stage.value for stage in ModelStages
            ]:
                query = query.where(
                    ModelVersionSchema.stage == model_version_name_or_id
                )
            else:
                try:
                    UUID(str(model_version_name_or_id))
                    query = query.where(
                        ModelVersionSchema.id == model_version_name_or_id
                    )
                except ValueError:
                    query = query.where(
                        ModelVersionSchema.version == model_version_name_or_id
                    )
            model_version = session.exec(query).first()
            if model_version is None:
                raise KeyError(
                    f"Unable to get model version with name `{model_version_name_or_id}`: "
                    f"No model version with this name found."
                )
            return ModelVersionSchema.to_model(model_version)

    def get_model_version_in_stage(
        self,
        model_name_or_id: Union[str, UUID],
        model_stage: Union[str, ModelStages],
    ) -> ModelVersionResponseModel:
        """Get an existing model version.

        Args:
            model_name_or_id: name or id of the model containing the model version.
            model_stage: desired stage of the model version to be retrieved.

        Returns:
            The model version in given stage.

        Raises:
            ValueError: if model_stage is not valid
            KeyError: specified ID or name not found.
        """
        stage = getattr(model_stage, "value", model_stage)
        if stage not in [stage.value for stage in ModelStages]:
            raise ValueError(f"Model stage `{stage}`  is not a valid one.")
        with Session(self.engine) as session:
            model = self.get_model(model_name_or_id)
            query = (
                select(ModelVersionSchema)
                .where(ModelVersionSchema.model_id == model.id)
                .where(ModelVersionSchema.stage == stage)
            )
            model_version = session.exec(query).first()
            if model_version is None:
                raise KeyError(
                    f"Unable to get model version in stage `{stage}`: "
                    f"No model version in this stage found."
                )
            return ModelVersionSchema.to_model(model_version)

    def get_model_version_latest(
        self,
        model_name_or_id: Union[str, UUID],
    ) -> ModelVersionResponseModel:
        """Get the latest model version.

        Args:
            model_name_or_id: name or id of the model containing the model version.

        Returns:
            The latest model version.

        Raises:
            RuntimeError: specified ID or name not found.
        """
        with Session(self.engine) as session:
            model = self.get_model(model_name_or_id)
            query = (
                select(ModelVersionSchema)
                .where(ModelVersionSchema.model_id == model.id)
                .order_by(ModelVersionSchema.created.desc())  # type: ignore[attr-defined]
            )
            model_version = session.exec(query).first()
            if model_version is None:
                raise RuntimeError("No model versions found.")
            return ModelVersionSchema.to_model(model_version)

    def list_model_versions(
        self,
        model_version_filter_model: ModelVersionFilterModel,
    ) -> Page[ModelVersionResponseModel]:
        """Get all model versions by filter.

        Args:
            model_version_filter_model: All filter parameters including pagination
                params.

        Returns:
            A page of all model versions.
        """
        with Session(self.engine) as session:
            query = select(ModelVersionSchema)
            return self.filter_and_paginate(
                session=session,
                query=query,
                table=ModelVersionSchema,
                filter_model=model_version_filter_model,
            )

    def delete_model_version(
        self,
        model_name_or_id: Union[str, UUID],
        model_version_name_or_id: Union[str, UUID],
    ) -> None:
        """Deletes a model version.

        Args:
            model_name_or_id: name or id of the model containing the model version.
            model_version_name_or_id: name or id of the model version to be deleted.

        Raises:
            KeyError: specified ID or name not found.
        """
        with Session(self.engine) as session:
            model = self.get_model(model_name_or_id)
            query = select(ModelVersionSchema).where(
                ModelVersionSchema.model_id == model.id
            )
            try:
                UUID(str(model_version_name_or_id))
                query = query.where(
                    ModelVersionSchema.id == model_version_name_or_id
                )
            except ValueError:
                query = query.where(
                    ModelVersionSchema.version == model_version_name_or_id
                )
            model_version = session.exec(query).first()
            if model_version is None:
                raise KeyError(
                    f"Unable to delete model version with name `{model_version_name_or_id}`: "
                    f"No model version with this name found."
                )
            session.delete(model_version)
            session.commit()

    def update_model_version(
        self,
        model_version_id: UUID,
        model_version_update_model: ModelVersionUpdateModel,
    ) -> ModelVersionResponseModel:
        """Get all model versions by filter.

        Args:
            model_version_id: The ID of model version to be updated.
            model_version_update_model: The model version to be updated.

        Returns:
            An updated model version.

        Raises:
            KeyError: If the model version not found
            RuntimeError: If there is a model version with target stage, but `force` flag is off
        """
        with Session(self.engine) as session:
            existing_model_version = session.exec(
                select(ModelVersionSchema)
                .where(
                    ModelVersionSchema.model_id
                    == model_version_update_model.model
                )
                .where(ModelVersionSchema.id == model_version_id)
            ).first()

            if not existing_model_version:
                raise KeyError(f"Model version {model_version_id} not found.")

            stage = None
            if (stage_ := model_version_update_model.stage) is not None:
                stage = getattr(stage_, "value", stage_)

                existing_model_version_in_target_stage = session.exec(
                    select(ModelVersionSchema)
                    .where(
                        ModelVersionSchema.model_id
                        == model_version_update_model.model
                    )
                    .where(ModelVersionSchema.stage == stage)
                ).first()

                if existing_model_version_in_target_stage is not None:
                    if not model_version_update_model.force:
                        raise RuntimeError(
                            f"Model version {existing_model_version_in_target_stage.version} is "
                            f"in {stage}, but `force` flag is False."
                        )
                    else:
                        existing_model_version_in_target_stage.update(
                            ModelStages.ARCHIVED.value
                        )
                        session.add(existing_model_version_in_target_stage)

                        logger.info(
                            f"Model version {existing_model_version_in_target_stage.version} has been set to {ModelStages.ARCHIVED.value}."
                        )

            existing_model_version.update(
                stage, model_version_update_model.version
            )
            session.add(existing_model_version)
            session.commit()
            session.refresh(existing_model_version)

            return existing_model_version.to_model()

    ###########################
    # Model Versions Artifacts
    ###########################

    def create_model_version_artifact_link(
        self, model_version_artifact_link: ModelVersionArtifactRequestModel
    ) -> ModelVersionArtifactResponseModel:
        """Creates a new model version link.

        Args:
            model_version_artifact_link: the Model Version to Artifact Link to be created.

        Returns:
            The newly created model version to artifact link.

        Raises:
            EntityExistsError: If a link with the given name already exists.
        """
        with Session(self.engine) as session:
            existing_model_version_artifact_link = session.exec(
                select(ModelVersionArtifactSchema)
                .where(
                    ModelVersionArtifactSchema.model_version_id
                    == model_version_artifact_link.model_version
                )
                .where(
                    or_(
                        and_(
                            ModelVersionArtifactSchema.name
                            == model_version_artifact_link.name,
                            ModelVersionArtifactSchema.pipeline_name
                            == model_version_artifact_link.pipeline_name,
                            ModelVersionArtifactSchema.step_name
                            == model_version_artifact_link.step_name,
                        ),
                        ModelVersionArtifactSchema.artifact_id
                        == model_version_artifact_link.artifact,
                    )
                )
                .order_by(ModelVersionArtifactSchema.version.desc())  # type: ignore[attr-defined]
            ).first()
            if existing_model_version_artifact_link is not None and (
                existing_model_version_artifact_link.artifact_id
                == model_version_artifact_link.artifact
                or model_version_artifact_link.overwrite
            ):
                raise EntityExistsError(
                    f"Unable to create model version link {existing_model_version_artifact_link.name}: "
                    f"An artifact with same ID is already tracked in {existing_model_version_artifact_link.model_version} model version "
                    "with the same name. It has to be deleted first."
                )

            if (
                model_version_artifact_link.name is None
                or model_version_artifact_link.pipeline_name is None
                or model_version_artifact_link.step_name is None
            ):
                artifact = self.get_artifact(
                    model_version_artifact_link.artifact
                )
                model_version_artifact_link.name = (
                    model_version_artifact_link.name or artifact.name
                )

            version = 1
            if existing_model_version_artifact_link is not None:
                version = existing_model_version_artifact_link.version + 1
<<<<<<< HEAD
=======

            version = 1
            if existing_model_version_artifact_link is not None:
                version = existing_model_version_artifact_link.version + 1
>>>>>>> 4fb0691d

            model_version_artifact_link_schema = (
                ModelVersionArtifactSchema.from_request(
                    model_version_artifact_request=model_version_artifact_link,
                    version=version,
                )
            )
            session.add(model_version_artifact_link_schema)

            session.commit()
            mvl = ModelVersionArtifactSchema.to_model(
                model_version_artifact_link_schema
            )
        return mvl

    def list_model_version_artifact_links(
        self,
        model_version_artifact_link_filter_model: ModelVersionArtifactFilterModel,
    ) -> Page[ModelVersionArtifactResponseModel]:
        """Get all model version to artifact links by filter.

        Args:
            model_version_artifact_link_filter_model: All filter parameters including pagination
                params.

        Returns:
            A page of all model version to artifact links.
        """
        with Session(self.engine) as session:
            # issue: https://github.com/tiangolo/sqlmodel/issues/109
            if model_version_artifact_link_filter_model.only_artifacts:
                query = (
                    select(ModelVersionArtifactSchema)
                    .where(
                        ModelVersionArtifactSchema.is_model_object
                        == False  # noqa: E712
                    )
                    .where(
                        ModelVersionArtifactSchema.is_deployment
                        == False  # noqa: E712
                    )
                    .where(
                        ModelVersionArtifactSchema.artifact
                        != None  # noqa: E712, E711
                    )
                )
            elif model_version_artifact_link_filter_model.only_deployments:
                query = (
                    select(ModelVersionArtifactSchema)
                    .where(ModelVersionArtifactSchema.is_deployment)
                    .where(
                        ModelVersionArtifactSchema.is_model_object
                        == False  # noqa: E712
                    )
                    .where(
                        ModelVersionArtifactSchema.artifact
                        != None  # noqa: E712, E711
                    )
                )
            elif model_version_artifact_link_filter_model.only_model_objects:
                query = (
                    select(ModelVersionArtifactSchema)
                    .where(ModelVersionArtifactSchema.is_model_object)
                    .where(
                        ModelVersionArtifactSchema.is_deployment
                        == False  # noqa: E712
                    )
                    .where(
                        ModelVersionArtifactSchema.artifact
                        != None  # noqa: E712, E711
                    )
                )
            else:
                query = select(ModelVersionArtifactSchema)
            model_version_artifact_link_filter_model.only_artifacts = None
            model_version_artifact_link_filter_model.only_deployments = None
            model_version_artifact_link_filter_model.only_model_objects = None
            return self.filter_and_paginate(
                session=session,
                query=query,
                table=ModelVersionArtifactSchema,
                filter_model=model_version_artifact_link_filter_model,
            )

    def delete_model_version_artifact_link(
        self,
        model_name_or_id: Union[str, UUID],
        model_version_name_or_id: Union[str, UUID],
        model_version_artifact_link_name_or_id: Union[str, UUID],
    ) -> None:
        """Deletes a model version to artifact link.

        Args:
            model_name_or_id: name or ID of the model containing the model version.
            model_version_name_or_id: name or ID of the model version containing the link.
            model_version_artifact_link_name_or_id: name or ID of the model version to artifact link to be deleted.

        Raises:
            KeyError: specified ID or name not found.
        """
        with Session(self.engine) as session:
            self.get_model(model_name_or_id)
            model_version = self.get_model_version(
                model_name_or_id, model_version_name_or_id
            )
            query = select(ModelVersionArtifactSchema).where(
                ModelVersionArtifactSchema.model_version_id == model_version.id
            )
            try:
                UUID(str(model_version_artifact_link_name_or_id))
                query = query.where(
                    ModelVersionArtifactSchema.id
                    == model_version_artifact_link_name_or_id
                )
            except ValueError:
                query = query.where(
                    ModelVersionArtifactSchema.name
                    == model_version_artifact_link_name_or_id
                )

            model_version_artifact_link = session.exec(query).first()
            if model_version_artifact_link is None:
                raise KeyError(
                    f"Unable to delete model version link with name `{model_version_artifact_link_name_or_id}`: "
                    f"No model version link with this name found."
                )

            session.delete(model_version_artifact_link)
            session.commit()

    ###############################
    # Model Versions Pipeline Runs
    ###############################

    def create_model_version_pipeline_run_link(
        self,
        model_version_pipeline_run_link: ModelVersionPipelineRunRequestModel,
    ) -> ModelVersionPipelineRunResponseModel:
        """Creates a new model version to pipeline run link.

        Args:
            model_version_pipeline_run_link: the Model Version to Pipeline Run Link to be created.

        Returns:
            The newly created model version to pipeline run link.

        Raises:
            EntityExistsError: If a link with the given ID already exists.
        """
        with Session(self.engine) as session:
            existing_model_version_pipeline_run_link = session.exec(
                select(ModelVersionPipelineRunSchema)
                .where(
                    ModelVersionPipelineRunSchema.model_version_id
                    == model_version_pipeline_run_link.model_version
                )
                .where(
                    or_(
                        ModelVersionPipelineRunSchema.pipeline_run_id
                        == model_version_pipeline_run_link.pipeline_run,
                        ModelVersionPipelineRunSchema.name
                        == model_version_pipeline_run_link.name,
                    )
                )
            ).first()
            if existing_model_version_pipeline_run_link is not None:
                raise EntityExistsError(
                    f"Unable to create model version link {existing_model_version_pipeline_run_link.name}: "
                    f"A model version link with this name already exists in {existing_model_version_pipeline_run_link.model_version} model version."
                )

            if model_version_pipeline_run_link.name is None:
                model_version_pipeline_run_link.name = self.get_run(
                    model_version_pipeline_run_link.pipeline_run
                ).name

            model_version_pipeline_run_link_schema = (
                ModelVersionPipelineRunSchema.from_request(
                    model_version_pipeline_run_link
                )
            )
            session.add(model_version_pipeline_run_link_schema)

            session.commit()
            mvl = ModelVersionPipelineRunSchema.to_model(
                model_version_pipeline_run_link_schema
            )
        return mvl

    def list_model_version_pipeline_run_links(
        self,
        model_version_pipeline_run_link_filter_model: ModelVersionPipelineRunFilterModel,
    ) -> Page[ModelVersionPipelineRunResponseModel]:
        """Get all model version to pipeline run links by filter.

        Args:
            model_version_pipeline_run_link_filter_model: All filter parameters including pagination
                params.

        Returns:
            A page of all model version to pipeline run links.
        """
        with Session(self.engine) as session:
            return self.filter_and_paginate(
                session=session,
                query=select(ModelVersionPipelineRunSchema),
                table=ModelVersionPipelineRunSchema,
                filter_model=model_version_pipeline_run_link_filter_model,
            )

    def delete_model_version_pipeline_run_link(
        self,
        model_name_or_id: Union[str, UUID],
        model_version_name_or_id: Union[str, UUID],
        model_version_pipeline_run_link_name_or_id: Union[str, UUID],
    ) -> None:
        """Deletes a model version to pipeline run link.

        Args:
            model_name_or_id: name or ID of the model containing the model version.
            model_version_name_or_id: name or ID of the model version containing the link.
            model_version_pipeline_run_link_name_or_id: name or ID of the model version to pipeline run link to be deleted.

        Raises:
            KeyError: specified ID not found.
        """
        with Session(self.engine) as session:
            self.get_model(model_name_or_id)
            model_version = self.get_model_version(
                model_name_or_id, model_version_name_or_id
            )
            query = select(ModelVersionPipelineRunSchema).where(
                ModelVersionPipelineRunSchema.model_version_id
                == model_version.id
            )
            try:
                UUID(str(model_version_pipeline_run_link_name_or_id))
                query = query.where(
                    ModelVersionPipelineRunSchema.id
                    == model_version_pipeline_run_link_name_or_id
                )
            except ValueError:
                query = query.where(
                    ModelVersionPipelineRunSchema.name
                    == model_version_pipeline_run_link_name_or_id
                )

            model_version_pipeline_run_link = session.exec(query).first()
            if model_version_pipeline_run_link is None:
                raise KeyError(
                    f"Unable to delete model version link with name `{model_version_pipeline_run_link_name_or_id}`: "
                    f"No model version link with this name found."
                )

            session.delete(model_version_pipeline_run_link)
            session.commit()<|MERGE_RESOLUTION|>--- conflicted
+++ resolved
@@ -5892,13 +5892,6 @@
             version = 1
             if existing_model_version_artifact_link is not None:
                 version = existing_model_version_artifact_link.version + 1
-<<<<<<< HEAD
-=======
-
-            version = 1
-            if existing_model_version_artifact_link is not None:
-                version = existing_model_version_artifact_link.version + 1
->>>>>>> 4fb0691d
 
             model_version_artifact_link_schema = (
                 ModelVersionArtifactSchema.from_request(
