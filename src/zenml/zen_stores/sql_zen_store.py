#  Copyright (c) ZenML GmbH 2022. All Rights Reserved.
#
#  Licensed under the Apache License, Version 2.0 (the "License");
#  you may not use this file except in compliance with the License.
#  You may obtain a copy of the License at:
#
#       https://www.apache.org/licenses/LICENSE-2.0
#
#  Unless required by applicable law or agreed to in writing, software
#  distributed under the License is distributed on an "AS IS" BASIS,
#  WITHOUT WARRANTIES OR CONDITIONS OF ANY KIND, either express
#  or implied. See the License for the specific language governing
#  permissions and limitations under the License.
"""SQL Zen Store implementation."""

import os
from pathlib import Path
from typing import Any, Dict, List, Optional, Tuple, Union
from uuid import UUID

from ml_metadata.proto import metadata_store_pb2
from sqlalchemy.engine.url import make_url
from sqlalchemy.exc import ArgumentError, NoResultFound
from sqlmodel import Session, SQLModel, create_engine, select
from sqlmodel.sql.expression import Select, SelectOfScalar

from zenml.enums import ExecutionStatus, StackComponentType, StoreType
from zenml.exceptions import EntityExistsError, StackComponentExistsError
from zenml.logger import get_logger
from zenml.metadata_stores.sqlite_metadata_store import SQLiteMetadataStore
from zenml.post_execution.artifact import ArtifactView
from zenml.post_execution.pipeline import PipelineView
from zenml.post_execution.pipeline_run import PipelineRunView
from zenml.post_execution.step import StepView
from zenml.utils import io_utils
from zenml.zen_stores import BaseZenStore
from zenml.models import (
    ComponentModel,
    FlavorModel,
    Project,
    Role,
    StackModel,
    User,
    Team,
    PipelineRunModel,
    RoleAssignment
)
from zenml.models import PipelineRunModel

# Enable SQL compilation caching to remove the https://sqlalche.me/e/14/cprf
# warning
from zenml.zen_stores.schemas.schemas import (
    FlavorSchema,
    PipelineRunSchema,
    ProjectSchema,
    RoleSchema,
    StackComponentSchema,
    StackCompositionSchema,
    StackSchema,
    TeamAssignmentSchema,
    TeamRoleAssignmentSchema,
    TeamSchema,
    UserRoleAssignmentSchema,
    UserSchema,
)

SelectOfScalar.inherit_cache = True  # type: ignore
Select.inherit_cache = True  # type: ignore

logger = get_logger(__name__)


class SqlZenStore(BaseZenStore):
    """Repository Implementation that uses SQL database backend."""

    def initialize(
        self,
        url: str,
        *args: Any,
        **kwargs: Any,
    ) -> "SqlZenStore":
        """Initialize a new SqlZenStore.

        Args:
            url: odbc path to a database.
            *args: Additional positional arguments.
            **kwargs: Additional keyword arguments.

        Returns:
            The initialized zen store instance.

        Raises:
            ValueError: If the database is not found.
        """
        if not self.is_valid_url(url):
            raise ValueError(f"Invalid URL for SQL store: {url}")

        logger.debug("Initializing SqlZenStore at %s", url)
        self._url = url

        local_path = self.get_path_from_url(url)
        if local_path:
            io_utils.create_dir_recursive_if_not_exists(str(local_path.parent))

        metadata_store_path = os.path.join(
            os.path.dirname(str(local_path)), "metadata.db"
        )
        self._metadata_store = SQLiteMetadataStore(uri=metadata_store_path)

        # we need to remove `skip_default_registrations` from the kwargs,
        # because SQLModel will raise an error if it is present
        sql_kwargs = kwargs.copy()
        sql_kwargs.pop("skip_default_registrations", False)
        sql_kwargs.pop("track_analytics", False)
        sql_kwargs.pop("skip_migration", False)
        self.engine = create_engine(url, *args, **sql_kwargs)
        SQLModel.metadata.create_all(self.engine)
        with Session(self.engine) as session:
            if not session.exec(select(UserSchema)).first():
                session.add(UserSchema(id=1, name="LocalZenUser"))
            session.commit()

        super().initialize(url, *args, **kwargs)
        return self

    # Public interface implementations:

    @property
    def type(self) -> StoreType:
        """The type of zen store.

        Returns:
            The type of zen store.
        """
        return StoreType.SQL

    @property
    def url(self) -> str:
        """URL of the repository.

        Returns:
            The URL of the repository.

        Raises:
            RuntimeError: If the SQL zen store is not initialized.
        """
        if not self._url:
            raise RuntimeError(
                "SQL zen store has not been initialized. Call `initialize` "
                "before using the store."
            )
        return self._url

    # Static methods:

    @staticmethod
    def get_path_from_url(url: str) -> Optional[Path]:
        """Get the local path from a URL, if it points to a local sqlite file.

        This method first checks that the URL is a valid SQLite URL, which is
        backed by a file in the local filesystem. All other types of supported
        SQLAlchemy connection URLs are considered non-local and won't return
        a valid local path.

        Args:
            url: The URL to get the path from.

        Returns:
            The path extracted from the URL, or None, if the URL does not
            point to a local sqlite file.

        Raises:
            ValueError: If the URL is not a valid SQLite URL.
        """
        if not SqlZenStore.is_valid_url(url):
            raise ValueError(f"Invalid URL for SQL store: {url}")
        if not url.startswith("sqlite:///"):
            return None
        url = url.replace("sqlite:///", "")
        return Path(url)

    @staticmethod
    def get_local_url(path: str) -> str:
        """Get a local SQL url for a given local path.

        Args:
            path: The path to the local sqlite file.

        Returns:
            The local SQL url for the given path.
        """
        return f"sqlite:///{path}/zenml.db"

    @staticmethod
    def is_valid_url(url: str) -> bool:
        """Check if the given url is a valid SQL url.

        Args:
            url: The url to check.

        Returns:
            True if the url is a valid SQL url, False otherwise.
        """
        try:
            make_url(url)
        except ArgumentError:
            logger.debug("Invalid SQL URL: %s", url)
            return False

        return True

    @property
    def stacks_empty(self) -> bool:
        """Check if the zen store is empty.

        Returns:
            True if the zen store is empty, False otherwise.
        """
        with Session(self.engine) as session:
            return session.exec(select(StackSchema)).first() is None

    def get_stack_configuration(
        self, name: str
    ) -> Dict[StackComponentType, str]:
        """Fetches a stack configuration by name.

        Args:
            name: The name of the stack to fetch.

        Returns:
            Dict[StackComponentType, str] for the requested stack name.

        Raises:
            KeyError: If no stack exists for the given name.
        """
        logger.debug("Fetching stack with name '%s'.", name)
        # first check that the stack exists
        with Session(self.engine) as session:
            maybe_stack = session.exec(
                select(StackSchema).where(StackSchema.name == name)
            ).first()
        if maybe_stack is None:
            raise KeyError(
                f"Unable to find stack with name '{name}'. Available names: "
                f"{set(self.stack_names)}."
            )
        # then get all components assigned to that stack
        with Session(self.engine) as session:
            definitions_and_components = session.exec(
                select(StackCompositionSchema, StackComponentSchema)
                .where(
                    StackCompositionSchema.component_type
                    == StackComponentSchema.type
                )
                .where(
                    StackCompositionSchema.component_name
                    == StackComponentSchema.name
                )
                .where(StackCompositionSchema.stack_name == name)
            )
            params = {
                component.component_type: component.name
                for _, component in definitions_and_components
            }
        return {StackComponentType(typ): name for typ, name in params.items()}

    @property
    def stack_configurations(self) -> Dict[str, Dict[StackComponentType, str]]:
        """Configuration for all stacks registered in this zen store.

        Returns:
            Dictionary mapping stack names to Dict[StackComponentType, str]
        """
        return {n: self.get_stack_configuration(n) for n in self.stack_names}

    def _register_stack_component(
        self,
        component: ComponentModel,
    ) -> None:
        """Register a stack component.

        Args:
            component: The component to register.

        Raises:
            StackComponentExistsError: If a stack component with the same type
                and name already exists.
        """
        with Session(self.engine) as session:
            existing_component = session.exec(
                select(StackComponentSchema)
                .where(StackComponentSchema.name == component.name)
                .where(StackComponentSchema.type == component.type)
            ).first()
            if existing_component is not None:
                raise StackComponentExistsError(
                    f"Unable to register stack component (type: "
                    f"{component.type}) with name '{component.name}': Found "
                    f"existing stack component with this name."
                )
            new_component = StackComponentSchema(
                type=component.type,
                name=component.name,
                flavor=component.flavor,
                configuration=component.config,
            )  # TODO: update
            session.add(new_component)
            session.commit()

    def _update_stack_component(
        self,
        name: str,
        component_type: StackComponentType,
        component: ComponentModel,
    ) -> Dict[str, str]:
        """Update a stack component.

        Args:
            name: The original name of the stack component.
            component_type: The type of the stack component to update.
            component: The new component to update with.

        Returns:
            The updated stack component.

        Raises:
            KeyError: If no stack component exists with the given name.
            StackComponentExistsError: If a stack component with the same type
                and name already exists.
        """
        with Session(self.engine) as session:
            updated_component = session.exec(
                select(StackComponentSchema)
                .where(StackComponentSchema.type == component_type)
                .where(StackComponentSchema.name == name)
            ).first()

            if not updated_component:
                raise KeyError(
                    f"Unable to update stack component (type: "
                    f"{component.type}) with name '{component.name}': No "
                    f"existing stack component found with this name."
                )

            new_name_component = session.exec(
                select(StackComponentSchema)
                .where(StackComponentSchema.type == component_type)
                .where(StackComponentSchema.name == component.name)
            ).first()
            if (name != component.name) and new_name_component is not None:
                raise StackComponentExistsError(
                    f"Unable to update stack component (type: "
                    f"{component.type}) with name '{component.name}': Found "
                    f"existing stack component with this name."
                )

            updated_component.configuration = component.config

            # handle any potential renamed component
            updated_component.name = component.name

            # rename components inside stacks
            updated_stack_definitions = session.exec(
                select(StackCompositionSchema)
                .where(StackCompositionSchema.component_type == component_type)
                .where(StackCompositionSchema.component_name == name)
            ).all()
            for stack_definition in updated_stack_definitions:
                stack_definition.component_name = component.name
                session.add(stack_definition)

            session.add(updated_component)
            session.commit()
        logger.info(
            "Updated stack component with type '%s' and name '%s'.",
            component_type,
            component.name,
        )
        return {component.type.value: component.flavor}

    def _deregister_stack(self, name: str) -> None:
        """Delete a stack from storage.

        Args:
            name: The name of the stack to be deleted.

        Raises:
            KeyError: If no stack exists for the given name.
        """
        with Session(self.engine) as session:
            try:
                stack = session.exec(
                    select(StackSchema).where(StackSchema.name == name)
                ).one()
                session.delete(stack)
            except NoResultFound as error:
                raise KeyError from error
            definitions = session.exec(
                select(StackCompositionSchema).where(
                    StackCompositionSchema.stack_name == name
                )
            ).all()
            for definition in definitions:
                session.delete(definition)
            session.commit()

    # Private interface implementations:

    def _get_tfx_metadata_config(
        self,
    ) -> Union[
        metadata_store_pb2.ConnectionConfig,
        metadata_store_pb2.MetadataStoreClientConfig,
    ]:
        """Get the TFX metadata config of this ZenStore.

        Returns:
            The TFX metadata config of this ZenStore.
        """
        return self._metadata_store.get_tfx_metadata_config()

    def _save_stack(
        self,
        name: str,
        stack_configuration: Dict[StackComponentType, str],
    ) -> None:
        """Save a stack.

        Args:
            name: The name to save the stack as.
            stack_configuration: Dict[StackComponentType, str] to persist.
        """
        with Session(self.engine) as session:
            stack = session.exec(
                select(StackSchema).where(StackSchema.name == name)
            ).first()
            if stack is None:
                stack = StackSchema(name=name, created_by=1)
                session.add(stack)
            else:
                # clear the existing stack definitions for a stack
                # that is about to be updated
                query = select(StackCompositionSchema).where(
                    StackCompositionSchema.stack_name == name
                )
                for result in session.exec(query).all():
                    session.delete(result)

            for ctype, cname in stack_configuration.items():
                statement = (
                    select(StackCompositionSchema)
                    .where(StackCompositionSchema.stack_name == name)
                    .where(StackCompositionSchema.component_type == ctype)
                )
                results = session.exec(statement)
                component = results.one_or_none()
                if component is None:
                    session.add(
                        StackCompositionSchema(
                            stack_name=name,
                            component_type=ctype,
                            component_name=cname,
                        )
                    )
                else:
                    component.component_name = cname
                    component.component_type = ctype
                    session.add(component)
            session.commit()

    def _get_component_flavor_and_config(
        self, component_type: StackComponentType, name: str
    ) -> Tuple[str, bytes]:
        """Fetch the flavor and configuration for a stack component.

        Args:
            component_type: The type of the component to fetch.
            name: The name of the component to fetch.

        Returns:
            Pair of (flavor, configuration) for stack component, as string and
            base64-encoded yaml document, respectively

        Raises:
            KeyError: If no stack component exists for the given type and name.
        """
        with Session(self.engine) as session:
            component = session.exec(
                select(StackComponentSchema)
                .where(StackComponentSchema.type == component_type)
                .where(StackComponentSchema.name == name)
            ).one_or_none()
            if component is None:
                raise KeyError(
                    f"Unable to find stack component (type: {component_type}) "
                    f"with name '{name}'."
                )
        return component.component_flavor, component.configuration

    def _get_stack_component_names(
        self, component_type: StackComponentType
    ) -> List[str]:
        """Get names of all registered stack components of a given type.

        Args:
            component_type: The type of the component to list names for.

        Returns:
            A list of names as strings.
        """
        with Session(self.engine) as session:
            statement = select(StackComponentSchema).where(
                StackComponentSchema.type == component_type
            )
            return [component.name for component in session.exec(statement)]

    def _delete_stack_component(
        self, component_type: StackComponentType, name: str
    ) -> None:
        """Remove a StackComponent from storage.

        Args:
            component_type: The type of component to delete.
            name: Then name of the component to delete.

        Raises:
            KeyError: If no component exists for given type and name.
        """
        with Session(self.engine) as session:
            component = session.exec(
                select(StackComponentSchema)
                .where(StackComponentSchema.type == component_type)
                .where(StackComponentSchema.name == name)
            ).first()
            if component is not None:
                session.delete(component)
                session.commit()
            else:
                raise KeyError(
                    "Unable to deregister stack component (type: "
                    f"{component_type.value}) with name '{name}': No stack "
                    "component exists with this name."
                )

    # User, project and role management

    @property
    def users(self) -> List[User]:
        """All registered users.

        Returns:
            A list of all registered users.
        """
        with Session(self.engine) as session:
            return [
                User(**user.dict())
                for user in session.exec(select(UserSchema)).all()
            ]

    def _get_user(self, user_name: str) -> User:
        """Get a specific user by name.

        Args:
            user_name: Name of the user to get.

        Returns:
            The requested user, if it was found.

        Raises:
            KeyError: If no user with the given name exists.
        """
        with Session(self.engine) as session:
            try:
                user = session.exec(
                    select(UserSchema).where(UserSchema.name == user_name)
                ).one()
            except NoResultFound as error:
                raise KeyError from error

            return User(**user.dict())

    def _create_user(self, user_name: str) -> User:
        """Creates a new user.

        Args:
            user_name: Unique username.

        Returns:
            The newly created user.

        Raises:
            EntityExistsError: If a user with the given name already exists.
        """
        with Session(self.engine) as session:
            existing_user = session.exec(
                select(UserSchema).where(UserSchema.name == user_name)
            ).first()
            if existing_user:
                raise EntityExistsError(
                    f"User with name '{user_name}' already exists."
                )
            sql_user = UserSchema(name=user_name)
            user = User(**sql_user.dict())
            session.add(sql_user)
            session.commit()
        return user

    def _delete_user(self, user_name: str) -> None:
        """Deletes a user.

        Args:
            user_name: Name of the user to delete.

        Raises:
            KeyError: If no user with the given name exists.
        """
        with Session(self.engine) as session:
            try:
                user = session.exec(
                    select(UserSchema).where(UserSchema.name == user_name)
                ).one()
            except NoResultFound as error:
                raise KeyError from error

            session.delete(user)
            session.commit()
            self._delete_query_results(
                select(UserRoleAssignmentSchema).where(
                    UserRoleAssignmentSchema.user_id == user.id
                )
            )
            self._delete_query_results(
                select(TeamAssignmentSchema).where(
                    TeamAssignmentSchema.user_id == user.id
                )
            )

    @property
    def teams(self) -> List[Team]:
        """All registered teams.

        Returns:
            A list of all registered teams.
        """
        with Session(self.engine) as session:
            return [
                Team(**team.dict())
                for team in session.exec(select(TeamSchema)).all()
            ]

    def _get_team(self, team_name: str) -> Team:
        """Gets a specific team.

        Args:
            team_name: Name of the team to get.

        Returns:
            The requested team.

        Raises:
            KeyError: If no team with the given name exists.
        """
        with Session(self.engine) as session:
            try:
                team = session.exec(
                    select(TeamSchema).where(TeamSchema.name == team_name)
                ).one()
            except NoResultFound as error:
                raise KeyError from error

            return Team(**team.dict())

    def _create_team(self, team_name: str) -> Team:
        """Creates a new team.

        Args:
            team_name: Unique team name.

        Returns:
            The newly created team.

        Raises:
            EntityExistsError: If a team with the given name already exists.
        """
        with Session(self.engine) as session:
            existing_team = session.exec(
                select(TeamSchema).where(TeamSchema.name == team_name)
            ).first()
            if existing_team:
                raise EntityExistsError(
                    f"Team with name '{team_name}' already exists."
                )
            sql_team = TeamSchema(name=team_name)
            team = Team(**sql_team.dict())
            session.add(sql_team)
            session.commit()
        return team

    def _delete_team(self, team_name: str) -> None:
        """Deletes a team.

        Args:
            team_name: Name of the team to delete.

        Raises:
            KeyError: If no team with the given name exists.
        """
        with Session(self.engine) as session:
            try:
                team = session.exec(
                    select(TeamSchema).where(TeamSchema.name == team_name)
                ).one()
            except NoResultFound as error:
                raise KeyError from error

            session.delete(team)
            session.commit()
            self._delete_query_results(
                select(TeamRoleAssignmentSchema).where(
                    TeamRoleAssignmentSchema.team_id == team.id
                )
            )
            self._delete_query_results(
                select(TeamAssignmentSchema).where(
                    TeamAssignmentSchema.team_id == team.id
                )
            )

    def add_user_to_team(self, team_name: str, user_name: str) -> None:
        """Adds a user to a team.

        Args:
            team_name: Name of the team.
            user_name: Name of the user.

        Raises:
            KeyError: If no user and team with the given names exists.
        """
        with Session(self.engine) as session:
            try:
                team = session.exec(
                    select(TeamSchema).where(TeamSchema.name == team_name)
                ).one()
                user = session.exec(
                    select(UserSchema).where(UserSchema.name == user_name)
                ).one()
            except NoResultFound as error:
                raise KeyError from error

            assignment = TeamAssignmentSchema(user_id=user.id, team_id=team.id)
            session.add(assignment)
            session.commit()

    def remove_user_from_team(self, team_name: str, user_name: str) -> None:
        """Removes a user from a team.

        Args:
            team_name: Name of the team.
            user_name: Name of the user.

        Raises:
            KeyError: If no user and team with the given names exists.
        """
        with Session(self.engine) as session:
            try:
                assignment = session.exec(
                    select(TeamAssignmentSchema)
                    .where(TeamAssignmentSchema.team_id == TeamSchema.id)
                    .where(TeamAssignmentSchema.user_id == UserSchema.id)
                    .where(UserSchema.name == user_name)
                    .where(TeamSchema.name == team_name)
                ).one()
            except NoResultFound as error:
                raise KeyError from error

            session.delete(assignment)
            session.commit()

    @property
    def projects(self) -> List[Project]:
        """All registered projects.

        Returns:
            A list of all registered projects.
        """
        with Session(self.engine) as session:
            return [
                Project(**project.dict())
                for project in session.exec(select(ProjectSchema)).all()
            ]

    def _get_project(self, project_name: str) -> Project:
        """Get an existing project by name.

        Args:
            project_name: Name of the project to get.

        Returns:
            The requested project if one was found.

        Raises:
            KeyError: If there is no such project.
        """
        with Session(self.engine) as session:
            try:
                project = session.exec(
                    select(ProjectSchema).where(
                        ProjectSchema.name == project_name
                    )
                ).one()
            except NoResultFound as error:
                raise KeyError from error

            return Project(**project.dict())

    def _create_project(
        self, project_name: str, description: Optional[str] = None
    ) -> Project:
        """Creates a new project.

        Args:
            project_name: Unique project name.
            description: Optional project description.

        Returns:
            The newly created project.

        Raises:
            EntityExistsError: If a project with the given name already exists.
        """
        with Session(self.engine) as session:
            existing_project = session.exec(
                select(ProjectSchema).where(ProjectSchema.name == project_name)
            ).first()
            if existing_project:
                raise EntityExistsError(
                    f"Project with name '{project_name}' already exists."
                )
            sql_project = ProjectSchema(name=project_name)
            project = Project(**sql_project.dict())
            session.add(sql_project)
            session.commit()
        return project

    def _delete_project(self, project_name: str) -> None:
        """Deletes a project.

        Args:
            project_name: Name of the project to delete.

        Raises:
            KeyError: If no project with the given name exists.
        """
        with Session(self.engine) as session:
            try:
                project = session.exec(
                    select(ProjectSchema).where(
                        ProjectSchema.name == project_name
                    )
                ).one()
            except NoResultFound as error:
                raise KeyError from error

            session.delete(project)
            session.commit()
            self._delete_query_results(
                select(UserRoleAssignmentSchema).where(
                    UserRoleAssignmentSchema.project_id == project.id
                )
            )
            self._delete_query_results(
                select(TeamRoleAssignmentSchema).where(
                    TeamRoleAssignmentSchema.project_id == project.id
                )
            )

    @property
    def roles(self) -> List[Role]:
        """All registered roles.

        Returns:
            A list of all registered roles.
        """
        with Session(self.engine) as session:
            return [
                Role(**role.dict())
                for role in session.exec(select(RoleSchema)).all()
            ]

    @property
    def role_assignments(self) -> List[RoleAssignment]:
        """All registered role assignments.

        Returns:
            A list of all registered role assignments.
        """
        with Session(self.engine) as session:
            user_roles = session.exec(select(UserRoleAssignmentSchema)).all()
            team_roles = session.exec(select(TeamRoleAssignmentSchema)).all()
            return [
                RoleAssignment(**assignment.dict())
                for assignment in [*user_roles, *team_roles]
            ]

    def _get_role(self, role_name: str) -> Role:
        """Gets a specific role.

        Args:
            role_name: Name of the role to get.

        Returns:
            The requested role.

        Raises:
            KeyError: If no role with the given name exists.
        """
        with Session(self.engine) as session:
            try:
                role = session.exec(
                    select(RoleSchema).where(RoleSchema.name == role_name)
                ).one()
            except NoResultFound as error:
                raise KeyError from error

            return Role(**role.dict())

    def _create_role(self, role_name: str) -> Role:
        """Creates a new role.

        Args:
            role_name: Unique role name.

        Returns:
            The newly created role.

        Raises:
            EntityExistsError: If a role with the given name already exists.
        """
        with Session(self.engine) as session:
            existing_role = session.exec(
                select(RoleSchema).where(RoleSchema.name == role_name)
            ).first()
            if existing_role:
                raise EntityExistsError(
                    f"Role with name '{role_name}' already exists."
                )
            sql_role = RoleSchema(name=role_name)
            role = Role(**sql_role.dict())
            session.add(sql_role)
            session.commit()
        return role

    def _delete_role(self, role_name: str) -> None:
        """Deletes a role.

        Args:
            role_name: Name of the role to delete.

        Raises:
            KeyError: If no role with the given name exists.
        """
        with Session(self.engine) as session:
            try:
                role = session.exec(
                    select(RoleSchema).where(RoleSchema.name == role_name)
                ).one()
            except NoResultFound as error:
                raise KeyError from error

            session.delete(role)
            session.commit()
            self._delete_query_results(
                select(UserRoleAssignmentSchema).where(
                    UserRoleAssignmentSchema.role_id == role.id
                )
            )
            self._delete_query_results(
                select(TeamRoleAssignmentSchema).where(
                    TeamRoleAssignmentSchema.role_id == role.id
                )
            )

    def assign_role(
        self,
        role_name: str,
        entity_name: str,
        project_name: Optional[str] = None,
        is_user: bool = True,
    ) -> None:
        """Assigns a role to a user or team.

        Args:
            role_name: Name of the role to assign.
            entity_name: User or team name.
            project_name: Optional project name.
            is_user: Boolean indicating whether the given `entity_name` refers
                to a user.

        Raises:
            KeyError: If no role, entity or project with the given names exists.
        """
        with Session(self.engine) as session:
            user_id: Optional[UUID] = None
            team_id: Optional[UUID] = None
            project_id: Optional[UUID] = None

            try:
                role_id = session.exec(
                    select(RoleSchema.id).where(RoleSchema.name == role_name)
                ).one()

                if project_name:
                    project_id = session.exec(
                        select(ProjectSchema.id).where(
                            ProjectSchema.name == project_name
                        )
                    ).one()

                if is_user:
                    user_id = session.exec(
                        select(UserSchema.id).where(
                            UserSchema.name == entity_name
                        )
                    ).one()
                    assignment = UserRoleAssignmentSchema(
                        role_id=role_id,
                        project_id=project_id,
                        user_id=user_id,
                    )
                    session.add(assignment)
                    session.commit()
                else:
                    team_id = session.exec(
                        select(TeamSchema.id).where(
                            TeamSchema.name == entity_name
                        )
                    ).one()
                    assignment = TeamRoleAssignmentSchema(
                        role_id=role_id,
                        project_id=project_id,
                        team_id=team_id,
                    )
                    session.add(assignment)
                    session.commit()
            except NoResultFound as error:
                raise KeyError from error

    def revoke_role(
        self,
        role_name: str,
        entity_name: str,
        project_name: Optional[str] = None,
        is_user: bool = True,
    ) -> None:
        """Revokes a role from a user or team.

        Args:
            role_name: Name of the role to revoke.
            entity_name: User or team name.
            project_name: Optional project name.
            is_user: Boolean indicating whether the given `entity_name` refers
                to a user.

        Raises:
            KeyError: If no role, entity or project with the given names exists.
        """
        with Session(self.engine) as session:

            if is_user:
                statement = (
                    select(UserRoleAssignmentSchema)
                    .where(UserRoleAssignmentSchema.role_id == RoleSchema.id)
                    .where(RoleSchema.name == role_name)
                    .where(UserRoleAssignmentSchema.user_id == UserSchema.id)
                    .where(UserSchema.name == entity_name)
                )
                if project_name:
                    statement = statement.where(
                        UserRoleAssignmentSchema.project_id == ProjectSchema.id
                    ).where(ProjectSchema.name == project_name)
            else:
                statement = (
                    select(TeamRoleAssignmentSchema)
                    .where(TeamRoleAssignmentSchema.role_id == RoleSchema.id)
                    .where(RoleSchema.name == role_name)
                    .where(TeamRoleAssignmentSchema.team_id == TeamSchema.id)
                    .where(TeamSchema.name == entity_name)
                )
                if project_name:
                    statement = statement.where(
                        TeamRoleAssignmentSchema.project_id == ProjectSchema.id
                    ).where(ProjectSchema.name == project_name)

            try:
                assignment = session.exec(statement).one()
            except NoResultFound as error:
                raise KeyError from error

            session.delete(assignment)
            session.commit()

    def get_users_for_team(self, team_name: str) -> List[User]:
        """Fetches all users of a team.

        Args:
            team_name: Name of the team.

        Returns:
            List of users that are part of the team.

        Raises:
            KeyError: If no team with the given name exists.
        """
        with Session(self.engine) as session:
            try:
                team_id = session.exec(
                    select(TeamSchema.id).where(TeamSchema.name == team_name)
                ).one()
            except NoResultFound as error:
                raise KeyError from error

            users = session.exec(
                select(UserSchema)
                .where(UserSchema.id == TeamAssignmentSchema.user_id)
                .where(TeamAssignmentSchema.team_id == team_id)
            ).all()
            return [User(**user.dict()) for user in users]

    def get_teams_for_user(self, user_name: str) -> List[Team]:
        """Fetches all teams for a user.

        Args:
            user_name: Name of the user.

        Returns:
            List of teams that the user is part of.

        Raises:
            KeyError: If no user with the given name exists.
        """
        with Session(self.engine) as session:
            try:
                user_id = session.exec(
                    select(UserSchema.id).where(UserSchema.name == user_name)
                ).one()
            except NoResultFound as error:
                raise KeyError from error

            teams = session.exec(
                select(TeamSchema)
                .where(TeamSchema.id == TeamAssignmentSchema.team_id)
                .where(TeamAssignmentSchema.user_id == user_id)
            ).all()
            return [Team(**team.dict()) for team in teams]

    def get_role_assignments_for_user(
        self,
        user_name: str,
        project_name: Optional[str] = None,
        include_team_roles: bool = True,
    ) -> List[RoleAssignment]:
        """Fetches all role assignments for a user.

        Args:
            user_name: Name of the user.
            project_name: Optional filter to only return roles assigned for
                this project.
            include_team_roles: If `True`, includes roles for all teams that
                the user is part of.

        Returns:
            List of role assignments for this user.

        Raises:
            KeyError: If no user or project with the given names exists.
        """
        with Session(self.engine) as session:
            try:
                user_id = session.exec(
                    select(UserSchema.id).where(UserSchema.name == user_name)
                ).one()
                statement = select(UserRoleAssignmentSchema).where(
                    UserRoleAssignmentSchema.user_id == user_id
                )
                if project_name:
                    project_id = session.exec(
                        select(ProjectSchema.id).where(
                            ProjectSchema.name == project_name
                        )
                    ).one()
                    statement = statement.where(
                        UserRoleAssignmentSchema.project_id == project_id
                    )
            except NoResultFound as error:
                raise KeyError from error

            assignments = [
                RoleAssignment(**assignment.dict())
                for assignment in session.exec(statement).all()
            ]
            if include_team_roles:
                for team in self.get_teams_for_user(user_name):
                    assignments += self.get_role_assignments_for_team(
                        team.name, project_name=project_name
                    )

            return assignments

    def get_role_assignments_for_team(
        self,
        team_name: str,
        project_name: Optional[str] = None,
    ) -> List[RoleAssignment]:
        """Fetches all role assignments for a team.

        Args:
            team_name: Name of the user.
            project_name: Optional filter to only return roles assigned for
                this project.

        Returns:
            List of role assignments for this team.

        Raises:
            KeyError: If no team or project with the given names exists.
        """
        with Session(self.engine) as session:
            try:
                team_id = session.exec(
                    select(TeamSchema.id).where(TeamSchema.name == team_name)
                ).one()

                statement = select(TeamRoleAssignmentSchema).where(
                    TeamRoleAssignmentSchema.team_id == team_id
                )
                if project_name:
                    project_id = session.exec(
                        select(ProjectSchema.id).where(
                            ProjectSchema.name == project_name
                        )
                    ).one()
                    statement = statement.where(
                        TeamRoleAssignmentSchema.project_id == project_id
                    )
            except NoResultFound as error:
                raise KeyError from error

            return [
                RoleAssignment(**assignment.dict())
                for assignment in session.exec(statement).all()
            ]

    # Pipelines and pipeline runs

    def get_pipeline(self, pipeline_name: str) -> Optional[PipelineView]:
        """Returns a pipeline for the given name.

        Args:
            pipeline_name: Name of the pipeline.

        Returns:
            PipelineView if found, None otherwise.
        """
        return self._metadata_store.get_pipeline(pipeline_name)

    def get_pipelines(self) -> List[PipelineView]:
        """Returns a list of all pipelines stored in this ZenStore.

        Returns:
            A list of all pipelines stored in this ZenStore.
        """
        return self._metadata_store.get_pipelines()

    def get_pipeline_run(
        self, pipeline: PipelineView, run_name: str
    ) -> Optional[PipelineRunView]:
        """Gets a specific run for the given pipeline.

        Args:
            pipeline: The pipeline for which to get the run.
            run_name: The name of the run to get.

        Returns:
            The pipeline run with the given name.
        """
        return self._metadata_store.get_pipeline_run(pipeline, run_name)

    def get_pipeline_runs(
        self, pipeline: PipelineView
    ) -> Dict[str, PipelineRunView]:
        """Gets all runs for the given pipeline.

        Args:
            pipeline: a Pipeline object for which you want the runs.

        Returns:
            A dictionary of pipeline run names to PipelineRunView.
        """
        return self._metadata_store.get_pipeline_runs(pipeline)

    def get_pipeline_run_wrapper(
        self,
        pipeline_name: str,
        run_name: str,
        project_name: Optional[str] = None,
    ) -> PipelineRunModel:
        """Gets a pipeline run.

        Args:
            pipeline_name: Name of the pipeline for which to get the run.
            run_name: Name of the pipeline run to get.
            project_name: Optional name of the project from which to get the
                pipeline run.

        Returns:
            Pipeline run.

        Raises:
            KeyError: If no pipeline run (or project) with the given name
                exists.
        """
        with Session(self.engine) as session:
            try:
                statement = (
                    select(PipelineRunSchema)
                    .where(PipelineRunSchema.name == run_name)
                    .where(PipelineRunSchema.pipeline_name == pipeline_name)
                )

                if project_name:
                    statement = statement.where(
                        PipelineRunSchema.project_name == project_name
                    )

                run = session.exec(statement).one()
                return run.to_pipeline_run_wrapper()
            except NoResultFound as error:
                raise KeyError from error

    def get_pipeline_run_wrappers(
        self, pipeline_name: str, project_name: Optional[str] = None
    ) -> List[PipelineRunModel]:
        """Gets pipeline runs.

        Args:
            pipeline_name: Name of the pipeline for which to get runs.
            project_name: Optional name of the project from which to get the
                pipeline runs.

        Returns:
            List of pipeline runs.

        Raises:
            KeyError: If no pipeline with the given name exists.
        """
        with Session(self.engine) as session:
            try:
                statement = select(PipelineRunSchema).where(
                    PipelineRunSchema.pipeline_name == pipeline_name
                )

                if project_name:
                    statement = statement.where(
                        PipelineRunSchema.project_name == project_name
                    )
                return [
                    run.to_pipeline_run_wrapper()
                    for run in session.exec(statement).all()
                ]
            except NoResultFound as error:
                raise KeyError from error

    def get_pipeline_run_steps(
        self, pipeline_run: PipelineRunView
    ) -> Dict[str, StepView]:
        """Gets all steps for the given pipeline run.

        Args:
            pipeline_run: The pipeline run to get the steps for.

        Returns:
            A dictionary of step names to step views.
        """
        return self._metadata_store.get_pipeline_run_steps(pipeline_run)

    def get_step_by_id(self, step_id: int) -> StepView:
        """Gets a `StepView` by its ID.

        Args:
            step_id (int): The ID of the step to get.

        Returns:
            StepView: The `StepView` with the given ID.
        """
        return self._metadata_store.get_step_by_id(step_id)

    def get_step_status(self, step: StepView) -> ExecutionStatus:
        """Gets the execution status of a single step.

        Args:
            step (StepView): The step to get the status for.

        Returns:
            ExecutionStatus: The status of the step.
        """
        return self._metadata_store.get_step_status(step)

    def get_step_artifacts(
        self, step: StepView
    ) -> Tuple[Dict[str, ArtifactView], Dict[str, ArtifactView]]:
        """Returns input and output artifacts for the given step.

        Args:
            step: The step for which to get the artifacts.

        Returns:
            A tuple (inputs, outputs) where inputs and outputs
            are both Dicts mapping artifact names
            to the input and output artifacts respectively.
        """
        return self._metadata_store.get_step_artifacts(step)

    def get_producer_step_from_artifact(self, artifact_id: int) -> StepView:
        """Returns original StepView from an ArtifactView.

        Args:
            artifact_id: ID of the ArtifactView to be queried.

        Returns:
            Original StepView that produced the artifact.
        """
        return self._metadata_store.get_producer_step_from_artifact(artifact_id)

    def register_pipeline_run(
        self,
        pipeline_run: PipelineRunModel,
    ) -> None:
        """Registers a pipeline run.

        Args:
            pipeline_run: The pipeline run to register.

        Raises:
            EntityExistsError: If a pipeline run with the same name already
                exists.
        """
        with Session(self.engine) as session:
            existing_run = session.exec(
                select(PipelineRunSchema).where(
                    PipelineRunSchema.name == pipeline_run.name
                )
            ).first()
            if existing_run:
                raise EntityExistsError(
                    f"Pipeline run with name '{pipeline_run.name}' already"
                    "exists. Please make sure your pipeline run names are "
                    "unique."
                )

            sql_run = PipelineRunSchema.from_pipeline_run_wrapper(pipeline_run)
            session.add(sql_run)
            session.commit()

    # Handling stack component flavors

    @property
    def flavors(self) -> List[FlavorModel]:
        """All registered flavors.

        Returns:
            A list of all registered flavors.
        """
        with Session(self.engine) as session:
            return [
<<<<<<< HEAD
                FlavorModel(**flavor.dict())
                for flavor in session.exec(select(ZenFlavor)).all()
=======
                FlavorWrapper(**flavor.dict())
                for flavor in session.exec(select(FlavorSchema)).all()
>>>>>>> b6d352a4
            ]

    def _create_flavor(
        self,
        source: str,
        name: str,
        stack_component_type: StackComponentType,
    ) -> FlavorModel:
        """Creates a new flavor.

        Args:
            source: the source path to the implemented flavor.
            name: the name of the flavor.
            stack_component_type: the corresponding StackComponentType.

        Returns:
            The newly created flavor.

        Raises:
            EntityExistsError: If a flavor with the given name and type
                already exists.
        """
        with Session(self.engine) as session:
            existing_flavor = session.exec(
                select(FlavorSchema).where(
                    FlavorSchema.name == name,
                    FlavorSchema.type == stack_component_type,
                )
            ).first()
            if existing_flavor:
                raise EntityExistsError(
                    f"A {stack_component_type} with '{name}' flavor already "
                    f"exists."
                )
            sql_flavor = FlavorSchema(
                name=name,
                source=source,
                type=stack_component_type,
            )
            flavor_wrapper = FlavorModel(**sql_flavor.dict())
            session.add(sql_flavor)
            session.commit()
        return flavor_wrapper

    def get_flavors_by_type(
        self, component_type: StackComponentType
    ) -> List[FlavorModel]:
        """Fetch all flavor defined for a specific stack component type.

        Args:
            component_type: The type of the stack component.

        Returns:
            List of all the flavors for the given stack component type.
        """
        with Session(self.engine) as session:
            flavors = session.exec(
                select(FlavorSchema).where(FlavorSchema.type == component_type)
            ).all()
        return [
            FlavorModel(
                name=f.name,
                source=f.source,
                type=f.type,
                integration=f.integration,
            )
            for f in flavors
        ]

    def get_flavor_by_name_and_type(
        self,
        flavor_name: str,
        component_type: StackComponentType,
    ) -> FlavorModel:
        """Fetch a flavor by a given name and type.

        Args:
            flavor_name: The name of the flavor.
            component_type: Optional, the type of the component.

        Returns:
            Flavor instance if it exists

        Raises:
            KeyError: If no flavor exists with the given name and type
                or there are more than one instances
        """
        with Session(self.engine) as session:
            try:
                flavor = session.exec(
                    select(FlavorSchema).where(
                        FlavorSchema.name == flavor_name,
                        FlavorSchema.type == component_type,
                    )
                ).one()
                return FlavorModel(
                    name=flavor.name,
                    source=flavor.source,
                    type=flavor.type,
                    integration=flavor.integration,
                )
            except NoResultFound as error:
                raise KeyError from error

    # Implementation-specific internal methods:

    @property
    def stack_names(self) -> List[str]:
        """Names of all stacks registered in this ZenStore.

        Returns:
            List of all stack names.
        """
        with Session(self.engine) as session:
            return [s.name for s in session.exec(select(StackSchema))]

    def _delete_query_results(self, query: Any) -> None:
        """Deletes all rows returned by the input query.

        Args:
            query: The query to execute.
        """
        with Session(self.engine) as session:
            for result in session.exec(query).all():
                session.delete(result)
            session.commit()<|MERGE_RESOLUTION|>--- conflicted
+++ resolved
@@ -1472,13 +1472,8 @@
         """
         with Session(self.engine) as session:
             return [
-<<<<<<< HEAD
                 FlavorModel(**flavor.dict())
-                for flavor in session.exec(select(ZenFlavor)).all()
-=======
-                FlavorWrapper(**flavor.dict())
                 for flavor in session.exec(select(FlavorSchema)).all()
->>>>>>> b6d352a4
             ]
 
     def _create_flavor(
