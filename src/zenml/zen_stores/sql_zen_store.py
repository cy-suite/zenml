--- conflicted
+++ resolved
@@ -778,11 +778,7 @@
         """Get a flavor by ID.
 
         Args:
-<<<<<<< HEAD
             flavor_id: The ID of the flavor to fetch.
-=======
-            flavor_id: The ID of the stack component flavor to get.
->>>>>>> 04b2de5d
 
         Returns:
             The stack component flavor.
@@ -811,10 +807,7 @@
         Args:
             project_name_or_id: Optionally filter by the Project to which the
                 component flavors belong
-<<<<<<< HEAD
-=======
             component_type: Optionally filter by type of stack component
->>>>>>> 04b2de5d
             user_name_or_id: Optionally filter by the owner
             component_type: Optionally filter by type of stack component
             name: Optionally filter flavors by name
@@ -822,13 +815,7 @@
                 shared or not
 
         Returns:
-            List of all the stack component flavors matching the given criteria.
-<<<<<<< HEAD
-
-        Raises:
-            KeyError: if the flavor doesn't exist.
-=======
->>>>>>> 04b2de5d
+            List of all the stack component flavors matching the given criteria
         """
         with Session(self.engine) as session:
             project = self._get_project_schema(project_name_or_id)
@@ -853,17 +840,10 @@
         """Update a flavor.
 
         Args:
-<<<<<<< HEAD
             flavor: The model of the flavor to update.
 
         Raises:
             KeyError: if the flavor doesn't exist.
-=======
-            flavor: The stack component flavor to use for the update.
-
-        Raises:
-            NotImplementedError: This method is not implemented.
->>>>>>> 04b2de5d
         """
         with Session(self.engine) as session:
             existing_flavor = session.exec(
@@ -887,17 +867,10 @@
         """Delete a flavor.
 
         Args:
-<<<<<<< HEAD
             flavor_id: The id of the flavor to delete.
 
         Raises:
             KeyError: if the flavor doesn't exist.
-=======
-            flavor_id: The ID of the stack component flavor to delete.
-
-        Raises:
-            NotImplementedError: This method is not implemented.
->>>>>>> 04b2de5d
         """
         with Session(self.engine) as session:
             try:
