--- conflicted
+++ resolved
@@ -6978,12 +6978,6 @@
                                     service_connector=service_connector_request
                                 )
                             )
-<<<<<<< HEAD
-                            assert len(flavor_list) == 1, (
-                                f"{len(flavor_list)} flavors found for "
-                                f"{component_info.flavor}/{component_type}"
-                            )
-=======
                             service_connectors.append(
                                 service_connector_response
                             )
@@ -6999,8 +6993,6 @@
 
             # Stack Components
             components_mapping: Dict[StackComponentType, List[UUID]] = {}
->>>>>>> 7ccdb351
-
             for (
                 component_type,
                 component_info,
@@ -7102,23 +7094,6 @@
                             component_update=component_update,
                         )
 
-<<<<<<< HEAD
-                handler.metadata.update(
-                    stack_response.get_analytics_metadata()
-                )
-            except Exception as e:
-                breakpoint()
-                for component_id in components_created_ids:
-                    self.delete_stack_component(component_id=component_id)
-                for service_connector_id in service_connectors_created_ids:
-                    self.delete_service_connector(
-                        service_connector_id=service_connector_id
-                    )
-                raise RuntimeError(
-                    f"Full Stack creation has failed:\n{e}\n Cleaning up the "
-                    f"created entities."
-                ) from e
-=======
                 components_mapping[component_type] = [
                     component.id,
                 ]
@@ -7141,7 +7116,6 @@
                 except EntityExistsError:
                     stack_name = f"{full_stack.name}-{random_str(4)}".lower()
 
->>>>>>> 7ccdb351
             return stack_response
 
         except Exception as e:
