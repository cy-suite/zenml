#  Copyright (c) ZenML GmbH 2022. All Rights Reserved.
#
#  Licensed under the Apache License, Version 2.0 (the "License");
#  you may not use this file except in compliance with the License.
#  You may obtain a copy of the License at:
#
#       https://www.apache.org/licenses/LICENSE-2.0
#
#  Unless required by applicable law or agreed to in writing, software
#  distributed under the License is distributed on an "AS IS" BASIS,
#  WITHOUT WARRANTIES OR CONDITIONS OF ANY KIND, either express
#  or implied. See the License for the specific language governing
#  permissions and limitations under the License.
"""REST Zen Store implementation."""
import os
import re
from pathlib import Path, PurePath
from typing import (
    TYPE_CHECKING,
    Any,
    ClassVar,
    Dict,
    List,
    Optional,
    Type,
    TypeVar,
    Union,
)
from urllib.parse import urlparse
from uuid import UUID

import requests
import urllib3
from pydantic import BaseModel, validator

import zenml
from zenml.config.global_config import GlobalConfiguration
from zenml.config.store_config import StoreConfiguration
from zenml.constants import (
    API,
    ARTIFACTS,
    DISABLE_CLIENT_SERVER_MISMATCH_WARNING,
    EMAIL_ANALYTICS,
    ENV_ZENML_DISABLE_CLIENT_SERVER_MISMATCH_WARNING,
    FLAVORS,
    INFO,
    INPUTS,
    LIMIT_DEFAULT,
    LOGIN,
    METADATA_CONFIG,
<<<<<<< HEAD
    OFFSET,
=======
    METADATA_SYNC,
>>>>>>> ad7c8a49
    PIPELINES,
    PROJECTS,
    ROLE_ASSIGNMENTS,
    ROLES,
    RUNS,
    STACK_COMPONENTS,
    STACKS,
    STEPS,
    TEAMS,
    USERS,
    VERSION_1,
)
from zenml.enums import StackComponentType, StoreType
from zenml.exceptions import (
    AuthorizationException,
    DoesNotExistException,
    EntityExistsError,
    IllegalOperationError,
    StackComponentExistsError,
    StackExistsError,
)
from zenml.io import fileio
from zenml.logger import get_logger
from zenml.models import (
    ArtifactRequestModel,
    ArtifactResponseModel,
    ComponentRequestModel,
    ComponentResponseModel,
    ComponentUpdateModel,
    EmailOptInModel,
    FlavorRequestModel,
    FlavorResponseModel,
    PipelineRequestModel,
    PipelineResponseModel,
    PipelineRunRequestModel,
    PipelineRunResponseModel,
    PipelineRunUpdateModel,
    PipelineUpdateModel,
    ProjectRequestModel,
    ProjectResponseModel,
    ProjectUpdateModel,
    RoleAssignmentRequestModel,
    RoleAssignmentResponseModel,
    RoleRequestModel,
    RoleResponseModel,
    RoleUpdateModel,
    StackRequestModel,
    StackResponseModel,
    StackUpdateModel,
    StepRunRequestModel,
    StepRunResponseModel,
    StepRunUpdateModel,
    TeamRequestModel,
    TeamResponseModel,
    UserRequestModel,
    UserResponseModel,
    UserUpdateModel,
)
from zenml.models.base_models import (
    BaseRequestModel,
    BaseResponseModel,
    ProjectScopedRequestModel,
    ProjectScopedResponseModel,
)
<<<<<<< HEAD
from zenml.models.base_models import DomainModel, ProjectScopedDomainModel
from zenml.models.page_model import Params, Page
=======
>>>>>>> ad7c8a49
from zenml.models.server_models import ServerModel
from zenml.models.team_models import TeamUpdateModel
from zenml.utils.analytics_utils import AnalyticsEvent, track
from zenml.utils.networking_utils import (
    replace_internal_hostname_with_localhost,
    replace_localhost_with_internal_hostname,
)
from zenml.zen_stores.base_zen_store import BaseZenStore

logger = get_logger(__name__)

if TYPE_CHECKING:
    from ml_metadata.proto.metadata_store_pb2 import (
        ConnectionConfig,
        MetadataStoreClientConfig,
    )

    from zenml.models import UserAuthModel

# type alias for possible json payloads (the Anys are recursive Json instances)
Json = Union[Dict[str, Any], List[Any], str, int, float, bool, None]

AnyRequestModel = TypeVar("AnyRequestModel", bound=BaseRequestModel)
AnyProjestRequestModel = TypeVar(
    "AnyProjestRequestModel", bound=ProjectScopedRequestModel
)

AnyResponseModel = TypeVar("AnyResponseModel", bound=BaseResponseModel)
AnyProjestResponseModel = TypeVar(
    "AnyProjestResponseModel", bound=ProjectScopedResponseModel
)

DEFAULT_HTTP_TIMEOUT = 30


class RestZenStoreConfiguration(StoreConfiguration):
    """REST ZenML store configuration.

    Attributes:
        username: The username to use to connect to the Zen server.
        password: The password to use to connect to the Zen server.
        verify_ssl: Either a boolean, in which case it controls whether we
            verify the server's TLS certificate, or a string, in which case it
            must be a path to a CA bundle to use or the CA bundle value itself.
        http_timeout: The timeout to use for all requests.
    """

    type: StoreType = StoreType.REST
    username: str
    password: str = ""
    verify_ssl: Union[bool, str] = True
    http_timeout: int = DEFAULT_HTTP_TIMEOUT

    @validator("url")
    def validate_url(cls, url: str) -> str:
        """Validates that the URL is a well-formed REST store URL.

        Args:
            url: The URL to be validated.

        Returns:
            The validated URL without trailing slashes.

        Raises:
            ValueError: If the URL is not a well-formed REST store URL.
        """
        url = url.rstrip("/")
        scheme = re.search("^([a-z0-9]+://)", url)
        if scheme is None or scheme.group() not in ("https://", "http://"):
            raise ValueError(
                "Invalid URL for REST store: {url}. Should be in the form "
                "https://hostname[:port] or http://hostname[:port]."
            )

        # When running inside a container, if the URL uses localhost, the
        # target service will not be available. We try to replace localhost
        # with one of the special Docker or K3D internal hostnames.
        url = replace_localhost_with_internal_hostname(url)

        return url

    @validator("verify_ssl")
    def validate_verify_ssl(
        cls, verify_ssl: Union[bool, str]
    ) -> Union[bool, str]:
        """Validates that the verify_ssl either points to a file or is a bool.

        Args:
            verify_ssl: The verify_ssl value to be validated.

        Returns:
            The validated verify_ssl value.
        """
        secret_folder = Path(
            GlobalConfiguration().local_stores_path,
            "certificates",
        )
        if isinstance(verify_ssl, bool) or verify_ssl.startswith(
            str(secret_folder)
        ):
            return verify_ssl

        if os.path.isfile(verify_ssl):
            with open(verify_ssl, "r") as f:
                verify_ssl = f.read()

        fileio.makedirs(str(secret_folder))
        file_path = Path(secret_folder, "ca_bundle.pem")
        with open(file_path, "w") as f:
            f.write(verify_ssl)
        file_path.chmod(0o600)
        verify_ssl = str(file_path)

        return verify_ssl

    @classmethod
    def supports_url_scheme(cls, url: str) -> bool:
        """Check if a URL scheme is supported by this store.

        Args:
            url: The URL to check.

        Returns:
            True if the URL scheme is supported, False otherwise.
        """
        return urlparse(url).scheme in ("http", "https")

    def expand_certificates(self) -> None:
        """Expands the certificates in the verify_ssl field."""
        # Load the certificate values back into the configuration
        if isinstance(self.verify_ssl, str) and os.path.isfile(self.verify_ssl):
            with open(self.verify_ssl, "r") as f:
                self.verify_ssl = f.read()

    @classmethod
    def copy_configuration(
        cls,
        config: "StoreConfiguration",
        config_path: str,
        load_config_path: Optional[PurePath] = None,
    ) -> "StoreConfiguration":
        """Create a copy of the store config using a different configuration path.

        This method is used to create a copy of the store configuration that can
        be loaded using a different configuration path or in the context of a
        new environment, such as a container image.

        The configuration files accompanying the store configuration are also
        copied to the new configuration path (e.g. certificates etc.).

        Args:
            config: The store configuration to copy.
            config_path: new path where the configuration copy will be loaded
                from.
            load_config_path: absolute path that will be used to load the copied
                configuration. This can be set to a value different from
                `config_path` if the configuration copy will be loaded from
                a different environment, e.g. when the configuration is copied
                to a container image and loaded using a different absolute path.
                This will be reflected in the paths and URLs encoded in the
                copied configuration.

        Returns:
            A new store configuration object that reflects the new configuration
            path.
        """
        assert isinstance(config, RestZenStoreConfiguration)
        config = config.copy(deep=True)

        # Load the certificate values back into the configuration
        config.expand_certificates()
        return config

    class Config:
        """Pydantic configuration class."""

        # Don't validate attributes when assigning them. This is necessary
        # because the `verify_ssl` attribute can be expanded to the contents
        # of the certificate file.
        validate_assignment = False
        # Forbid extra attributes set in the class.
        extra = "forbid"


class RestZenStore(BaseZenStore):
    """Store implementation for accessing data from a REST API."""

    config: RestZenStoreConfiguration
    TYPE: ClassVar[StoreType] = StoreType.REST
    CONFIG_TYPE: ClassVar[Type[StoreConfiguration]] = RestZenStoreConfiguration
    _api_token: Optional[str] = None
    _session: Optional[requests.Session] = None

    def _initialize_database(self) -> None:
        """Initialize the database."""
        # don't do anything for a REST store

    # ====================================
    # ZenML Store interface implementation
    # ====================================

    # --------------------------------
    # Initialization and configuration
    # --------------------------------

    def _initialize(self) -> None:
        """Initialize the REST store."""
        client_version = zenml.__version__
        server_version = self.get_store_info().version

        if not DISABLE_CLIENT_SERVER_MISMATCH_WARNING and (
            server_version != client_version
        ):
            logger.warning(
                "Your ZenML client version (%s) does not match the server "
                "version (%s). This version mismatch might lead to errors or "
                "unexpected behavior. \nTo disable this warning message, set "
                "the environment variable `%s=True`",
                client_version,
                server_version,
                ENV_ZENML_DISABLE_CLIENT_SERVER_MISMATCH_WARNING,
            )

    def get_store_info(self) -> ServerModel:
        """Get information about the server.

        Returns:
            Information about the server.
        """
        body = self.get(INFO)
        return ServerModel.parse_obj(body)

    # ------------
    # TFX Metadata
    # ------------

    def get_metadata_config(
        self, expand_certs: bool = False
    ) -> Union["ConnectionConfig", "MetadataStoreClientConfig"]:
        """Get the TFX metadata config of this ZenStore.

        Args:
            expand_certs: Whether to expand the certificate paths in the
                connection config to their value.

        Raises:
            ValueError: if the server response is invalid.

        Returns:
            The TFX metadata config of this ZenStore.
        """
        from google.protobuf.json_format import Parse, ParseError
        from ml_metadata.proto.metadata_store_pb2 import (
            ConnectionConfig,
            MetadataStoreClientConfig,
        )

        from zenml.zen_stores.sql_zen_store import SqlZenStoreConfiguration

        body = self.get(f"{METADATA_CONFIG}")
        if not isinstance(body, str):
            raise ValueError(
                f"Invalid response from server: {body}. Expected string."
            )

        # First try to parse the response as a ConnectionConfig, then as a
        # MetadataStoreClientConfig.
        try:
            metadata_config_pb = Parse(body, ConnectionConfig())
        except ParseError:
            return Parse(body, MetadataStoreClientConfig())

        # if the server returns a SQLite connection config, but the file is not
        # available locally, we need to replace the path with the local path of
        # the default local SQLite database
        if metadata_config_pb.HasField("sqlite") and not os.path.isfile(
            metadata_config_pb.sqlite.filename_uri
        ):
            message = (
                f"The ZenML server is using a SQLite database at "
                f"{metadata_config_pb.sqlite.filename_uri} that is not "
                f"available locally. Using the default local SQLite "
                f"database instead."
            )
            if not self.is_local_store():
                logger.warning(message)
            else:
                logger.debug(message)
            default_store_cfg = GlobalConfiguration().get_default_store()
            assert isinstance(default_store_cfg, SqlZenStoreConfiguration)
            return default_store_cfg.get_metadata_config()

        if metadata_config_pb.HasField("mysql"):
            # If the server returns a MySQL connection config with a hostname
            # that is a Docker or K3D internal hostname that cannot be resolved
            # locally, we need to replace it with localhost. We're assuming
            # that we're running on the host machine and the MySQL server can
            # be accessed via localhost.
            metadata_config_pb.mysql.host = (
                replace_internal_hostname_with_localhost(
                    metadata_config_pb.mysql.host
                )
            )

            if not expand_certs and metadata_config_pb.mysql.HasField(
                "ssl_options"
            ):
                # Save the certificates in a secure location on disk
                secret_folder = Path(
                    GlobalConfiguration().local_stores_path,
                    "certificates",
                )
                for key in ["ssl_key", "ssl_ca", "ssl_cert"]:
                    if not metadata_config_pb.mysql.ssl_options.HasField(
                        key.lstrip("ssl_")
                    ):
                        continue
                    content = getattr(
                        metadata_config_pb.mysql.ssl_options,
                        key.lstrip("ssl_"),
                    )
                    if content and not os.path.isfile(content):
                        fileio.makedirs(str(secret_folder))
                        file_path = Path(secret_folder, f"{key}.pem")
                        with open(file_path, "w") as f:
                            f.write(content)
                        file_path.chmod(0o600)
                        setattr(
                            metadata_config_pb.mysql.ssl_options,
                            key.lstrip("ssl_"),
                            str(file_path),
                        )

        return metadata_config_pb

    # ------
    # Stacks
    # ------

    @track(AnalyticsEvent.REGISTERED_STACK)
    def create_stack(self, stack: StackRequestModel) -> StackResponseModel:
        """Register a new stack.

        Args:
            stack: The stack to register.

        Returns:
            The registered stack.
        """
        return self._create_project_scoped_resource(
            resource=stack,
            route=STACKS,
            response_model=StackResponseModel,
        )

    def get_stack(self, stack_id: UUID) -> StackResponseModel:
        """Get a stack by its unique ID.

        Args:
            stack_id: The ID of the stack to get.

        Returns:
            The stack with the given ID.
        """
        return self._get_resource(
            resource_id=stack_id,
            route=STACKS,
            response_model=StackResponseModel,
        )

    def list_stacks(
        self,
        project_name_or_id: Optional[Union[str, UUID]] = None,
        user_name_or_id: Optional[Union[str, UUID]] = None,
        component_id: Optional[UUID] = None,
        name: Optional[str] = None,
        is_shared: Optional[bool] = None,
<<<<<<< HEAD
        params: Params = Params(page=1, size=LIMIT_DEFAULT),
        hydrated: bool = False,
    ) -> Page[StackModel]:
=======
    ) -> List[StackResponseModel]:
>>>>>>> ad7c8a49
        """List all stacks matching the given filter criteria.

        Args:
            project_name_or_id: ID or name of the Project containing the stack
            user_name_or_id: Optionally filter stacks by their owner
            component_id: Optionally filter for stacks that contain the
                          component
            name: Optionally filter stacks by their name
            is_shared: Optionally filter out stacks by whether they are shared
                or not
<<<<<<< HEAD
            hydrated: Flag to decide whether to return hydrated models.
            params: Parameters for pagination (page and size)
=======
>>>>>>> ad7c8a49

        Returns:
            A list of all stacks matching the filter criteria.
        """
        filters = locals()
        filters.pop("self")
<<<<<<< HEAD
        if hydrated:
            return self._list_paginated_resources(
                route=STACKS,
                resource_model=HydratedStackModel,
                **filters,
            )
        else:
            return self._list_paginated_resources(
                route=STACKS,
                resource_model=StackModel,
                **filters,
            )
=======
        return self._list_resources(
            route=STACKS,
            response_model=StackResponseModel,
            **filters,
        )
>>>>>>> ad7c8a49

    @track(AnalyticsEvent.UPDATED_STACK)
    def update_stack(
        self, stack_id: UUID, stack_update: StackUpdateModel
    ) -> StackResponseModel:
        """Update a stack.


        Args:
            stack_id: The ID of the stack update.
            stack_update: The update request on the stack.

        Returns:
            The updated stack.

        Raises:
            KeyError: if the stack doesn't exist.
        """
        return self._update_resource(
            resource_id=stack_id,
            resource_update=stack_update,
            route=STACKS,
            response_model=StackResponseModel,
        )

    @track(AnalyticsEvent.DELETED_STACK)
    def delete_stack(self, stack_id: UUID) -> None:
        """Delete a stack.

        Args:
            stack_id: The ID of the stack to delete.
        """
        self._delete_resource(
            resource_id=stack_id,
            route=STACKS,
        )

    # ----------------
    # Stack components
    # ----------------

    @track(AnalyticsEvent.REGISTERED_STACK_COMPONENT)
    def create_stack_component(
        self,
        component: ComponentRequestModel,
    ) -> ComponentResponseModel:
        """Create a stack component.

        Args:
            component: The stack component to create.

        Returns:
            The created stack component.
        """
        return self._create_project_scoped_resource(
            resource=component,
            route=STACK_COMPONENTS,
            response_model=ComponentResponseModel,
        )

    def get_stack_component(self, component_id: UUID) -> ComponentResponseModel:
        """Get a stack component by ID.

        Args:
            component_id: The ID of the stack component to get.

        Returns:
            The stack component.
        """
        return self._get_resource(
            resource_id=component_id,
            route=STACK_COMPONENTS,
            response_model=ComponentResponseModel,
        )

    def list_stack_components(
        self,
        params: Params = Params(page=1, size=LIMIT_DEFAULT),
        project_name_or_id: Optional[Union[str, UUID]] = None,
        user_name_or_id: Optional[Union[str, UUID]] = None,
        type: Optional[str] = None,
        flavor_name: Optional[str] = None,
        name: Optional[str] = None,
        is_shared: Optional[bool] = None,
<<<<<<< HEAD
    ) -> Page[ComponentModel]:
=======
    ) -> List[ComponentResponseModel]:
>>>>>>> ad7c8a49
        """List all stack components matching the given filter criteria.

        Args:
            params: Parameters for pagination (page and size)
            project_name_or_id: The ID or name of the Project to which the stack
                components belong
            type: Optionally filter by type of stack component
            flavor_name: Optionally filter by flavor
            user_name_or_id: Optionally filter stack components by the owner
            name: Optionally filter stack component by name
            is_shared: Optionally filter out stack component by whether they are
                shared or not
            params: Parameters for pagination (page and size)

        Returns:
            A list of all stack components matching the filter criteria.
        """
        filters = locals()
        filters.pop("self")
        return self._list_paginated_resources(
            route=STACK_COMPONENTS,
            response_model=ComponentResponseModel,
            **filters,
        )

    @track(AnalyticsEvent.UPDATED_STACK_COMPONENT)
    def update_stack_component(
        self,
        component_id: UUID,
        component_update: ComponentUpdateModel,
    ) -> ComponentResponseModel:
        """Update an existing stack component.

        Args:
            component_id: The ID of the stack component to update.
            component_update: The update to be applied to the stack component.

        Returns:
            The updated stack component.
        """
        return self._update_resource(
            resource_id=component_id,
            resource_update=component_update,
            route=STACK_COMPONENTS,
            response_model=ComponentResponseModel,
        )

    @track(AnalyticsEvent.DELETED_STACK_COMPONENT)
    def delete_stack_component(self, component_id: UUID) -> None:
        """Delete a stack component.

        Args:
            component_id: The ID of the stack component to delete.
        """
        self._delete_resource(
            resource_id=component_id,
            route=STACK_COMPONENTS,
        )

    # -----------------------
    # Stack component flavors
    # -----------------------

    @track(AnalyticsEvent.CREATED_FLAVOR)
    def create_flavor(self, flavor: FlavorRequestModel) -> FlavorResponseModel:
        """Creates a new stack component flavor.

        Args:
            flavor: The stack component flavor to create.

        Returns:
            The newly created flavor.
        """
        return self._create_project_scoped_resource(
            resource=flavor,
            route=FLAVORS,
            response_model=FlavorResponseModel,
        )

    def get_flavor(self, flavor_id: UUID) -> FlavorResponseModel:
        """Get a stack component flavor by ID.

        Args:
            flavor_id: The ID of the stack component flavor to get.

        Returns:
            The stack component flavor.
        """
        return self._get_resource(
            resource_id=flavor_id,
            route=FLAVORS,
            response_model=FlavorResponseModel,
        )

    def list_flavors(
        self,
        project_name_or_id: Optional[Union[str, UUID]] = None,
        user_name_or_id: Optional[Union[str, UUID]] = None,
        component_type: Optional[StackComponentType] = None,
        name: Optional[str] = None,
        is_shared: Optional[bool] = None,
<<<<<<< HEAD
        params: Params = Params(page=1, size=LIMIT_DEFAULT),
    ) -> Page[FlavorModel]:
=======
    ) -> List[FlavorResponseModel]:
>>>>>>> ad7c8a49
        """List all stack component flavors matching the given filter criteria.

        Args:
            project_name_or_id: Optionally filter by the Project to which the
                component flavors belong
            user_name_or_id: Optionally filter by the owner
            component_type: Optionally filter by type of stack component
            name: Optionally filter flavors by name
            is_shared: Optionally filter out flavors by whether they are
                shared or not
            params: Parameters for pagination (page and size)

        Returns:
            List of all the stack component flavors matching the given criteria.
        """
        filters = locals()
        filters.pop("self")
        return self._list_paginated_resources(
            route=FLAVORS,
            response_model=FlavorResponseModel,
            **filters,
        )

    @track(AnalyticsEvent.DELETED_FLAVOR)
    def delete_flavor(self, flavor_id: UUID) -> None:
        """Delete a stack component flavor.

        Args:
            flavor_id: The ID of the stack component flavor to delete.
        """
        self._delete_resource(
            resource_id=flavor_id,
            route=FLAVORS,
        )

    # -----
    # Users
    # -----

    @property
    def active_user_name(self) -> str:
        """Gets the active username.

        Returns:
            The active username.
        """
        return self.config.username

    @track(AnalyticsEvent.CREATED_USER)
    def create_user(self, user: UserRequestModel) -> UserResponseModel:
        """Creates a new user.

        Args:
            user: User to be created.

        Returns:
            The newly created user.
        """
        return self._create_resource(
            resource=user,
            route=USERS + "?assign_default_role=False",
            response_model=UserResponseModel,
        )

    def get_user(self, user_name_or_id: Union[str, UUID]) -> UserResponseModel:
        """Gets a specific user.

        Args:
            user_name_or_id: The name or ID of the user to get.

        Returns:
            The requested user, if it was found.
        """
        return self._get_resource(
            resource_id=user_name_or_id,
            route=USERS,
            response_model=UserResponseModel,
        )

<<<<<<< HEAD
    # TODO: [ALEX] add filtering param(s)
    def list_users(
        self,
        params: Params = Params(page=1, size=LIMIT_DEFAULT),
    ) -> Page[UserModel]:
=======
    def get_auth_user(
        self, user_name_or_id: Union[str, UUID]
    ) -> "UserAuthModel":
        """Gets the auth model to a specific user.

        Args:
            user_name_or_id: The name or ID of the user to get.

        Returns:
            The requested user, if it was found.
        """
        raise NotImplementedError(
            "This method is only designed for use"
            " by the server endpoints. It is not designed"
            " to be called from the client side."
        )

    def list_users(self, name: Optional[str] = None) -> List[UserResponseModel]:
>>>>>>> ad7c8a49
        """List all users.

        Args:
            name: Optionally filter by name

        Returns:
            A list of all users.
        """
        filters = locals()
        filters.pop("self")
        return self._list_paginated_resources(
            route=USERS,
            response_model=UserResponseModel,
            **filters,
        )

    @track(AnalyticsEvent.UPDATED_USER)
    def update_user(
        self, user_name_or_id: Union[str, UUID], user_update: UserUpdateModel
    ) -> UserResponseModel:
        """Updates an existing user.

        Args:
            user_name_or_id: The id of the user to update.
            user_update: The update to be applied to the user.

        Returns:
            The updated user.
        """
        return self._update_resource(
            resource_id=user_name_or_id,
            resource_update=user_update,
            route=USERS,
            response_model=UserResponseModel,
        )

    @track(AnalyticsEvent.DELETED_USER)
    def delete_user(self, user_name_or_id: Union[str, UUID]) -> None:
        """Deletes a user.

        Args:
            user_name_or_id: The name or ID of the user to delete.
        """
        self._delete_resource(
            resource_id=user_name_or_id,
            route=USERS,
        )

    def user_email_opt_in(
        self,
        user_name_or_id: Union[str, UUID],
        user_opt_in_response: bool,
        email: Optional[str] = None,
    ) -> UserResponseModel:
        """Persist user response to the email prompt.

        Args:
            user_name_or_id: The name or the ID of the user.
            user_opt_in_response: Whether this email should be associated
                with the user id in the telemetry
            email: The users email

        Returns:
            The updated user.
        """
        request = EmailOptInModel(
            email=email, email_opted_in=user_opt_in_response
        )
        route = f"{USERS}/{str(user_name_or_id)}{EMAIL_ANALYTICS}"

        response_body = self.put(route, body=request)
        user = UserResponseModel.parse_obj(response_body)
        return user

    # -----
    # Teams
    # -----

    @track(AnalyticsEvent.CREATED_TEAM)
    def create_team(self, team: TeamRequestModel) -> TeamResponseModel:
        """Creates a new team.

        Args:
            team: The team model to create.

        Returns:
            The newly created team.
        """
        return self._create_resource(
            resource=team,
            route=TEAMS,
            response_model=TeamResponseModel,
        )

    def get_team(self, team_name_or_id: Union[str, UUID]) -> TeamResponseModel:
        """Gets a specific team.

        Args:
            team_name_or_id: Name or ID of the team to get.

        Returns:
            The requested team.
        """
        return self._get_resource(
            resource_id=team_name_or_id,
            route=TEAMS,
            response_model=TeamResponseModel,
        )

<<<<<<< HEAD
    def list_teams(
        self,
        params: Params = Params(page=1, size=LIMIT_DEFAULT),
    ) -> Page[TeamModel]:
        """List all teams.

        Args:
            params: Parameters for pagination (page and size)
=======
    def list_teams(self, name: Optional[str] = None) -> List[TeamResponseModel]:
        """List all teams.

        Args:
            name: Optionally filter by name
>>>>>>> ad7c8a49

        Returns:
            A list of all teams.
        """
        filters = locals()
        filters.pop("self")
        return self._list_paginated_resources(
            route=TEAMS,
            response_model=TeamResponseModel,
            **filters,
        )

    @track(AnalyticsEvent.UPDATED_TEAM)
    def update_team(
        self, team_id: UUID, team_update: TeamUpdateModel
    ) -> TeamResponseModel:
        """Update an existing team.

        Args:
            team_id: The ID of the team to be updated.
            team_update: The update to be applied to the team.

        Returns:
            The updated team.

        Raises:
            KeyError: if the team does not exist.
        """
        return self._update_resource(
            resource_id=team_id,
            resource_update=team_update,
            route=TEAMS,
            response_model=TeamResponseModel,
        )

    @track(AnalyticsEvent.DELETED_TEAM)
    def delete_team(self, team_name_or_id: Union[str, UUID]) -> None:
        """Deletes a team.

        Args:
            team_name_or_id: Name or ID of the team to delete.
        """
        self._delete_resource(
            resource_id=team_name_or_id,
            route=TEAMS,
        )

    # ---------------
    # Team membership
    # ---------------

    def get_users_for_team(
        self, team_name_or_id: Union[str, UUID]
    ) -> List[UserResponseModel]:
        """Fetches all users of a team.

        Args:
            team_name_or_id: The name or ID of the team for which to get users.

        Raises:
            NotImplementedError: This method is not implemented
        """
        raise NotImplementedError("Not Implemented")

    def get_teams_for_user(
        self, user_name_or_id: Union[str, UUID]
    ) -> List[TeamResponseModel]:
        """Fetches all teams for a user.

        Args:
            user_name_or_id: The name or ID of the user for which to get all
                teams.

        Raises:
            NotImplementedError: This method is not implemented
        """
        raise NotImplementedError("Not Implemented")

    def add_user_to_team(
        self,
        user_name_or_id: Union[str, UUID],
        team_name_or_id: Union[str, UUID],
    ) -> None:
        """Adds a user to a team.

        Args:
            user_name_or_id: Name or ID of the user to add to the team.
            team_name_or_id: Name or ID of the team to which to add the user to.

        Raises:
            NotImplementedError: This method is not implemented
        """
        raise NotImplementedError("Not Implemented")

    def remove_user_from_team(
        self,
        user_name_or_id: Union[str, UUID],
        team_name_or_id: Union[str, UUID],
    ) -> None:
        """Removes a user from a team.

        Args:
            user_name_or_id: Name or ID of the user to remove from the team.
            team_name_or_id: Name or ID of the team from which to remove the
                user.

        Raises:
            NotImplementedError: This method is not implemented
        """
        raise NotImplementedError("Not Implemented")

    # -----
    # Roles
    # -----

    @track(AnalyticsEvent.CREATED_ROLE)
    def create_role(self, role: RoleRequestModel) -> RoleResponseModel:
        """Creates a new role.

        Args:
            role: The role model to create.

        Returns:
            The newly created role.
        """
        return self._create_resource(
            resource=role,
            route=ROLES,
            response_model=RoleResponseModel,
        )

    # TODO: Should it be name or id or just id?
    def get_role(self, role_name_or_id: Union[str, UUID]) -> RoleResponseModel:
        """Gets a specific role.

        Args:
            role_name_or_id: Name or ID of the role to get.

        Returns:
            The requested role.
        """
        return self._get_resource(
            resource_id=role_name_or_id,
            route=ROLES,
            response_model=RoleResponseModel,
        )

<<<<<<< HEAD
    # TODO: [ALEX] add filtering param(s)
    def list_roles(
        self,
        params: Params = Params(page=1, size=LIMIT_DEFAULT),
    ) -> Page[RoleModel]:
        """List all roles.

        Args:
            params: Parameters for pagination (page and size)
=======
    def list_roles(self, name: Optional[str] = None) -> List[RoleResponseModel]:
        """List all roles.

        Args:
            name: Optionally filter by name
>>>>>>> ad7c8a49

        Returns:
            A list of all roles.
        """
        filters = locals()
        filters.pop("self")
        return self._list_paginated_resources(
            route=ROLES,
            response_model=RoleResponseModel,
            **filters,
        )

    @track(AnalyticsEvent.UPDATED_ROLE)
    def update_role(
        self, role_id: UUID, role_update: RoleUpdateModel
    ) -> RoleResponseModel:
        """Update an existing role.

        Args:
            role_id: The ID of the role to be updated.
            role_update: The update to be applied to the role.

        Returns:
            The updated role.
        """
        return self._update_resource(
            resource_id=role_id,
            resource_update=role_update,
            route=ROLES,
            response_model=RoleResponseModel,
        )

    @track(AnalyticsEvent.DELETED_ROLE)
    def delete_role(self, role_name_or_id: Union[str, UUID]) -> None:
        """Deletes a role.

        Args:
            role_name_or_id: Name or ID of the role to delete.
        """
        self._delete_resource(
            resource_id=role_name_or_id,
            route=ROLES,
        )

    # ----------------
    # Role assignments
    # ----------------

    def list_role_assignments(
        self,
        project_name_or_id: Optional[Union[str, UUID]] = None,
        role_name_or_id: Optional[Union[str, UUID]] = None,
        team_name_or_id: Optional[Union[str, UUID]] = None,
        user_name_or_id: Optional[Union[str, UUID]] = None,
<<<<<<< HEAD
        params: Params = Params(page=1, size=LIMIT_DEFAULT),
    ) -> Page[RoleAssignmentModel]:
=======
    ) -> List[RoleAssignmentResponseModel]:
>>>>>>> ad7c8a49
        """List all role assignments.

        Args:
            project_name_or_id: If provided, only list assignments for the given
                project
            role_name_or_id: If provided, only list assignments of the given
                role
            team_name_or_id: If provided, only list assignments for the given
                team
            user_name_or_id: If provided, only list assignments for the given
                user
            params: Parameters for pagination (page and size)

        Returns:
            A list of all role assignments.
        """
<<<<<<< HEAD
        roles: List[RoleAssignmentModel] = []
        if user_name_or_id:
            roles.extend(
                self._list_paginated_resources(
                    route=f"{USERS}/{user_name_or_id}{ROLES}",
                    resource_model=RoleAssignmentModel,
                    project_name_or_id=project_name_or_id,
                )
            )
        if team_name_or_id:
            roles.extend(
                self._list_paginated_resources(
                    route=f"{TEAMS}/{team_name_or_id}{ROLES}",
                    resource_model=RoleAssignmentModel,
                    project_name_or_id=project_name_or_id,
                )
            )
        return roles
=======
        return self._list_resources(
            route=f"{ROLE_ASSIGNMENTS}",
            project_name_or_id=project_name_or_id,
            role_name_or_id=role_name_or_id,
            team_name_or_id=team_name_or_id,
            user_name_or_id=user_name_or_id,
            response_model=RoleAssignmentResponseModel,
        )
>>>>>>> ad7c8a49

    def get_role_assignment(
        self, role_assignment_id: UUID
    ) -> RoleAssignmentResponseModel:
        """Get an existing role assignment by name or ID.

        Args:
            role_assignment_id: Name or ID of the role assignment to get.

        Returns:
            The requested project.
        """
        return self._get_resource(
            resource_id=role_assignment_id,
            route=ROLE_ASSIGNMENTS,
            response_model=RoleAssignmentResponseModel,
        )

    def delete_role_assignment(self, role_assignment_id: UUID) -> None:
        """Delete a specific role assignment

        Args:
            role_assignment_id: The Id of the specific role assignment
        """
        self._delete_resource(
            resource_id=role_assignment_id,
            route=ROLE_ASSIGNMENTS,
        )

    def create_role_assignment(
        self, role_assignment: RoleAssignmentRequestModel
    ) -> RoleAssignmentResponseModel:
        """Creates a new role assignment.

        Args:
            role_assignment: The role assignment to create.

        Returns:
            The newly created project.
        """
        return self._create_resource(
            resource=role_assignment,
            route=ROLE_ASSIGNMENTS,
            response_model=RoleAssignmentResponseModel,
        )

    # --------
    # Projects
    # --------

    @track(AnalyticsEvent.CREATED_PROJECT)
    def create_project(
        self, project: ProjectRequestModel
    ) -> ProjectResponseModel:
        """Creates a new project.

        Args:
            project: The project to create.

        Returns:
            The newly created project.
        """
        return self._create_resource(
            resource=project,
            route=PROJECTS,
            response_model=ProjectResponseModel,
        )

    def get_project(
        self, project_name_or_id: Union[UUID, str]
    ) -> ProjectResponseModel:
        """Get an existing project by name or ID.

        Args:
            project_name_or_id: Name or ID of the project to get.

        Returns:
            The requested project.
        """
        return self._get_resource(
            resource_id=project_name_or_id,
            route=PROJECTS,
            response_model=ProjectResponseModel,
        )

<<<<<<< HEAD
    # TODO: [ALEX] add filtering param(s)
    def list_projects(
        self,
        params: Params = Params(page=1, size=LIMIT_DEFAULT),
    ) -> Page[ProjectModel]:
        """List all projects.

        Args:
            params: Parameters for pagination (page and size)
=======
    def list_projects(
        self, name: Optional[str] = None
    ) -> List[ProjectResponseModel]:
        """List all projects.

        Args:
            name: Optionally filter by name
>>>>>>> ad7c8a49

        Returns:
            A list of all projects.
        """
        filters = locals()
        filters.pop("self")
        return self._list_paginated_resources(
            route=PROJECTS,
            response_model=ProjectResponseModel,
            **filters,
        )

    @track(AnalyticsEvent.UPDATED_PROJECT)
    def update_project(
        self, project_id: UUID, project_update: ProjectUpdateModel
    ) -> ProjectResponseModel:
        """Update an existing project.

        Args:
            project_id: The ID of the project to be updated.
            project_update: The update to be applied to the project.

        Returns:
            The updated project.
        """
        return self._update_resource(
            resource_id=project_id,
            resource_update=project_update,
            route=PROJECTS,
            response_model=ProjectResponseModel,
        )

    @track(AnalyticsEvent.DELETED_PROJECT)
    def delete_project(self, project_name_or_id: Union[str, UUID]) -> None:
        """Deletes a project.

        Args:
            project_name_or_id: Name or ID of the project to delete.
        """
        self._delete_resource(
            resource_id=project_name_or_id,
            route=PROJECTS,
        )

    # ---------
    # Pipelines
    # ---------

    @track(AnalyticsEvent.CREATE_PIPELINE)
    def create_pipeline(
        self, pipeline: PipelineRequestModel
    ) -> PipelineResponseModel:
        """Creates a new pipeline in a project.

        Args:
            pipeline: The pipeline to create.

        Returns:
            The newly created pipeline.
        """
        return self._create_project_scoped_resource(
            resource=pipeline,
            route=PIPELINES,
            response_model=PipelineResponseModel,
        )

    def get_pipeline(self, pipeline_id: UUID) -> PipelineResponseModel:
        """Get a pipeline with a given ID.

        Args:
            pipeline_id: ID of the pipeline.

        Returns:
            The pipeline.
        """
        return self._get_resource(
            resource_id=pipeline_id,
            route=PIPELINES,
            response_model=PipelineResponseModel,
        )

    def list_pipelines(
        self,
        project_name_or_id: Optional[Union[str, UUID]] = None,
        user_name_or_id: Optional[Union[str, UUID]] = None,
        name: Optional[str] = None,
<<<<<<< HEAD
        params: Params = Params(page=1, size=LIMIT_DEFAULT),
    ) -> Page[PipelineModel]:
=======
    ) -> List[PipelineResponseModel]:
>>>>>>> ad7c8a49
        """List all pipelines in the project.

        Args:
            project_name_or_id: If provided, only list pipelines in this
            project.
            user_name_or_id: If provided, only list pipelines from this user.
            name: If provided, only list pipelines with this name.
            params: Parameters for pagination (page and size)

        Returns:
            A list of pipelines.
        """
        filters = locals()
        filters.pop("self")
        return self._list_paginated_resources(
            route=PIPELINES,
            response_model=PipelineResponseModel,
            **filters,
        )

    @track(AnalyticsEvent.UPDATE_PIPELINE)
    def update_pipeline(
        self, pipeline_id: UUID, pipeline_update: PipelineUpdateModel
    ) -> PipelineResponseModel:
        """Updates a pipeline.

        Args:
            pipeline_id: The ID of the pipeline to be updated.
            pipeline_update: The update to be applied.

        Returns:
            The updated pipeline.
        """
        return self._update_resource(
            resource_id=pipeline_id,
            resource_update=pipeline_update,
            route=PIPELINES,
            response_model=PipelineResponseModel,
        )

    @track(AnalyticsEvent.DELETE_PIPELINE)
    def delete_pipeline(self, pipeline_id: UUID) -> None:
        """Deletes a pipeline.

        Args:
            pipeline_id: The ID of the pipeline to delete.
        """
        self._delete_resource(
            resource_id=pipeline_id,
            route=PIPELINES,
        )

    # --------------
    # Pipeline runs
    # --------------

    def create_run(
        self, pipeline_run: PipelineRunRequestModel
    ) -> PipelineRunResponseModel:
        """Creates a pipeline run.

        Args:
            pipeline_run: The pipeline run to create.

        Returns:
            The created pipeline run.
        """
        return self._create_project_scoped_resource(
            resource=pipeline_run,
            response_model=PipelineRunResponseModel,
            route=RUNS,
        )

    def get_run(
        self, run_name_or_id: Union[UUID, str]
    ) -> PipelineRunResponseModel:
        """Gets a pipeline run.

        Args:
            run_name_or_id: The name or ID of the pipeline run to get.

        Returns:
            The pipeline run.
        """
        self._sync_runs()
        return self._get_resource(
            resource_id=run_name_or_id,
            route=RUNS,
            response_model=PipelineRunResponseModel,
        )

    def get_or_create_run(
        self, pipeline_run: PipelineRunRequestModel
    ) -> PipelineRunResponseModel:
        """Gets or creates a pipeline run.

        If a run with the same ID or name already exists, it is returned.
        Otherwise, a new run is created.

        Args:
            pipeline_run: The pipeline run to get or create.

        Returns:
            The pipeline run.
        """
        return self._create_project_scoped_resource(
            resource=pipeline_run, route=RUNS, params={"get_if_exists": True}
        )

    def list_runs(
        self,
        project_name_or_id: Optional[Union[str, UUID]] = None,
        stack_id: Optional[UUID] = None,
        component_id: Optional[UUID] = None,
        run_name: Optional[str] = None,
        user_name_or_id: Optional[Union[str, UUID]] = None,
        pipeline_id: Optional[UUID] = None,
        unlisted: bool = False,
<<<<<<< HEAD
        params: Params = Params(page=1, size=LIMIT_DEFAULT),
    ) -> Page[PipelineRunModel]:
=======
    ) -> List[PipelineRunResponseModel]:
>>>>>>> ad7c8a49
        """Gets all pipeline runs.

        Args:
            project_name_or_id: If provided, only return runs for this project.
            stack_id: If provided, only return runs for this stack.
            component_id: Optionally filter for runs that used the
                          component
            run_name: Run name if provided
            user_name_or_id: If provided, only return runs for this user.
            pipeline_id: If provided, only return runs for this pipeline.
            unlisted: If True, only return unlisted runs that are not
                associated with any pipeline (filter by `pipeline_id==None`).
            params: Parameters for pagination (page and size)

        Returns:
            A list of all pipeline runs.
        """
        self._sync_runs()
        filters = locals()
        filters.pop("self")
        return self._list_paginated_resources(
            route=RUNS,
            response_model=PipelineRunResponseModel,
            **filters,
        )

    def update_run(
        self, run_id: UUID, run_update: PipelineRunUpdateModel
    ) -> PipelineRunResponseModel:
        """Updates a pipeline run.

        Args:
            run_id: The ID of the pipeline run to update.
            run_update: The update to be applied to the pipeline run.


        Returns:
            The updated pipeline run.
        """
        return self._update_resource(
            resource_id=run_id,
            resource_update=run_update,
            response_model=PipelineRunResponseModel,
            route=RUNS,
        )

    # ------------------
    # Pipeline run steps
    # ------------------

    def create_run_step(
        self, step: StepRunRequestModel
    ) -> StepRunResponseModel:
        """Creates a step.

        Args:
            step: The step to create.

        Returns:
            The created step.
        """
        return self._create_resource(
            resource=step,
            response_model=StepRunResponseModel,
            route=STEPS,
        )

    def get_run_step(self, step_id: UUID) -> StepRunResponseModel:
        """Get a step by ID.

        Args:
            step_id: The ID of the step to get.

        Returns:
            The step.
        """
        self._sync_runs()
        return self._get_resource(
            resource_id=step_id,
            route=STEPS,
            response_model=StepRunResponseModel,
        )

    def list_run_steps(
        self, run_id: Optional[UUID] = None
    ) -> List[StepRunResponseModel]:
        """Get all run steps.

        Args:
            run_id: If provided, only return steps for this pipeline run.

        Returns:
            A list of all run steps.
        """
        self._sync_runs()
        filters = locals()
        filters.pop("self")
        return self._list_resources(
            route=STEPS,
            resource_model=StepRunResponseModel,
            **filters,
        )

    def update_run_step(
        self,
        step_id: UUID,
        step_update: StepRunUpdateModel,
    ) -> StepRunResponseModel:
        """Updates a step.

        Args:
            step_id: The ID of the step to update.
            step_update: The update to be applied to the step.

        Returns:
            The updated step.
        """
        return self._update_resource(
            resource_id=step_id,
            resource_update=step_update,
            response_model=StepRunResponseModel,
            route=STEPS,
        )

    def get_run_step_inputs(
        self, step_id: UUID
    ) -> Dict[str, ArtifactResponseModel]:
        """Get a list of inputs for a specific step.

        Args:
            step_id: The id of the step to get inputs for.

        Returns:
            A dict mapping artifact names to the input artifacts for the step.

        Raises:
            ValueError: if the response from the API is not a dict.
        """
        body = self.get(f"{STEPS}/{str(step_id)}{INPUTS}")
        if not isinstance(body, dict):
            raise ValueError(
                f"Bad API Response. Expected dict, got {type(body)}"
            )
        return {
            name: ArtifactResponseModel.parse_obj(entry)
            for name, entry in body.items()
        }

    # ---------
    # Artifacts
    # ---------

    def create_artifact(
        self, artifact: ArtifactRequestModel
    ) -> ArtifactResponseModel:
        """Creates an artifact.

        Args:
            artifact: The artifact to create.

        Returns:
            The created artifact.
        """
        return self._create_resource(
            resource=artifact,
            response_model=ArtifactResponseModel,
            route=ARTIFACTS,
        )

    def list_artifacts(
        self,
        artifact_uri: Optional[str] = None,
        parent_step_id: Optional[UUID] = None,
    ) -> List[ArtifactResponseModel]:
        """Lists all artifacts.

        Args:
            artifact_uri: If specified, only artifacts with the given URI will
                be returned.
            parent_step_id: If specified, only artifacts for the given step run
                will be returned.

        Returns:
            A list of all artifacts.
        """
        self._sync_runs()
        filters = locals()
        filters.pop("self")
        return self._list_resources(
            route=ARTIFACTS,
            resource_model=ArtifactResponseModel,
            **filters,
        )

    # =======================
    # Internal helper methods
    # =======================

    def _get_auth_token(self) -> str:
        """Get the authentication token for the REST store.

        Returns:
            The authentication token.

        Raises:
            ValueError: if the response from the server isn't in the right
                format.
        """
        if self._api_token is None:
            response = self._handle_response(
                requests.post(
                    self.url + API + VERSION_1 + LOGIN,
                    data={
                        "username": self.config.username,
                        "password": self.config.password,
                    },
                    verify=self.config.verify_ssl,
                    timeout=self.config.http_timeout,
                )
            )
            if not isinstance(response, dict) or "access_token" not in response:
                raise ValueError(
                    f"Bad API Response. Expected access token dict, got "
                    f"{type(response)}"
                )
            self._api_token = response["access_token"]
        return self._api_token

    @property
    def session(self) -> requests.Session:
        """Authenticate to the ZenML server.

        Returns:
            A requests session with the authentication token.
        """
        if self._session is None:
            if self.config.verify_ssl is False:
                urllib3.disable_warnings(
                    urllib3.exceptions.InsecureRequestWarning
                )

            self._session = requests.Session()
            self._session.verify = self.config.verify_ssl
            token = self._get_auth_token()
            self._session.headers.update({"Authorization": "Bearer " + token})
            logger.debug("Authenticated to ZenML server.")
        return self._session

    @staticmethod
    def _handle_response(response: requests.Response) -> Json:
        """Handle API response, translating http status codes to Exception.

        Args:
            response: The response to handle.

        Returns:
            The parsed response.

        Raises:
            DoesNotExistException: If the response indicates that the
                requested entity does not exist.
            EntityExistsError: If the response indicates that the requested
                entity already exists.
            AuthorizationException: If the response indicates that the request
                is not authorized.
            IllegalOperationError: If the response indicates that the requested
                operation is forbidden.
            KeyError: If the response indicates that the requested entity
                does not exist.
            RuntimeError: If the response indicates that the requested entity
                does not exist.
            StackComponentExistsError: If the response indicates that the
                requested entity already exists.
            StackExistsError: If the response indicates that the requested
                entity already exists.
            ValueError: If the response indicates that the requested entity
                does not exist.
        """
        if 200 <= response.status_code < 300:
            try:
                payload: Json = response.json()
                return payload
            except requests.exceptions.JSONDecodeError:
                raise ValueError(
                    "Bad response from API. Expected json, got\n"
                    f"{response.text}"
                )
        elif response.status_code == 401:
            raise AuthorizationException(
                f"{response.status_code} Client Error: Unauthorized request to "
                f"URL {response.url}: {response.json().get('detail')}"
            )
        elif response.status_code == 403:
            msg = response.json().get("detail", response.text)
            if isinstance(msg, list):
                msg = msg[-1]
            raise IllegalOperationError(msg)
        elif response.status_code == 404:
            if "KeyError" in response.text:
                raise KeyError(
                    response.json().get("detail", (response.text,))[1]
                )
            elif "DoesNotExistException" in response.text:
                message = ": ".join(
                    response.json().get("detail", (response.text,))
                )
                raise DoesNotExistException(message)
            raise DoesNotExistException("Endpoint does not exist.")
        elif response.status_code == 409:
            if "StackComponentExistsError" in response.text:
                raise StackComponentExistsError(
                    message=": ".join(
                        response.json().get("detail", (response.text,))
                    )
                )
            elif "StackExistsError" in response.text:
                raise StackExistsError(
                    message=": ".join(
                        response.json().get("detail", (response.text,))
                    )
                )
            elif "EntityExistsError" in response.text:
                raise EntityExistsError(
                    message=": ".join(
                        response.json().get("detail", (response.text,))
                    )
                )
            else:
                raise ValueError(
                    ": ".join(response.json().get("detail", (response.text,)))
                )
        elif response.status_code == 422:
            raise RuntimeError(
                ": ".join(response.json().get("detail", (response.text,)))
            )
        elif response.status_code == 500:
            raise RuntimeError(response.text)
        else:
            raise RuntimeError(
                "Error retrieving from API. Got response "
                f"{response.status_code} with body:\n{response.text}"
            )

    def _request(
        self,
        method: str,
        url: str,
        params: Optional[Dict[str, Any]] = None,
        **kwargs: Any,
    ) -> Json:
        """Make a request to the REST API.

        Args:
            method: The HTTP method to use.
            url: The URL to request.
            params: The query parameters to pass to the endpoint.
            kwargs: Additional keyword arguments to pass to the request.

        Returns:
            The parsed response.
        """
        params = {k: str(v) for k, v in params.items()} if params else {}
        try:
            return self._handle_response(
                self.session.request(
                    method,
                    url,
                    params=params,
                    verify=self.config.verify_ssl,
                    timeout=self.config.http_timeout,
                    **kwargs,
                )
            )
        except AuthorizationException:
            # The authentication token could have expired; refresh it and try
            # again
            self._session = None
            return self._handle_response(
                self.session.request(
                    method,
                    url,
                    params=params,
                    verify=self.config.verify_ssl,
                    timeout=self.config.http_timeout,
                    **kwargs,
                )
            )

    def get(
        self, path: str, params: Optional[Dict[str, Any]] = None, **kwargs: Any
    ) -> Json:
        """Make a GET request to the given endpoint path.

        Args:
            path: The path to the endpoint.
            params: The query parameters to pass to the endpoint.
            kwargs: Additional keyword arguments to pass to the request.

        Returns:
            The response body.
        """
        logger.debug(f"Sending GET request to {path}...")
        return self._request(
            "GET", self.url + API + VERSION_1 + path, params=params, **kwargs
        )

    def delete(
        self, path: str, params: Optional[Dict[str, Any]] = None, **kwargs: Any
    ) -> Json:
        """Make a DELETE request to the given endpoint path.

        Args:
            path: The path to the endpoint.
            params: The query parameters to pass to the endpoint.
            kwargs: Additional keyword arguments to pass to the request.

        Returns:
            The response body.
        """
        logger.debug(f"Sending DELETE request to {path}...")
        return self._request(
            "DELETE", self.url + API + VERSION_1 + path, params=params, **kwargs
        )

    def post(
        self,
        path: str,
        body: BaseModel,
        params: Optional[Dict[str, Any]] = None,
        **kwargs: Any,
    ) -> Json:
        """Make a POST request to the given endpoint path.

        Args:
            path: The path to the endpoint.
            body: The body to send.
            params: The query parameters to pass to the endpoint.
            kwargs: Additional keyword arguments to pass to the request.

        Returns:
            The response body.
        """
        logger.debug(f"Sending POST request to {path}...")
        return self._request(
            "POST",
            self.url + API + VERSION_1 + path,
            data=body.json(),
            params=params,
            **kwargs,
        )

    def put(
        self,
        path: str,
        body: BaseModel,
        params: Optional[Dict[str, Any]] = None,
        **kwargs: Any,
    ) -> Json:
        """Make a PUT request to the given endpoint path.

        Args:
            path: The path to the endpoint.
            body: The body to send.
            params: The query parameters to pass to the endpoint.
            kwargs: Additional keyword arguments to pass to the request.

        Returns:
            The response body.
        """
        logger.debug(f"Sending PUT request to {path}...")
        return self._request(
            "PUT",
            self.url + API + VERSION_1 + path,
            data=body.json(exclude_unset=True),
            params=params,
            **kwargs,
        )

    def _create_resource(
        self,
        resource: BaseRequestModel,
        response_model: Type[AnyResponseModel],
        route: str,
        params: Optional[Dict[str, Any]] = None,
    ) -> AnyResponseModel:
        """Create a new resource.

        Args:
            resource: The resource to create.
            route: The resource REST API route to use.
            response_model: Optional model to use to deserialize the response
                body. If not provided, the resource class itself will be used.
            params: Optional query parameters to pass to the endpoint.

        Returns:
            The created resource.
        """
        response_body = self.post(f"{route}", body=resource, params=params)
        return response_model.parse_obj(response_body)

    def _create_project_scoped_resource(
        self,
        resource: ProjectScopedRequestModel,
        response_model: Type[AnyProjestResponseModel],
        route: str,
        params: Optional[Dict[str, Any]] = None,
    ) -> AnyProjestResponseModel:
        """Create a new project scoped resource.

        Args:
            resource: The resource to create.
            route: The resource REST API route to use.
            response_model: Optional model to use to deserialize the response
                body. If not provided, the resource class itself will be used.
            params: Optional query parameters to pass to the endpoint.

        Returns:
            The created resource.
        """
        return self._create_resource(
            resource=resource,
            response_model=response_model,
            route=f"{PROJECTS}/{str(resource.project)}{route}",
            params=params,
        )

    def _get_resource(
        self,
        resource_id: Union[str, UUID],
        route: str,
        response_model: Type[AnyResponseModel],
    ) -> AnyResponseModel:
        """Retrieve a single resource.

        Args:
            resource_id: The ID of the resource to retrieve.
            route: The resource REST API route to use.
            response_model: Model to use to serialize the response body.

        Returns:
            The retrieved resource.
        """
        body = self.get(f"{route}/{str(resource_id)}")
        return response_model.parse_obj(body)

    def _list_paginated_resources(
        self,
        route: str,
        **filters: Any,
    ) -> Page[AnyModel]:
        """Retrieve a list of resources filtered by some criteria.

        Args:
            route: The resource REST API route to use.
            resource_model: Model to use to serialize the response body.
            filters: Filter parameters to use in the query.

        Returns:
            List of retrieved resources matching the filter criteria.

        Raises:
            ValueError: If the value returned by the server is not a list.
        """
        # leave out filter params that are not supplied
        params = dict(filter(lambda x: x[1] is not None, filters.items()))
        body = self.get(f"{route}", params=params)
        if not isinstance(body, list):
            raise ValueError(
                f"Bad API Response. Expected list, got {type(body)}"
            )
        return Page.parse_obj(body)

    def _list_resources(
        self,
        route: str,
        response_model: Type[AnyResponseModel],
        **filters: Any,
    ) -> List[AnyResponseModel]:
        """Retrieve a list of resources filtered by some criteria.

        Args:
            route: The resource REST API route to use.
            resource_model: Model to use to serialize the response body.
            filters: Filter parameters to use in the query.

        Returns:
            List of retrieved resources matching the filter criteria.

        Raises:
            ValueError: If the value returned by the server is not a list.
        """
        # leave out filter params that are not supplied
        params = dict(filter(lambda x: x[1] is not None, filters.items()))
        body = self.get(f"{route}", params=params)
        if not isinstance(body, list):
            raise ValueError(
                f"Bad API Response. Expected list, got {type(body)}"
            )
        return [response_model.parse_obj(entry) for entry in body]


    def _update_resource(
        self,
        resource_id: UUID,
        resource_update: BaseRequestModel,
        response_model: Type[AnyResponseModel],
        route: str,
    ) -> AnyResponseModel:
        """Update an existing resource.

        Args:
            resource_id: The id of the resource to update.
            resource_update: The resource update.
            route: The resource REST API route to use.
            response_model: Optional model to use to deserialize the response
                body. If not provided, the resource class itself will be used.

        Returns:
            The updated resource.
        """
        response_body = self.put(
            f"{route}/{str(resource_id)}", body=resource_update
        )

        return response_model.parse_obj(response_body)

    def _delete_resource(
        self, resource_id: Union[str, UUID], route: str
    ) -> None:
        """Delete a resource.

        Args:
            resource_id: The ID of the resource to delete.
            route: The resource REST API route to use.
        """
        self.delete(f"{route}/{str(resource_id)}")

    def _sync_runs(self) -> None:
        """Syncs runs from MLMD."""
        self.get(METADATA_SYNC)<|MERGE_RESOLUTION|>--- conflicted
+++ resolved
@@ -48,11 +48,8 @@
     LIMIT_DEFAULT,
     LOGIN,
     METADATA_CONFIG,
-<<<<<<< HEAD
     OFFSET,
-=======
     METADATA_SYNC,
->>>>>>> ad7c8a49
     PIPELINES,
     PROJECTS,
     ROLE_ASSIGNMENTS,
@@ -117,11 +114,7 @@
     ProjectScopedRequestModel,
     ProjectScopedResponseModel,
 )
-<<<<<<< HEAD
-from zenml.models.base_models import DomainModel, ProjectScopedDomainModel
 from zenml.models.page_model import Params, Page
-=======
->>>>>>> ad7c8a49
 from zenml.models.server_models import ServerModel
 from zenml.models.team_models import TeamUpdateModel
 from zenml.utils.analytics_utils import AnalyticsEvent, track
@@ -499,13 +492,7 @@
         component_id: Optional[UUID] = None,
         name: Optional[str] = None,
         is_shared: Optional[bool] = None,
-<<<<<<< HEAD
-        params: Params = Params(page=1, size=LIMIT_DEFAULT),
-        hydrated: bool = False,
-    ) -> Page[StackModel]:
-=======
-    ) -> List[StackResponseModel]:
->>>>>>> ad7c8a49
+    ) -> Page[StackResponseModel]:
         """List all stacks matching the given filter criteria.
 
         Args:
@@ -516,37 +503,18 @@
             name: Optionally filter stacks by their name
             is_shared: Optionally filter out stacks by whether they are shared
                 or not
-<<<<<<< HEAD
-            hydrated: Flag to decide whether to return hydrated models.
             params: Parameters for pagination (page and size)
-=======
->>>>>>> ad7c8a49
 
         Returns:
             A list of all stacks matching the filter criteria.
         """
         filters = locals()
         filters.pop("self")
-<<<<<<< HEAD
-        if hydrated:
-            return self._list_paginated_resources(
-                route=STACKS,
-                resource_model=HydratedStackModel,
-                **filters,
-            )
-        else:
-            return self._list_paginated_resources(
-                route=STACKS,
-                resource_model=StackModel,
-                **filters,
-            )
-=======
         return self._list_resources(
             route=STACKS,
             response_model=StackResponseModel,
             **filters,
         )
->>>>>>> ad7c8a49
 
     @track(AnalyticsEvent.UPDATED_STACK)
     def update_stack(
@@ -631,11 +599,7 @@
         flavor_name: Optional[str] = None,
         name: Optional[str] = None,
         is_shared: Optional[bool] = None,
-<<<<<<< HEAD
-    ) -> Page[ComponentModel]:
-=======
-    ) -> List[ComponentResponseModel]:
->>>>>>> ad7c8a49
+    ) -> Page[ComponentResponseModel]:
         """List all stack components matching the given filter criteria.
 
         Args:
@@ -737,12 +701,8 @@
         component_type: Optional[StackComponentType] = None,
         name: Optional[str] = None,
         is_shared: Optional[bool] = None,
-<<<<<<< HEAD
         params: Params = Params(page=1, size=LIMIT_DEFAULT),
-    ) -> Page[FlavorModel]:
-=======
-    ) -> List[FlavorResponseModel]:
->>>>>>> ad7c8a49
+    ) -> Page[FlavorResponseModel]:
         """List all stack component flavors matching the given filter criteria.
 
         Args:
@@ -822,13 +782,6 @@
             response_model=UserResponseModel,
         )
 
-<<<<<<< HEAD
-    # TODO: [ALEX] add filtering param(s)
-    def list_users(
-        self,
-        params: Params = Params(page=1, size=LIMIT_DEFAULT),
-    ) -> Page[UserModel]:
-=======
     def get_auth_user(
         self, user_name_or_id: Union[str, UUID]
     ) -> "UserAuthModel":
@@ -846,12 +799,16 @@
             " to be called from the client side."
         )
 
-    def list_users(self, name: Optional[str] = None) -> List[UserResponseModel]:
->>>>>>> ad7c8a49
+    def list_users(
+        self,
+        name: Optional[str] = None,
+        params: Params = Params(page=1, size=LIMIT_DEFAULT)
+    ) -> Page[UserResponseModel]:
         """List all users.
 
         Args:
             name: Optionally filter by name
+            params: Parameters for pagination (page and size)
 
         Returns:
             A list of all users.
@@ -957,22 +914,16 @@
             response_model=TeamResponseModel,
         )
 
-<<<<<<< HEAD
     def list_teams(
         self,
+        name: Optional[str] = None,
         params: Params = Params(page=1, size=LIMIT_DEFAULT),
-    ) -> Page[TeamModel]:
+    ) -> Page[TeamResponseModel]:
         """List all teams.
 
         Args:
+            name: Optionally filter by name
             params: Parameters for pagination (page and size)
-=======
-    def list_teams(self, name: Optional[str] = None) -> List[TeamResponseModel]:
-        """List all teams.
-
-        Args:
-            name: Optionally filter by name
->>>>>>> ad7c8a49
 
         Returns:
             A list of all teams.
@@ -1120,23 +1071,16 @@
             response_model=RoleResponseModel,
         )
 
-<<<<<<< HEAD
-    # TODO: [ALEX] add filtering param(s)
     def list_roles(
         self,
+        name: Optional[str] = None,
         params: Params = Params(page=1, size=LIMIT_DEFAULT),
-    ) -> Page[RoleModel]:
+    ) -> Page[RoleResponseModel]:
         """List all roles.
 
         Args:
+            name: Optionally filter by name
             params: Parameters for pagination (page and size)
-=======
-    def list_roles(self, name: Optional[str] = None) -> List[RoleResponseModel]:
-        """List all roles.
-
-        Args:
-            name: Optionally filter by name
->>>>>>> ad7c8a49
 
         Returns:
             A list of all roles.
@@ -1191,12 +1135,8 @@
         role_name_or_id: Optional[Union[str, UUID]] = None,
         team_name_or_id: Optional[Union[str, UUID]] = None,
         user_name_or_id: Optional[Union[str, UUID]] = None,
-<<<<<<< HEAD
         params: Params = Params(page=1, size=LIMIT_DEFAULT),
-    ) -> Page[RoleAssignmentModel]:
-=======
-    ) -> List[RoleAssignmentResponseModel]:
->>>>>>> ad7c8a49
+    ) -> Page[RoleAssignmentResponseModel]:
         """List all role assignments.
 
         Args:
@@ -1213,26 +1153,6 @@
         Returns:
             A list of all role assignments.
         """
-<<<<<<< HEAD
-        roles: List[RoleAssignmentModel] = []
-        if user_name_or_id:
-            roles.extend(
-                self._list_paginated_resources(
-                    route=f"{USERS}/{user_name_or_id}{ROLES}",
-                    resource_model=RoleAssignmentModel,
-                    project_name_or_id=project_name_or_id,
-                )
-            )
-        if team_name_or_id:
-            roles.extend(
-                self._list_paginated_resources(
-                    route=f"{TEAMS}/{team_name_or_id}{ROLES}",
-                    resource_model=RoleAssignmentModel,
-                    project_name_or_id=project_name_or_id,
-                )
-            )
-        return roles
-=======
         return self._list_resources(
             route=f"{ROLE_ASSIGNMENTS}",
             project_name_or_id=project_name_or_id,
@@ -1241,7 +1161,6 @@
             user_name_or_id=user_name_or_id,
             response_model=RoleAssignmentResponseModel,
         )
->>>>>>> ad7c8a49
 
     def get_role_assignment(
         self, role_assignment_id: UUID
@@ -1327,25 +1246,16 @@
             response_model=ProjectResponseModel,
         )
 
-<<<<<<< HEAD
-    # TODO: [ALEX] add filtering param(s)
     def list_projects(
         self,
+        name: Optional[str] = None,
         params: Params = Params(page=1, size=LIMIT_DEFAULT),
-    ) -> Page[ProjectModel]:
+    ) -> Page[ProjectResponseModel]:
         """List all projects.
 
         Args:
             params: Parameters for pagination (page and size)
-=======
-    def list_projects(
-        self, name: Optional[str] = None
-    ) -> List[ProjectResponseModel]:
-        """List all projects.
-
-        Args:
             name: Optionally filter by name
->>>>>>> ad7c8a49
 
         Returns:
             A list of all projects.
@@ -1432,12 +1342,8 @@
         project_name_or_id: Optional[Union[str, UUID]] = None,
         user_name_or_id: Optional[Union[str, UUID]] = None,
         name: Optional[str] = None,
-<<<<<<< HEAD
         params: Params = Params(page=1, size=LIMIT_DEFAULT),
-    ) -> Page[PipelineModel]:
-=======
-    ) -> List[PipelineResponseModel]:
->>>>>>> ad7c8a49
+    ) -> Page[PipelineResponseModel]:
         """List all pipelines in the project.
 
         Args:
@@ -1556,12 +1462,8 @@
         user_name_or_id: Optional[Union[str, UUID]] = None,
         pipeline_id: Optional[UUID] = None,
         unlisted: bool = False,
-<<<<<<< HEAD
         params: Params = Params(page=1, size=LIMIT_DEFAULT),
-    ) -> Page[PipelineRunModel]:
-=======
-    ) -> List[PipelineRunResponseModel]:
->>>>>>> ad7c8a49
+    ) -> Page[PipelineRunResponseModel]:
         """Gets all pipeline runs.
 
         Args:
