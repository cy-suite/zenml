--- conflicted
+++ resolved
@@ -19,11 +19,7 @@
 from pydantic import BaseModel
 
 from zenml.constants import (
-<<<<<<< HEAD
-=======
     FLAVORS,
-    IS_EMPTY,
->>>>>>> c381501d
     PROJECTS,
     ROLE_ASSIGNMENTS,
     ROLES,
