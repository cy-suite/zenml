#  Copyright (c) ZenML GmbH 2022. All Rights Reserved.
#
#  Licensed under the Apache License, Version 2.0 (the "License");
#  you may not use this file except in compliance with the License.
#  You may obtain a copy of the License at:
#
#       https://www.apache.org/licenses/LICENSE-2.0
#
#  Unless required by applicable law or agreed to in writing, software
#  distributed under the License is distributed on an "AS IS" BASIS,
#  WITHOUT WARRANTIES OR CONDITIONS OF ANY KIND, either express
#  or implied. See the License for the specific language governing
#  permissions and limitations under the License.
"""REST Zen Store implementation."""

import re
from pathlib import Path, PurePath
from typing import Any, ClassVar, Dict, List, Optional, Type, TypeVar, Union
from uuid import UUID

import requests
from pydantic import BaseModel

from zenml.config.store_config import StoreConfiguration
from zenml.constants import (
    FLAVORS,
    GRAPH,
    INPUTS,
    LOGIN,
    METADATA_CONFIG,
    OUTPUTS,
    PIPELINES,
    PROJECTS,
    ROLES,
    RUNS,
    STACK_COMPONENTS,
    STACKS,
    STEPS,
    TEAMS,
    USERS,
    VERSION_1,
)
from zenml.enums import ExecutionStatus, StackComponentType, StoreType
from zenml.exceptions import (
    AuthorizationException,
    DoesNotExistException,
    EntityExistsError,
    StackComponentExistsError,
    StackExistsError,
)
from zenml.logger import get_logger
from zenml.models import (
    ArtifactModel,
    ComponentModel,
    FlavorModel,
    PipelineModel,
    PipelineRunModel,
    ProjectModel,
    RoleAssignmentModel,
    RoleModel,
    StackModel,
    StepRunModel,
    TeamModel,
    UserModel,
)
from zenml.models.base_models import DomainModel, ProjectScopedDomainModel
from zenml.zen_server.models.base_models import (
    CreateRequest,
    CreateResponse,
    UpdateRequest,
    UpdateResponse,
)
from zenml.zen_server.models.pipeline_models import (
    CreatePipelineRequest,
    UpdatePipelineRequest,
)
from zenml.zen_server.models.projects_models import (
    CreateProjectRequest,
    UpdateProjectRequest,
)
from zenml.zen_server.models.stack_models import (
    CreateStackRequest,
    UpdateStackRequest,
)
from zenml.zen_server.models.user_management_models import (
    CreateRoleRequest,
    CreateTeamRequest,
    CreateUserRequest,
    CreateUserResponse,
    UpdateRoleRequest,
    UpdateTeamRequest,
    UpdateUserRequest,
)
from zenml.zen_stores.base_zen_store import BaseZenStore

logger = get_logger(__name__)

# type alias for possible json payloads (the Anys are recursive Json instances)
Json = Union[Dict[str, Any], List[Any], str, int, float, bool, None]

AnyModel = TypeVar("AnyModel", bound=DomainModel)
AnyProjectScopedModel = TypeVar(
    "AnyProjectScopedModel", bound=ProjectScopedDomainModel
)


class RestZenStoreConfiguration(StoreConfiguration):
    """REST ZenML store configuration.

    Attributes:
        username: The username to use to connect to the Zen server.
        password: The password to use to connect to the Zen server.
    """

    type: StoreType = StoreType.REST
    username: str
    password: str = ""

    class Config:
        """Pydantic configuration class."""

        # Validate attributes when assigning them. We need to set this in order
        # to have a mix of mutable and immutable attributes
        validate_assignment = True
        # Ignore extra attributes set in the class.
        extra = "ignore"


class RestZenStore(BaseZenStore):
    """Store implementation for accessing data from a REST API."""

    config: RestZenStoreConfiguration
    TYPE: ClassVar[StoreType] = StoreType.REST
    CONFIG_TYPE: ClassVar[Type[StoreConfiguration]] = RestZenStoreConfiguration
    _api_token: Optional[str] = None
    _session: Optional[requests.Session] = None

    def _initialize_database(self) -> None:
        """Initialize the database."""
        # don't do anything for a REST store

    # ====================================
    # ZenML Store interface implementation
    # ====================================

    # --------------------------------
    # Initialization and configuration
    # --------------------------------

    def _initialize(self) -> None:
        """Initialize the REST store."""
        # try to connect to the server to validate the configuration
        self.active_user

    @staticmethod
    def get_path_from_url(url: str) -> Optional[Path]:
        """Get the path from a URL, if it points or is backed by a local file.

        Args:
            url: The URL to get the path from.

        Returns:
            None, because there are no local paths from REST URLs.
        """
        return None

    @staticmethod
    def get_local_url(path: str) -> str:
        """Get a local URL for a given local path.

        Args:
            path: the path string to build a URL out of.

        Raises:
            NotImplementedError: always
        """
        raise NotImplementedError("Cannot build a REST url from a path.")

    @staticmethod
    def validate_url(url: str) -> str:
        """Check if the given url is a valid REST URL.

        Args:
            url: The url to check.

        Returns:
            The validated url.

        Raises:
            ValueError: If the url is not valid.
        """
        url = url.rstrip("/")
        scheme = re.search("^([a-z0-9]+://)", url)
        if scheme is None or scheme.group() not in ("https://", "http://"):
            raise ValueError(
                "Invalid URL for REST store: {url}. Should be in the form "
                "https://hostname[:port] or http://hostname[:port]."
            )

        return url

    @classmethod
    def copy_local_store(
        cls,
        config: StoreConfiguration,
        path: str,
        load_config_path: Optional[PurePath] = None,
    ) -> StoreConfiguration:
        """Copy a local store to a new location.

        Use this method to create a copy of a store database to a new location
        and return a new store configuration pointing to the database copy. This
        only applies to stores that use the local filesystem to store their
        data. Calling this method for remote stores simply returns the input
        store configuration unaltered.

        Args:
            config: The configuration of the store to copy.
            path: The new local path where the store DB will be copied.
            load_config_path: path that will be used to load the copied store
                database. This can be set to a value different from `path`
                if the local database copy will be loaded from a different
                environment, e.g. when the database is copied to a container
                image and loaded using a different absolute path. This will be
                reflected in the paths and URLs encoded in the copied store
                configuration.

        Returns:
            The store configuration of the copied store.
        """
        # REST zen stores are not backed by local files
        return config

    # ------------
    # TFX Metadata
    # ------------

    def get_metadata_config(self) -> str:
        """Get the TFX metadata config of this ZenStore.

        Returns:
            The TFX metadata config of this ZenStore.
        """
        body = self.get(f"{METADATA_CONFIG}")
        if not isinstance(body, str):
            raise ValueError(
                f"Invalid response from server: {body}. Expected string."
            )
        return body

    # ------
    # Stacks
    # ------

    def create_stack(
        self,
        stack: StackModel,
    ) -> StackModel:
        """Register a new stack.

        Args:
            user_name_or_id: The stack owner.
            project_name_or_id: The project that the stack belongs to.
            stack: The stack to register.

        Returns:
            The registered stack.

        Raises:
            StackExistsError: If a stack with the same name is already owned
                by this user in this project.
        """
        return self._create_project_scoped_resource(
            resource=stack,
            route=STACKS,
            request_model=CreateStackRequest,
        )

    def get_stack(self, stack_id: UUID) -> StackModel:
        """Get a stack by its unique ID.

        Args:
            stack_id: The ID of the stack to get.

        Returns:
            The stack with the given ID.

        Raises:
            KeyError: if the stack doesn't exist.
        """
        return self._get_resource(
            resource_id=stack_id,
            route=STACKS,
            resource_model=StackModel,
        )

    def list_stacks(
        self,
        project_name_or_id: Optional[Union[str, UUID]] = None,
        user_name_or_id: Optional[Union[str, UUID]] = None,
        name: Optional[str] = None,
        is_shared: Optional[bool] = None,
    ) -> List[StackModel]:
        """List all stacks matching the given filter criteria.

        Args:
            project_name_or_id: Id or name of the Project containing the stack
            user_name_or_id: Optionally filter stacks by their owner
            name: Optionally filter stacks by their name
            is_shared: Optionally filter out stacks by whether they are shared
                or not

        Returns:
            A list of all stacks matching the filter criteria.

        Raises:
            KeyError: if the project doesn't exist.
        """
        filters = locals()
        filters.pop("self")
        return self._list_resources(
            route=STACKS,
            resource_model=StackModel,
            **filters,
        )

    def update_stack(
        self,
        stack: StackModel,
    ) -> StackModel:
        """Update a stack.

        Args:
            stack: The stack to use for the update.

        Returns:
            The updated stack.

        Raises:
            KeyError: if the stack doesn't exist.
        """
        return self._update_resource(
            resource=stack,
            route=STACKS,
            request_model=UpdateStackRequest,
        )

    def delete_stack(self, stack_id: UUID) -> None:
        """Delete a stack.

        Args:
            stack_id: The ID of the stack to delete.

        Raises:
            KeyError: if the stack doesn't exist.
        """
        self._delete_resource(
            resource_id=stack_id,
            route=STACKS,
        )

    # ----------------
    # Stack components
    # ----------------

    def create_stack_component(
        self,
        component: ComponentModel,
    ) -> ComponentModel:
        """Create a stack component.

        Args:
            component: The stack component to create.

        Returns:
            The created stack component.

        Raises:
            StackComponentExistsError: If a stack component with the same name
                and type is already owned by this user in this project.
        """
        return self._create_project_scoped_resource(
            resource=component,
            route=STACK_COMPONENTS,
            # TODO[Stefan]: for when the request model is ready
            # request_model=CreateStackComponentRequest,
        )

    def get_stack_component(self, component_id: UUID) -> ComponentModel:
        """Get a stack component by ID.

        Args:
            component_id: The ID of the stack component to get.

        Returns:
            The stack component.

        Raises:
            KeyError: if the stack component doesn't exist.
        """
        return self._get_resource(
            resource_id=component_id,
            route=STACK_COMPONENTS,
            resource_model=ComponentModel,
        )

    def list_stack_components(
        self,
        project_name_or_id: Optional[Union[str, UUID]] = None,
<<<<<<< HEAD
        user_name_or_id: Optional[Union[str, UUID]] = None,
=======
>>>>>>> 25e57a64
        type: Optional[str] = None,
        flavor_name: Optional[str] = None,
        name: Optional[str] = None,
        is_shared: Optional[bool] = None,
    ) -> List[ComponentModel]:
        """List all stack components matching the given filter criteria.

        Args:
            project_name_or_id: The ID or name of the Project to which the stack
                components belong
            type: Optionally filter by type of stack component
            flavor_name: Optionally filter by flavor
            user_name_or_id: Optionally filter stack components by the owner
            name: Optionally filter stack component by name
            is_shared: Optionally filter out stack component by whether they are
                shared or not

        Returns:
            A list of all stack components matching the filter criteria.

        Raises:
            KeyError: if the project doesn't exist.
        """
        filters = locals()
        filters.pop("self")
        return self._list_resources(
            route=STACK_COMPONENTS,
            resource_model=ComponentModel,
            **filters,
        )

    def update_stack_component(
<<<<<<< HEAD
        self, component: ComponentModel
=======
        self,
        component: ComponentModel,
>>>>>>> 25e57a64
    ) -> ComponentModel:
        """Update an existing stack component.

        Args:
            component: The stack component to use for the update.

        Returns:
            The updated stack component.

        Raises:
            KeyError: if the stack component doesn't exist.
        """
        return self._update_resource(
            resource=component,
            route=STACK_COMPONENTS,
            # TODO[Stefan]: for when the request model is ready
            # request_model=UpdateComponentRequest,
        )

    def delete_stack_component(self, component_id: UUID) -> None:
        """Delete a stack component.

        Args:
            component_id: The ID of the stack component to delete.

        Raises:
            KeyError: if the stack component doesn't exist.
        """
        self._delete_resource(
            resource_id=component_id,
            route=STACK_COMPONENTS,
        )

    def get_stack_component_side_effects(
        self,
        component_id: UUID,
        run_id: UUID,
        pipeline_id: UUID,
        stack_id: UUID,
    ) -> Dict[Any, Any]:
        """Get the side effects of a stack component.

        Args:
            component_id: The ID of the stack component to get side effects for.
            run_id: The ID of the run to get side effects for.
            pipeline_id: The ID of the pipeline to get side effects for.
            stack_id: The ID of the stack to get side effects for.
        """

    # -----------------------
    # Stack component flavors
    # -----------------------

    def create_flavor(
        self,
        flavor: FlavorModel,
    ) -> FlavorModel:
        """Creates a new stack component flavor.

        Args:
            flavor: The stack component flavor to create.

        Returns:
            The newly created flavor.

        Raises:
            EntityExistsError: If a flavor with the same name and type
                is already owned by this user in this project.
        """
        return self._create_project_scoped_resource(
            resource=flavor,
            route=FLAVORS,
            # TODO[Stefan]: for when the request model is ready
            # request_model=CreateFlavorRequest,
        )

    def get_flavor(self, flavor_id: UUID) -> FlavorModel:
        """Get a stack component flavor by ID.

        Args:
            component_id: The ID of the stack component flavor to get.

        Returns:
            The stack component flavor.

        Raises:
            KeyError: if the stack component flavor doesn't exist.
        """
        return self._get_resource(
            resource_id=flavor_id,
            route=FLAVORS,
            resource_model=FlavorModel,
        )

    def list_flavors(
        self,
        project_name_or_id: Optional[Union[str, UUID]] = None,
        component_type: Optional[StackComponentType] = None,
        user_name_or_id: Optional[Union[str, UUID]] = None,
        name: Optional[str] = None,
        is_shared: Optional[bool] = None,
    ) -> List[FlavorModel]:
        """List all stack component flavors matching the given filter criteria.

        Args:
            project_name_or_id: Optionally filter by the Project to which the
                component flavors belong
            component_type: Optionally filter by type of stack component
            flavor_name: Optionally filter by flavor name
            user_name_or_id: Optionally filter by the owner
            name: Optionally filter flavors by name
            is_shared: Optionally filter out flavors by whether they are
                shared or not

        Returns:
            List of all the stack component flavors matching the given criteria.

        Raises:
            KeyError: if the project doesn't exist.
        """
        filters = locals()
        filters.pop("self")
        return self._list_resources(
            route=FLAVORS,
            resource_model=FlavorModel,
            **filters,
        )

    def update_flavor(self, flavor: FlavorModel) -> FlavorModel:
        """Update an existing stack component flavor.

        Args:
            component: The stack component flavor to use for the update.

        Returns:
            The updated stack component flavor.

        Raises:
            KeyError: if the stack component flavor doesn't exist.
        """
        return self._update_resource(
            resource=flavor,
            route=FLAVORS,
            # TODO[Stefan]: for when the request model is ready
            # request_model=UpdateFlavorRequest,
        )

    def delete_flavor(self, flavor_id: UUID) -> None:
        """Delete a stack component flavor.

        Args:
            component_id: The ID of the stack component flavor to delete.

        Raises:
            KeyError: if the stack component flavor doesn't exist.
        """
        self._delete_resource(
            resource_id=flavor_id,
            route=FLAVORS,
        )

    # -----
    # Users
    # -----

    @property
    def active_user_name(self) -> str:
        """Gets the active username.

        Returns:
            The active username.
        """
        return self.config.username

    def create_user(self, user: UserModel) -> UserModel:
        """Creates a new user.

        Args:
            user: User to be created.

        Returns:
            The newly created user.

        Raises:
            EntityExistsError: If a user with the given name already exists.
        """
        return self._create_resource(
            resource=user,
            route=USERS,
            request_model=CreateUserRequest,
            response_model=CreateUserResponse,
        )

    def get_user(self, user_name_or_id: Union[str, UUID]) -> UserModel:
        """Gets a specific user.

        Args:
            user_name_or_id: The name or ID of the user to get.

        Returns:
            The requested user, if it was found.

        Raises:
            KeyError: If no user with the given name or ID exists.
        """
        return self._get_resource(
            resource_id=user_name_or_id,
            route=USERS,
            resource_model=UserModel,
        )
        return UserModel.parse_obj(self.get(f"{USERS}/{str(user_name_or_id)}"))

    # TODO: [ALEX] add filtering param(s)
    def list_users(self) -> List[UserModel]:
        """List all users.

        Returns:
            A list of all users.
        """
        filters = locals()
        filters.pop("self")
        return self._list_resources(
            route=USERS,
            resource_model=UserModel,
            **filters,
        )

    def update_user(self, user: UserModel) -> UserModel:
        """Updates an existing user.

        Args:
            user: The user model to use for the update.

        Returns:
            The updated user.

        Raises:
            KeyError: If no user with the given name exists.
        """
        return self._update_resource(
            resource=user,
            route=USERS,
            request_model=UpdateUserRequest,
        )

    def delete_user(self, user_name_or_id: Union[str, UUID]) -> None:
        """Deletes a user.

        Args:
            user_name_or_id: The name or ID of the user to delete.

        Raises:
            KeyError: If no user with the given ID exists.
        """
        self._delete_resource(
            resource_id=user_name_or_id,
            route=USERS,
        )

    # -----
    # Teams
    # -----

    def create_team(self, team: TeamModel) -> TeamModel:
        """Creates a new team.

        Args:
            team: The team model to create.

        Returns:
            The newly created team.
        """
        return self._create_resource(
            resource=team,
            route=TEAMS,
            request_model=CreateTeamRequest,
        )

    def get_team(self, team_name_or_id: Union[str, UUID]) -> TeamModel:
        """Gets a specific team.

        Args:
            team_name_or_id: Name or ID of the team to get.

        Returns:
            The requested team.

        Raises:
            KeyError: If no team with the given name or ID exists.
        """
        return self._get_resource(
            resource_id=team_name_or_id,
            route=TEAMS,
            resource_model=TeamModel,
        )

    def list_teams(self) -> List[TeamModel]:
        """List all teams.

        Returns:
            A list of all teams.
        """
        filters = locals()
        filters.pop("self")
        return self._list_resources(
            route=TEAMS,
            resource_model=TeamModel,
            **filters,
        )

    def update_team(self, team: TeamModel) -> TeamModel:
        """Update an existing team.

        Args:
            team: The team to use for the update.

        Returns:
            The updated team.

        Raises:
            KeyError: if the team does not exist.
        """
        return self._update_resource(
            resource=team,
            route=TEAMS,
            request_model=UpdateTeamRequest,
        )

    def delete_team(self, team_name_or_id: Union[str, UUID]) -> None:
        """Deletes a team.

        Args:
            team_name_or_id: Name or ID of the team to delete.

        Raises:
            KeyError: If no team with the given ID exists.
        """
        self._delete_resource(
            resource_id=team_name_or_id,
            route=TEAMS,
        )

    # ---------------
    # Team membership
    # ---------------

    def get_users_for_team(
        self, team_name_or_id: Union[str, UUID]
    ) -> List[UserModel]:
        """Fetches all users of a team.

        Args:
            team_name_or_id: The name or ID of the team for which to get users.

        Returns:
            A list of all users that are part of the team.

        Raises:
            KeyError: If no team with the given ID exists.
        """

    def get_teams_for_user(
        self, user_name_or_id: Union[str, UUID]
    ) -> List[TeamModel]:
        """Fetches all teams for a user.

        Args:
            user_name_or_id: The name or ID of the user for which to get all
                teams.

        Returns:
            A list of all teams that the user is part of.

        Raises:
            KeyError: If no user with the given ID exists.
        """

    def add_user_to_team(
        self,
        user_name_or_id: Union[str, UUID],
        team_name_or_id: Union[str, UUID],
    ) -> None:
        """Adds a user to a team.

        Args:
            user_name_or_id: Name or ID of the user to add to the team.
            team_name_or_id: Name or ID of the team to which to add the user to.

        Raises:
            KeyError: If the team or user does not exist.
        """

    def remove_user_from_team(
        self,
        user_name_or_id: Union[str, UUID],
        team_name_or_id: Union[str, UUID],
    ) -> None:
        """Removes a user from a team.

        Args:
            user_name_or_id: Name or ID of the user to remove from the team.
            team_name_or_id: Name or ID of the team from which to remove the user.

        Raises:
            KeyError: If the team or user does not exist.
        """

    # -----
    # Roles
    # -----

    # TODO: consider using team_id instead
    def create_role(self, role: RoleModel) -> RoleModel:
        """Creates a new role.

        Args:
            role: The role model to create.

        Returns:
            The newly created role.

        Raises:
            EntityExistsError: If a role with the given name already exists.
        """
        return self._create_resource(
            resource=role,
            route=ROLES,
            request_model=CreateRoleRequest,
        )

    # TODO: consider using team_id instead
    def get_role(self, role_name_or_id: Union[str, UUID]) -> RoleModel:
        """Gets a specific role.

        Args:
            role_name_or_id: Name or ID of the role to get.

        Returns:
            The requested role.

        Raises:
            KeyError: If no role with the given name exists.
        """
        return self._get_resource(
            resource_id=role_name_or_id,
            route=ROLES,
            resource_model=RoleModel,
        )

    # TODO: [ALEX] add filtering param(s)
    def list_roles(self) -> List[RoleModel]:
        """List all roles.

        Returns:
            A list of all roles.
        """
        filters = locals()
        filters.pop("self")
        return self._list_resources(
            route=ROLES,
            resource_model=RoleModel,
            **filters,
        )

    def update_role(self, role: RoleModel) -> RoleModel:
        """Update an existing role.

        Args:
            role: The role to use for the update.

        Returns:
            The updated role.

        Raises:
            KeyError: if the role does not exist.
        """
        return self._update_resource(
            resource=role,
            route=ROLES,
            request_model=UpdateRoleRequest,
        )

    def delete_role(self, role_name_or_id: Union[str, UUID]) -> None:
        """Deletes a role.

        Args:
            role_name_or_id: Name or ID of the role to delete.

        Raises:
            KeyError: If no role with the given ID exists.
        """
        self._delete_resource(
            resource_id=role_name_or_id,
            route=ROLES,
        )

    # ----------------
    # Role assignments
    # ----------------

    def list_role_assignments(
        self,
        project_name_or_id: Optional[Union[str, UUID]] = None,
        team_name_or_id: Optional[Union[str, UUID]] = None,
        user_name_or_id: Optional[Union[str, UUID]] = None,
    ) -> List[RoleAssignmentModel]:
        """List all role assignments.

        Args:
            project_name_or_id: If provided, only list assignments for the given
                project
            team_name_or_id: If provided, only list assignments for the given
                team
            user_name_or_id: If provided, only list assignments for the given
                user

        Returns:
            A list of all role assignments.
        """
        roles: List[RoleAssignmentModel] = []
        if user_name_or_id:
            roles.extend(
                self._list_resources(
                    route=f"{USERS}/{user_name_or_id}{ROLES}",
                    resource_model=RoleAssignmentModel,
                    project_name_or_id=project_name_or_id,
                )
            )
        if team_name_or_id:
            roles.extend(
                self._list_resources(
                    route=f"{TEAMS}/{team_name_or_id}{ROLES}",
                    resource_model=RoleAssignmentModel,
                    project_name_or_id=project_name_or_id,
                )
            )
        return roles

    def assign_role(
        self,
        role_name_or_id: Union[str, UUID],
        user_or_team_name_or_id: Union[str, UUID],
        project_name_or_id: Optional[Union[str, UUID]] = None,
        is_user: bool = True,
    ) -> None:
        """Assigns a role to a user or team, scoped to a specific project.

        Args:
            role_name_or_id: Name or ID of the role to assign.
            user_or_team_name_or_id: Name or ID of the user or team to which to
                assign the role.
            is_user: Whether `user_or_team_id` refers to a user or a team.
            project_name_or_id: Optional Name or ID of a project in which to
                assign the role. If this is not provided, the role will be
                assigned globally.

        Raises:
            EntityExistsError: If the role assignment already exists.
        """

    def revoke_role(
        self,
        role_name_or_id: Union[str, UUID],
        user_or_team_name_or_id: Union[str, UUID],
        is_user: bool = True,
        project_name_or_id: Optional[Union[str, UUID]] = None,
    ) -> None:
        """Revokes a role from a user or team for a given project.

        Args:
            role_name_or_id: ID of the role to revoke.
            user_or_team_name_or_id: Name or ID of the user or team from which
                to revoke the role.
            is_user: Whether `user_or_team_id` refers to a user or a team.
            project_name_or_id: Optional ID of a project in which to revoke
                the role. If this is not provided, the role will be revoked
                globally.

        Raises:
            KeyError: If the role, user, team, or project does not exists.
        """

    # --------
    # Projects
    # --------

    def create_project(self, project: ProjectModel) -> ProjectModel:
        """Creates a new project.

        Args:
            project: The project to create.

        Returns:
            The newly created project.

        Raises:
            EntityExistsError: If a project with the given name already exists.
        """
        return self._create_resource(
            resource=project,
            route=PROJECTS,
            request_model=CreateProjectRequest,
        )

    def get_project(self, project_name_or_id: Union[UUID, str]) -> ProjectModel:
        """Get an existing project by name or ID.

        Args:
            project_name_or_id: Name or ID of the project to get.

        Returns:
            The requested project.

        Raises:
            KeyError: If there is no such project.
        """
        return self._get_resource(
            resource_id=project_name_or_id,
            route=PROJECTS,
            resource_model=ProjectModel,
        )

    # TODO: [ALEX] add filtering param(s)
    def list_projects(self) -> List[ProjectModel]:
        """List all projects.

        Returns:
            A list of all projects.
        """
        filters = locals()
        filters.pop("self")
        return self._list_resources(
            route=PROJECTS,
            resource_model=ProjectModel,
            **filters,
        )

    def update_project(self, project: ProjectModel) -> ProjectModel:
        """Update an existing project.

        Args:
            project: The project to use for the update.

        Returns:
            The updated project.

        Raises:
            KeyError: if the project does not exist.
        """
        return self._update_resource(
            resource=project,
            route=PROJECTS,
            request_model=UpdateProjectRequest,
        )

    def delete_project(self, project_name_or_id: Union[str, UUID]) -> None:
        """Deletes a project.

        Args:
            project_name_or_id: Name or ID of the project to delete.

        Raises:
            KeyError: If no project with the given name exists.
        """
        self._delete_resource(
            resource_id=project_name_or_id,
            route=PROJECTS,
        )

    # ---------
    # Pipelines
    # ---------

    def create_pipeline(self, pipeline: PipelineModel) -> PipelineModel:
        """Creates a new pipeline in a project.

        Args:
            pipeline: The pipeline to create.

        Returns:
            The newly created pipeline.

        Raises:
            KeyError: if the project does not exist.
            EntityExistsError: If an identical pipeline already exists.
        """
        return self._create_project_scoped_resource(
            resource=pipeline,
            route=PIPELINES,
            request_model=CreatePipelineRequest,
        )

    def get_pipeline(self, pipeline_id: UUID) -> PipelineModel:
        """Get a pipeline with a given ID.

        Args:
            pipeline_id: ID of the pipeline.

        Returns:
            The pipeline.

        Raises:
            KeyError: if the pipeline does not exist.
        """
        return self._get_resource(
            resource_id=pipeline_id,
            route=PIPELINES,
            resource_model=PipelineModel,
        )

    def list_pipelines(
        self,
        project_name_or_id: Optional[Union[str, UUID]] = None,
        user_name_or_id: Optional[Union[str, UUID]] = None,
        name: Optional[str] = None,
    ) -> List[PipelineModel]:
        """List all pipelines in the project.

        Args:
            project_name_or_id: If provided, only list pipelines in this project.
            user_name_or_id: If provided, only list pipelines from this user.
            name: If provided, only list pipelines with this name.

        Returns:
            A list of pipelines.

        Raises:
            KeyError: if the project does not exist.
        """
        filters = locals()
        filters.pop("self")
        return self._list_resources(
            route=PIPELINES,
            resource_model=PipelineModel,
            **filters,
        )

    def update_pipeline(self, pipeline: PipelineModel) -> PipelineModel:
        """Updates a pipeline.

        Args:
            pipeline: The pipeline to use for the update.

        Returns:
            The updated pipeline.

        Raises:
            KeyError: if the pipeline doesn't exist.
        """
        return self._update_resource(
            resource=pipeline,
            route=PIPELINES,
            request_model=UpdatePipelineRequest,
        )

    def delete_pipeline(self, pipeline_id: UUID) -> None:
        """Deletes a pipeline.

        Args:
            pipeline_id: The ID of the pipeline to delete.

        Raises:
            KeyError: if the pipeline doesn't exist.
        """
        self._delete_resource(
            resource_id=pipeline_id,
            route=PIPELINES,
        )

    # --------------
    # Pipeline steps
    # --------------

    # TODO: Note that this doesn't have a corresponding API endpoint (consider adding?)
    # TODO: Discuss whether we even need this, given that the endpoint is on
    # pipeline runs
    # TODO: [ALEX] add filtering param(s)
    def list_steps(self, pipeline_id: UUID) -> List[StepRunModel]:
        """List all steps.

        Args:
            pipeline_id: The ID of the pipeline to list steps for.

        Returns:
            A list of all steps.
        """

    # --------------
    # Pipeline runs
    # --------------

    def create_run(self, pipeline_run: PipelineRunModel) -> PipelineRunModel:
        """Creates a pipeline run.

        Args:
            pipeline_run: The pipeline run to create.

        Returns:
            The created pipeline run.

        Raises:
            EntityExistsError: If an identical pipeline run already exists.
        """
        return self._create_resource(
            resource=pipeline_run,
            route=f"{PIPELINES}/{str(pipeline_run.pipeline_id)}{RUNS}",
            # TODO[server]: add request model
            # request_model=CreatePipelineRunRequest,
        )

    def get_run(self, run_id: UUID) -> PipelineRunModel:
        """Gets a pipeline run.

        Args:
            run_id: The ID of the pipeline run to get.

        Returns:
            The pipeline run.

        Raises:
            KeyError: if the pipeline run doesn't exist.
        """
        return self._get_resource(
            resource_id=run_id,
            route=RUNS,
            resource_model=PipelineRunModel,
        )

    def get_run_dag(self, run_id: UUID) -> str:
        """Gets the DAG for a pipeline run.

        Args:
            run_id: The ID of the pipeline run to get.

        Returns:
            The DAG for the pipeline run.

        Raises:
            KeyError: if the pipeline run doesn't exist.
        """
        body = self.get(f"{RUNS}/{str(run_id)}{GRAPH}")
        if not isinstance(body, str):
            raise ValueError(
                f"Invalid response from server: {body}. Expected string."
            )
        return body

    # TODO: Figure out what exactly gets returned from this
    def get_run_component_side_effects(
        self,
        run_id: UUID,
        component_id: Optional[UUID] = None,
    ) -> Dict[str, Any]:
        """Gets the side effects for a component in a pipeline run.

        Args:
            run_id: The ID of the pipeline run to get.
            component_id: The ID of the component to get.

        Returns:
            The side effects for the component in the pipeline run.

        Raises:
            KeyError: if the pipeline run doesn't exist.
        """

    def list_runs(
        self,
        project_name_or_id: Optional[Union[str, UUID]] = None,
        stack_id: Optional[UUID] = None,
        run_name: Optional[str] = None,
        user_name_or_id: Optional[Union[str, UUID]] = None,
        pipeline_id: Optional[UUID] = None,
        unlisted: bool = False,
    ) -> List[PipelineRunModel]:
        """Gets all pipeline runs.

        Args:
            project_name_or_id: If provided, only return runs for this project.
            stack_id: If provided, only return runs for this stack.
            run_name: Run name if provided
            user_name_or_id: If provided, only return runs for this user.
            pipeline_id: If provided, only return runs for this pipeline.
            unlisted: If True, only return unlisted runs that are not
                associated with any pipeline (filter by `pipeline_id==None`).

        Returns:
            A list of all pipeline runs.
        """
        filters = locals()
        filters.pop("self")
        return self._list_resources(
            route=RUNS,
            resource_model=PipelineRunModel,
            **filters,
        )

    def update_run(self, run: PipelineRunModel) -> PipelineRunModel:
        """Updates a pipeline run.

        Args:
            run: The pipeline run to use for the update.

        Returns:
            The updated pipeline run.

        Raises:
            KeyError: if the pipeline run doesn't exist.
        """
        # TODO[server]: figure out if this should even be
        # allowed or if we can remove it from the store interface
        raise NotImplementedError

    def delete_run(self, run_id: UUID) -> None:
        """Deletes a pipeline run.

        Args:
            run_id: The ID of the pipeline run to delete.

        Raises:
            KeyError: if the pipeline run doesn't exist.
        """
        self._delete_resource(
            resource_id=run_id,
            route=RUNS,
        )

    # ------------------
    # Pipeline run steps
    # ------------------

    def get_run_step(self, step_id: UUID) -> StepRunModel:
        """Get a step by ID.

        Args:
            step_id: The ID of the step to get.

        Returns:
            The step.

        Raises:
            KeyError: if the step doesn't exist.
        """
        return self._get_resource(
            resource_id=step_id,
            route=STEPS,
            resource_model=StepRunModel,
        )

    def get_run_step_outputs(self, step_id: UUID) -> Dict[str, ArtifactModel]:
        """Get a list of outputs for a specific step.

        Args:
            step_id: The id of the step to get outputs for.

        Returns:
            A dict mapping artifact names to the output artifacts for the step.
        """
        body = self.get(f"{STEPS}/{str(step_id)}{OUTPUTS}")
        if not isinstance(body, dict):
            raise ValueError(
                f"Bad API Response. Expected dict, got {type(body)}"
            )
        return {
            name: ArtifactModel.parse_obj(entry) for name, entry in body.items()
        }

    def get_run_step_inputs(self, step_id: UUID) -> Dict[str, ArtifactModel]:
        """Get a list of inputs for a specific step.

        Args:
            step_id: The id of the step to get inputs for.

        Returns:
            A dict mapping artifact names to the input artifacts for the step.
        """
        body = self.get(f"{STEPS}/{str(step_id)}{INPUTS}")
        if not isinstance(body, dict):
            raise ValueError(
                f"Bad API Response. Expected dict, got {type(body)}"
            )
        return {
            name: ArtifactModel.parse_obj(entry) for name, entry in body.items()
        }

    def get_run_step_status(self, step_id: UUID) -> ExecutionStatus:
        """Gets the execution status of a single step.

        Args:
            step_id: The ID of the step to get the status for.

        Returns:
            ExecutionStatus: The status of the step.
        """

    def list_run_steps(self, run_id: UUID) -> List[StepRunModel]:
        """Gets all steps in a pipeline run.

        Args:
            run_id: The ID of the pipeline run for which to list runs.

        Returns:
            A mapping from step names to step models for all steps in the run.
        """
        return self._list_resources(
            route=f"{RUNS}/{str(run_id)}{STEPS}",
            resource_model=StepRunModel,
        )

    # =======================
    # Internal helper methods
    # =======================

    def _get_auth_token(self) -> str:
        """Get the authentication token for the REST store.

        Returns:
            The authentication token.
        """
        if self._api_token is None:
            response = self._handle_response(
                requests.post(
                    self.url + VERSION_1 + LOGIN,
                    data={
                        "username": self.config.username,
                        "password": self.config.password,
                    },
                )
            )
            if not isinstance(response, dict) or "access_token" not in response:
                raise ValueError(
                    f"Bad API Response. Expected access token dict, got "
                    f"{type(response)}"
                )
            self._api_token = response["access_token"]
        return self._api_token

    @property
    def session(self) -> requests.Session:
        """Authenticate to the ZenML server."""
        if self._session is None:
            self._session = requests.Session()
            token = self._get_auth_token()
            self._session.headers.update({"Authorization": "Bearer " + token})
            logger.debug("Authenticated to ZenML server.")
        return self._session

    def _handle_response(self, response: requests.Response) -> Json:
        """Handle API response, translating http status codes to Exception.

        Args:
            response: The response to handle.

        Returns:
            The parsed response.

        Raises:
            DoesNotExistException: If the response indicates that the
                requested entity does not exist.
            EntityExistsError: If the response indicates that the requested
                entity already exists.
            AuthorizationException: If the response indicates that the request
                is not authorized.
            KeyError: If the response indicates that the requested entity
                does not exist.
            RuntimeError: If the response indicates that the requested entity
                does not exist.
            StackComponentExistsError: If the response indicates that the
                requested entity already exists.
            StackExistsError: If the response indicates that the requested
                entity already exists.
            ValueError: If the response indicates that the requested entity
                does not exist.
        """
        if response.status_code >= 200 and response.status_code < 300:
            try:
                payload: Json = response.json()
                return payload
            except requests.exceptions.JSONDecodeError:
                raise ValueError(
                    "Bad response from API. Expected json, got\n"
                    f"{response.text}"
                )
        elif response.status_code == 401:
            raise AuthorizationException(
                f"{response.status_code} Client Error: Unauthorized request to URL {response.url}: {response.json().get('detail')}"
            )
        elif response.status_code == 404:
            if "DoesNotExistException" not in response.text:
                raise KeyError(*response.json().get("detail", (response.text,)))
            message = ": ".join(response.json().get("detail", (response.text,)))
            raise DoesNotExistException(message)
        elif response.status_code == 409:
            if "StackComponentExistsError" in response.text:
                raise StackComponentExistsError(
                    *response.json().get("detail", (response.text,))
                )
            elif "StackExistsError" in response.text:
                raise StackExistsError(
                    *response.json().get("detail", (response.text,))
                )
            elif "EntityExistsError" in response.text:
                raise EntityExistsError(
                    *response.json().get("detail", (response.text,))
                )
            else:
                raise ValueError(
                    *response.json().get("detail", (response.text,))
                )
        elif response.status_code == 422:
            raise RuntimeError(*response.json().get("detail", (response.text,)))
        elif response.status_code == 500:
            raise RuntimeError(response.text)
        else:
            raise RuntimeError(
                "Error retrieving from API. Got response "
                f"{response.status_code} with body:\n{response.text}"
            )

    def _request(
        self,
        method: str,
        url: str,
        params: Optional[Dict[str, Any]] = None,
        **kwargs: Any,
    ) -> Json:
        """Make a request to the REST API.

        Args:
            method: The HTTP method to use.
            url: The URL to request.
            params: The query parameters to pass to the endpoint.
            kwargs: Additional keyword arguments to pass to the request.
        """
        params = {k: str(v) for k, v in params.items()} if params else {}
        try:
            return self._handle_response(
                self.session.request(method, url, params=params, **kwargs)
            )
        except AuthorizationException:
            # The authentication token could have expired; refresh it and try
            # again
            self._session = None
            return self._handle_response(
                self.session.request(method, url, **kwargs)
            )

    def get(
        self, path: str, params: Optional[Dict[str, Any]] = None, **kwargs: Any
    ) -> Json:
        """Make a GET request to the given endpoint path.

        Args:
            path: The path to the endpoint.
            params: The query parameters to pass to the endpoint.
            kwargs: Additional keyword arguments to pass to the request.

        Returns:
            The response body.
        """
        return self._request(
            "GET", self.url + VERSION_1 + path, params=params, **kwargs
        )

    def delete(
        self, path: str, params: Optional[Dict[str, Any]] = None, **kwargs: Any
    ) -> Json:
        """Make a DELETE request to the given endpoint path.

        Args:
            path: The path to the endpoint.
            params: The query parameters to pass to the endpoint.
            kwargs: Additional keyword arguments to pass to the request.

        Returns:
            The response body.
        """
        return self._request(
            "DELETE", self.url + VERSION_1 + path, params=params, **kwargs
        )

    def post(
        self,
        path: str,
        body: BaseModel,
        params: Optional[Dict[str, Any]] = None,
        **kwargs: Any,
    ) -> Json:
        """Make a POST request to the given endpoint path.

        Args:
            path: The path to the endpoint.
            body: The body to send.
            params: The query parameters to pass to the endpoint.
            kwargs: Additional keyword arguments to pass to the request.

        Returns:
            The response body.
        """
        return self._request(
            "POST",
            self.url + VERSION_1 + path,
            data=body.json(),
            params=params,
            **kwargs,
        )

    def put(
        self,
        path: str,
        body: BaseModel,
        params: Optional[Dict[str, Any]] = None,
        **kwargs: Any,
    ) -> Json:
        """Make a PUT request to the given endpoint path.

        Args:
            path: The path to the endpoint.
            body: The body to send.
            params: The query parameters to pass to the endpoint.
            kwargs: Additional keyword arguments to pass to the request.

        Returns:
            The response body.
        """
        return self._request(
            "PUT",
            self.url + VERSION_1 + path,
            data=body.json(),
            params=params,
            **kwargs,
        )

    def _create_resource(
        self,
        resource: AnyModel,
        route: str,
        request_model: Optional[Type[CreateRequest[AnyModel]]] = None,
        response_model: Optional[Type[CreateResponse[AnyModel]]] = None,
    ) -> AnyModel:
        """Create a new resource.

        Args:
            resource: The resource to create.
            route: The resource REST API route to use.
            request_model: Optional model to use to serialize the request body.
                If not provided, the resource object itself will be used.
            response_model: Optional model to use to deserialize the response
                body. If not provided, the resource class itself will be used.

        Returns:
            The created resource.
        """
        request: BaseModel = resource
        if request_model is not None:
            request = request_model.from_model(resource)
        response_body = self.post(f"{route}/", body=request)
        if response_model is not None:
            response = response_model.parse_obj(response_body)
            created_resource = response.to_model()
        else:
            created_resource = resource.parse_obj(response_body)
        return created_resource

    def _create_project_scoped_resource(
        self,
        resource: AnyProjectScopedModel,
        route: str,
        request_model: Optional[
            Type[CreateRequest[AnyProjectScopedModel]]
        ] = None,
        response_model: Optional[
            Type[CreateResponse[AnyProjectScopedModel]]
        ] = None,
    ) -> AnyProjectScopedModel:
        """Create a new project scoped resource.

        Args:
            resource: The resource to create.
            route: The resource REST API route to use.
            request_model: Optional model to use to serialize the request body.
                If not provided, the resource object itself will be used.
            response_model: Optional model to use to deserialize the response
                body. If not provided, the resource class itself will be used.

        Returns:
            The created resource.
        """
        return self._create_resource(
            resource=resource,
            route=f"{PROJECTS}/{str(resource.project)}{route}",
            request_model=request_model,
            response_model=response_model,
        )

    def _get_resource(
        self,
        resource_id: Union[str, UUID],
        route: str,
        resource_model: Type[AnyModel],
    ) -> AnyModel:
        """Retrieve a single resource.

        Args:
            resource_id: The ID of the resource to retrieve.
            route: The resource REST API route to use.
            resource_model: Model to use to serialize the response body.

        Returns:
            The retrieved resource.
        """
        body = self.get(f"{route}/{str(resource_id)}")
        return resource_model.parse_obj(body)

    def _list_resources(
        self,
        route: str,
        resource_model: Type[AnyModel],
        **filters: Any,
    ) -> List[AnyModel]:
        """Retrieve a list of resources filtered by some criteria.

        Args:
            route: The resource REST API route to use.
            resource_model: Model to use to serialize the response body.
            filters: Filter parameters to use in the query.

        Returns:
            List of retrieved resources matching the filter criteria.

        Raises:
            ValueError: If the value returned by the server is not a list.
        """
        # leave out filter params that are not supplied
        params = dict(filter(lambda x: x[1] is not None, filters.items()))
        body = self.get(f"{route}/", params=params)
        if not isinstance(body, list):
            raise ValueError(
                f"Bad API Response. Expected list, got {type(body)}"
            )
        return [resource_model.parse_obj(entry) for entry in body]

    def _update_resource(
        self,
        resource: AnyModel,
        route: str,
        request_model: Optional[Type[UpdateRequest[AnyModel]]] = None,
        response_model: Optional[Type[UpdateResponse[AnyModel]]] = None,
    ) -> AnyModel:
        """Update an existing resource.

        Args:
            resource: The resource to update.
            route: The resource REST API route to use.
            request_model: Optional model to use to serialize the request body.
                If not provided, the resource object itself will be used.
            response_model: Optional model to use to deserialize the response
                body. If not provided, the resource class itself will be used.

        Returns:
            The updated resource.
        """
        request: BaseModel = resource
        if request_model is not None:
            request = request_model.from_model(resource)
        response_body = self.put(f"{route}/{str(resource.id)}", body=request)
        if response_model is not None:
            response = response_model.parse_obj(response_body)
            updated_resource = response.to_model()
        else:
            updated_resource = resource.parse_obj(response_body)

        return updated_resource

    def _delete_resource(
        self, resource_id: Union[str, UUID], route: str
    ) -> None:
        """Delete a resource.

        Args:
            resource_id: The ID of the resource to delete.
            route: The resource REST API route to use.
        """
        self.delete(f"{route}/{str(resource_id)}")<|MERGE_RESOLUTION|>--- conflicted
+++ resolved
@@ -259,8 +259,6 @@
         """Register a new stack.
 
         Args:
-            user_name_or_id: The stack owner.
-            project_name_or_id: The project that the stack belongs to.
             stack: The stack to register.
 
         Returns:
@@ -407,10 +405,7 @@
     def list_stack_components(
         self,
         project_name_or_id: Optional[Union[str, UUID]] = None,
-<<<<<<< HEAD
         user_name_or_id: Optional[Union[str, UUID]] = None,
-=======
->>>>>>> 25e57a64
         type: Optional[str] = None,
         flavor_name: Optional[str] = None,
         name: Optional[str] = None,
@@ -443,12 +438,8 @@
         )
 
     def update_stack_component(
-<<<<<<< HEAD
-        self, component: ComponentModel
-=======
         self,
         component: ComponentModel,
->>>>>>> 25e57a64
     ) -> ComponentModel:
         """Update an existing stack component.
 
@@ -529,7 +520,7 @@
         """Get a stack component flavor by ID.
 
         Args:
-            component_id: The ID of the stack component flavor to get.
+            flavor_id: The ID of the stack component flavor to get.
 
         Returns:
             The stack component flavor.
@@ -557,7 +548,6 @@
             project_name_or_id: Optionally filter by the Project to which the
                 component flavors belong
             component_type: Optionally filter by type of stack component
-            flavor_name: Optionally filter by flavor name
             user_name_or_id: Optionally filter by the owner
             name: Optionally filter flavors by name
             is_shared: Optionally filter out flavors by whether they are
@@ -581,7 +571,7 @@
         """Update an existing stack component flavor.
 
         Args:
-            component: The stack component flavor to use for the update.
+            flavor: The stack component flavor to use for the update.
 
         Returns:
             The updated stack component flavor.
@@ -600,7 +590,7 @@
         """Delete a stack component flavor.
 
         Args:
-            component_id: The ID of the stack component flavor to delete.
+            flavor_id: The ID of the stack component flavor to delete.
 
         Raises:
             KeyError: if the stack component flavor doesn't exist.
