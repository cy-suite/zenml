--- conflicted
+++ resolved
@@ -98,13 +98,10 @@
     RoleRequestModel,
     RoleResponseModel,
     RoleUpdateModel,
-<<<<<<< HEAD
     StackFilterModel,
-=======
     ScheduleRequestModel,
     ScheduleResponseModel,
     ScheduleUpdateModel,
->>>>>>> cf636d1f
     StackRequestModel,
     StackResponseModel,
     StackUpdateModel,
@@ -694,13 +691,8 @@
         )
 
     def list_users(
-<<<<<<< HEAD
         self, user_filter_model: UserFilterModel
     ) -> Page[UserResponseModel]:
-=======
-        self, name: Optional[str] = None
-    ) -> List[UserResponseModel]:
->>>>>>> cf636d1f
         """List all users.
 
         Args:
@@ -783,15 +775,9 @@
         )
 
     def list_teams(
-<<<<<<< HEAD
         self, team_filter_model: StackFilterModel
     ) -> Page[TeamResponseModel]:
         """List all teams matching the given filter criteria.
-=======
-        self, name: Optional[str] = None
-    ) -> List[TeamResponseModel]:
-        """List all teams.
->>>>>>> cf636d1f
 
         Args:
             team_filter_model: All filter parameters including pagination params
@@ -873,15 +859,9 @@
         )
 
     def list_roles(
-<<<<<<< HEAD
         self, role_filter_model: RoleFilterModel
     ) -> Page[RoleResponseModel]:
         """List all roles matching the given filter criteria.
-=======
-        self, name: Optional[str] = None
-    ) -> List[RoleResponseModel]:
-        """List all roles.
->>>>>>> cf636d1f
 
         Args:
             role_filter_model: All filter parameters including pagination params
