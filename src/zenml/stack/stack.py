--- conflicted
+++ resolved
@@ -122,30 +122,6 @@
         self._annotator = annotator
         self._data_validator = data_validator
 
-<<<<<<< HEAD
-    def to_model(self, user: UUID, workspace: UUID) -> "StackResponseModel":
-        """Creates a StackModel from an actual Stack instance.
-
-        Args:
-            user: The user ID of the user who created the stack.
-            workspace: The workspace ID of the workspace the stack belongs to.
-
-        Returns:
-            A StackModel
-        """
-        return StackResponseModel(
-            id=self.id,
-            name=self.name,
-            user=user,
-            workspace=workspace,
-            components={
-                type_: [component.to_model().id]
-                for type_, component in self.components.items()
-            },
-        )
-
-=======
->>>>>>> fbbec9b1
     @classmethod
     def from_model(cls, stack_model: StackResponseModel) -> "Stack":
         """Creates a Stack instance from a StackModel.
