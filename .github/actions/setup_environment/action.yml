--- conflicted
+++ resolved
@@ -66,14 +66,9 @@
 
     - name: Install Project
       shell: bash
-<<<<<<< HEAD
-      if: steps.cached-poetry-dependencies.outputs.cache-hit != 'true'
-      run: poetry install --extras server --extras secrets-aws --extras secrets-azure --extras secrets-hashicorp
-=======
       if: steps.cached-virtualenv.outputs.cache-hit != 'true'
       run: |
         python -m venv .venv
         source $VENV
         python -m pip install --upgrade pip
-        pip install -e ".[server,dev]"
->>>>>>> 873134e3
+        pip install -e ".[server,dev]"