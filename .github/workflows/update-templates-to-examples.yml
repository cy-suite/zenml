--- conflicted
+++ resolved
@@ -50,11 +50,7 @@
           python-version: ${{ inputs.python-version }}
           stack-name: local
           ref-zenml: ${{ github.ref }}
-<<<<<<< HEAD
-          ref-template: 2023.12.28  # Make sure it is aligned with ZENML_PROJECT_TEMPLATES from src/zenml/cli/base.py
-=======
           ref-template: 2024.01.16  # Make sure it is aligned with ZENML_PROJECT_TEMPLATES from src/zenml/cli/base.py
->>>>>>> f2f4858e
       - name: Clean-up
         run: |
           rm -rf ./local_checkout
