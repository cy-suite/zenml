---
name: ci-slow
on:
  workflow_dispatch:
  workflow_call:
  push:
    branches: [main]
    paths-ignore: [docs/**, docker/**, '*', '!pyproject.toml', '**.md']
  pull_request:
    types: [opened, synchronize, ready_for_review]
    paths-ignore: [docs/**, docker/**, '*', '!pyproject.toml', '**.md']
concurrency:
  # New commit on branch cancels running workflows of the same branch
  group: ${{ github.workflow }}-${{ github.ref }}
  cancel-in-progress: true
jobs:
  run-slow-ci-label-is-set:
    runs-on: ubuntu-latest
    if: github.event.pull_request.draft == false
    steps:
      # using this instead of contains(github.event.pull_request.labels.*.name, 'run-slow-ci')
      # to make it dynamic, otherwise github context is fixed at the moment of trigger event.
      # With dynamic approach dev can set label and rerun this flow to make it running.
      - name: Get PR labels
        id: pr-labels
        uses: actions/github-script@v5
        with:
          script: |
            const prNumber = ${{ github.event.pull_request.number }};
            const { data: labels } = await github.rest.issues.listLabelsOnIssue({
              owner: context.repo.owner,
              repo: context.repo.repo,
              issue_number: prNumber,
            });
            const labelNames = labels.map(label => label.name);
            core.setOutput('all-labels', labelNames.join(','));
      - name: Slow CI label not set
        if: ${{ !contains(steps.pr-labels.outputs.all-labels, 'run-slow-ci') }}
        run: |
          echo "Please add the 'run-slow-ci' label to this PR before merging."
          exit 1
  mysql-db-migration-testing-full:
    if: github.event.pull_request.draft == false
    needs: run-slow-ci-label-is-set
    env:
      ZENML_ANALYTICS_OPT_IN: false
      ZENML_DEBUG: true
    runs-on: ubuntu-latest
    steps:
      - uses: actions/checkout@v4.1.1
        with:
          fetch-depth: 0
      - name: Set up Python 3.9
        uses: actions/setup-python@v5.0.0
        with:
          python-version: '3.9'
      - name: Login to Docker Hub
        uses: docker/login-action@v3
        with:
          username: ${{ secrets.DOCKERHUB_USERNAME }}
          password: ${{ secrets.DOCKERHUB_TOKEN }}
        if: github.event.pull_request.head.repo.fork == false
      - name: Test migrations across versions
        run: bash scripts/test-migrations.sh mysql full
  mysql-db-migration-testing-random:
    if: github.event.pull_request.draft == false
    needs: run-slow-ci-label-is-set
    env:
      ZENML_ANALYTICS_OPT_IN: false
      ZENML_DEBUG: true
    runs-on: ubuntu-latest
    steps:
      - uses: actions/checkout@v4.1.1
        with:
          fetch-depth: 0
      - name: Set up Python 3.9
        uses: actions/setup-python@v5.0.0
        with:
          python-version: '3.9'
      - name: Login to Docker Hub
        uses: docker/login-action@v3
        with:
          username: ${{ secrets.DOCKERHUB_USERNAME }}
          password: ${{ secrets.DOCKERHUB_TOKEN }}
        if: github.event.pull_request.head.repo.fork == false
      - name: Test migrations across versions
        run: bash scripts/test-migrations.sh mysql random
  sqlite-db-migration-testing-full:
    needs: run-slow-ci-label-is-set
    runs-on: ubuntu-latest
    env:
      ZENML_ANALYTICS_OPT_IN: false
      ZENML_DEBUG: true
    if: github.event.pull_request.draft == false
    steps:
      - name: Checkout code
        uses: actions/checkout@v4.1.1
        with:
          fetch-depth: 0
      - name: Set up Python 3.9
        uses: actions/setup-python@v5.0.0
        with:
          python-version: '3.9'
      - name: Test migrations across versions
        run: bash scripts/test-migrations.sh sqlite full
  mariadb-db-migration-testing:
    if: github.event.pull_request.draft == false
    needs: run-slow-ci-label-is-set
    env:
      ZENML_ANALYTICS_OPT_IN: false
      ZENML_DEBUG: true
    runs-on: ubuntu-latest
    steps:
      - uses: actions/checkout@v4.1.1
        with:
          fetch-depth: 0
      - name: Set up Python 3.9
        uses: actions/setup-python@v5.0.0
        with:
          python-version: '3.9'
      - name: Login to Docker Hub
        uses: docker/login-action@v3
        with:
          username: ${{ secrets.DOCKERHUB_USERNAME }}
          password: ${{ secrets.DOCKERHUB_TOKEN }}
        if: github.event.pull_request.head.repo.fork == false
      - name: Test migrations across versions
        run: bash scripts/test-migrations.sh mariadb full
  small-checks:
    if: github.event.pull_request.draft == false
    needs: run-slow-ci-label-is-set
    runs-on: ubuntu-latest
    steps:
      - uses: actions/checkout@v4.1.1
      - name: Set up Python
        uses: actions/setup-python@v5.0.0
        with:
          python-version: '3.11'
      - name: Install uv
        run: |
          curl -LsSf https://astral.sh/uv/install.sh | sh
          source $HOME/.cargo/env
      - name: Create virtual environment
        run: |
          uv venv
      - name: Check for broken dependencies
        run: |
          source .venv/bin/activate
          uv pip check
      - name: Markdown link check
        uses: gaurav-nelson/github-action-markdown-link-check@1.0.15
        with:
          use-quiet-mode: 'yes'
          use-verbose-mode: 'no'
          folder-path: ./examples, ./docs/book, ./src
          file-path: ./README.md, ./LICENSE, ./RELEASE_NOTES.md, CODE-OF-CONDUCT.md,
            CONTRIBUTING.md, CLA.md, RELEASE_NOTES.md, ROADMAP.md
          config-file: .github/workflows/markdown_check_config.json
        continue-on-error: true
      - name: Security check
        run: |
          source .venv/bin/activate
          uv pip install bandit
          bash scripts/check-security.sh
      - name: Check for alembic branch divergence
        env:
          ZENML_DEBUG: 0
        run: |
          source .venv/bin/activate
          uv pip install alembic
          bash scripts/check-alembic-branches.sh
      - name: Install latest dashboard (test gitignore)
        run: bash scripts/install-dashboard.sh
  ubuntu-linting:
    needs: run-slow-ci-label-is-set
    if: github.event.pull_request.draft == false
    strategy:
      matrix:
        os: [ubuntu-latest]
        python-version: ['3.9', '3.10', '3.11']
      fail-fast: false
    uses: ./.github/workflows/linting.yml
    with:
      python-version: ${{ matrix.python-version }}
      os: ${{ matrix.os }}
    secrets: inherit
  custom-ubuntu-unit-test:
    if: github.event.pull_request.draft == false
    needs: [run-slow-ci-label-is-set, ubuntu-linting]
    strategy:
      matrix:
<<<<<<< HEAD
        os: [ubuntu-latest]
        python-version: ['3.9', '3.10', '3.11']
=======
        os: [arc-runner-set]
        python-version: ['3.9', '3.10', '3.11', '3.12']
        # IMPORTANT: Since we are using the following combination
        # in our `ci-fast` workflow, this combination has been
        # excluded from the `ci-slow` workflow.
        exclude:
          - os: arc-runner-set
            python-version: '3.10'
>>>>>>> 824f99a4
      fail-fast: false
    uses: ./.github/workflows/unit-test.yml
    with:
      python-version: ${{ matrix.python-version }}
      os: ${{ matrix.os }}
    secrets: inherit
  windows-linting:
    needs: run-slow-ci-label-is-set
    if: github.event.pull_request.draft == false
    strategy:
      matrix:
        os: [windows-latest]
        python-version: ['3.9', '3.10', '3.11']
      fail-fast: false
    uses: ./.github/workflows/linting.yml
    with:
      python-version: ${{ matrix.python-version }}
      os: ${{ matrix.os }}
    secrets: inherit
  windows-unit-test:
    if: github.event.pull_request.draft == false
    needs: [run-slow-ci-label-is-set, windows-linting]
    strategy:
      matrix:
        os: [windows-latest]
        python-version: ['3.9', '3.10', '3.11', '3.12']
      fail-fast: false
    uses: ./.github/workflows/unit-test.yml
    with:
      python-version: ${{ matrix.python-version }}
      os: ${{ matrix.os }}
    secrets: inherit
  macos-linting:
    needs: run-slow-ci-label-is-set
    if: github.event.pull_request.draft == false
    strategy:
      matrix:
        os: [macos-latest]
        python-version: ['3.9', '3.10', '3.11']
      fail-fast: false
    uses: ./.github/workflows/linting.yml
    with:
      python-version: ${{ matrix.python-version }}
      os: ${{ matrix.os }}
    secrets: inherit
  macos-unit-test:
    if: github.event.pull_request.draft == false
    needs: [run-slow-ci-label-is-set, macos-linting]
    strategy:
      matrix:
        os: [macos-latest]
        python-version: ['3.9', '3.10', '3.11', '3.12']
        # Python 3.9 is on macos-13 but not macos-latest (macos-14-arm64)
        # https://github.com/actions/setup-python/issues/696#issuecomment-1637587760
        exclude:
          - {python-version: '3.9', os: macos-latest}
        include:
          - {python-version: '3.9', os: macos-13}
      fail-fast: false
    uses: ./.github/workflows/unit-test.yml
    with:
      python-version: ${{ matrix.python-version }}
      os: ${{ matrix.os }}
    secrets: inherit
  windows-integration-test:
    if: github.event.pull_request.draft == false
    needs: [run-slow-ci-label-is-set, windows-unit-test]
    strategy:
      matrix:
        os: [windows-latest]
        python-version: ['3.9', '3.10', '3.11', '3.12']
        test_environment: [default]
      fail-fast: false
    uses: ./.github/workflows/integration-test-slow.yml
    with:
      os: ${{ matrix.os }}
      python-version: ${{ matrix.python-version }}
      test_environment: ${{ matrix.test_environment }}
    secrets: inherit
  macos-integration-test:
    if: github.event.pull_request.draft == false
    needs: [run-slow-ci-label-is-set, macos-unit-test]
    strategy:
      matrix:
        os: [macos-13]
        python-version: ['3.9', '3.10', '3.11', '3.12']
        # Python 3.9 is on macos-13 but not macos-latest (macos-14-arm64)
        # https://github.com/actions/setup-python/issues/696#issuecomment-1637587760
        exclude:
          - {python-version: '3.9', os: macos-latest}
        include:
          - {python-version: '3.9', os: macos-13}
        test_environment: [default]
      fail-fast: false
    uses: ./.github/workflows/integration-test-slow.yml
    with:
      os: ${{ matrix.os }}
      python-version: ${{ matrix.python-version }}
      test_environment: ${{ matrix.test_environment }}
    secrets: inherit
  custom-ubuntu-integration-test:
    if: github.event.pull_request.draft == false
    needs: [run-slow-ci-label-is-set, custom-ubuntu-unit-test]
    strategy:
      matrix:
        os: [ubuntu-latest]
        python-version: ['3.9', '3.10', '3.12']
        test_environment: [default, docker-server-docker-orchestrator-mariadb]
        exclude:
          # docker is time-consuming to run, so we only run it on 3.9
          - test_environment: default
            python-version: '3.12'
          - test_environment: default
            python-version: '3.10'
          - test_environment: docker-server-docker-orchestrator-mariadb
            python-version: '3.10'
          - test_environment: docker-server-docker-orchestrator-mariadb
            python-version: '3.12'
          - test_environment: docker-server-docker-orchestrator-mariadb
            python-version: '3.12'
          # IMPORTANT: Since we are using the following combinations
          # in our `ci-fast` workflow, this combination has been
          # excluded from the `ci-slow` workflow.
          - os: arc-runner-set
            test_environment: default
            python-version: '3.10'
          - os: arc-runner-set
            test_environment: docker-server-docker-orchestrator-mysql
            python-version: '3.10'
      fail-fast: false
    uses: ./.github/workflows/integration-test-slow.yml
    with:
      os: ${{ matrix.os }}
      python-version: ${{ matrix.python-version }}
      test_environment: ${{ matrix.test_environment }}
    secrets: inherit
  custom-ubuntu-integration-test-gh-actions-server-docker-orchestrator:
    if: github.event.pull_request.draft == false
    needs: [run-slow-ci-label-is-set, custom-ubuntu-unit-test]
    strategy:
      matrix:
        os: [ubuntu-latest]
        python-version: ['3.9', '3.10', '3.11']
        test_environment: [github-actions-server-docker-orchestrator]
      fail-fast: false
    uses: ./.github/workflows/integration-test-slow-services.yml
    with:
      os: ${{ matrix.os }}
      python-version: ${{ matrix.python-version }}
      test_environment: ${{ matrix.test_environment }}
    secrets: inherit<|MERGE_RESOLUTION|>--- conflicted
+++ resolved
@@ -189,19 +189,8 @@
     needs: [run-slow-ci-label-is-set, ubuntu-linting]
     strategy:
       matrix:
-<<<<<<< HEAD
         os: [ubuntu-latest]
         python-version: ['3.9', '3.10', '3.11']
-=======
-        os: [arc-runner-set]
-        python-version: ['3.9', '3.10', '3.11', '3.12']
-        # IMPORTANT: Since we are using the following combination
-        # in our `ci-fast` workflow, this combination has been
-        # excluded from the `ci-slow` workflow.
-        exclude:
-          - os: arc-runner-set
-            python-version: '3.10'
->>>>>>> 824f99a4
       fail-fast: false
     uses: ./.github/workflows/unit-test.yml
     with:
