name: Integration Tests

on: 
  workflow_call:
    inputs:
      os:
        description: 'OS'
        type: string
        required: true
      python-version:
        description: 'Python version'
        type: string
        required: true
      test_environment:
        description: 'The test environment'
        type: string
        required: true
      enable_tmate:
        description: 'Enable tmate session for debugging'
        type: string
        required: false
        default: "never"
      tmate_timeout:
        description: 'Timeout for tmate session (minutes)'
        type: number
        required: false
        default: 30

  workflow_dispatch:
    inputs:
      os:
        description: 'OS'
        type: choice
        options: 
          - ubuntu-latest
          - macos-latest
          - windows-latest
        required: false
        default: 'ubuntu-latest'
      python-version:
        description: 'Python version'
        type: choice
        options:
          - '3.7'
          - '3.8'
          - '3.9'
          - '3.10'
        required: false
        default: '3.8'
      test_environment:
        description: 'The test environment'
        type: choice
        options:
          # Default ZenML deployments
          - default
          - default-docker-orchestrator
          - default-airflow-orchestrator
          # Local ZenML server deployments
          - local-server
          - local-server-docker-orchestrator
          - local-server-airflow-orchestrator
          # Local ZenML docker-compose server deployments
          - docker-server
          - docker-server-docker-orchestrator
          - docker-server-airflow-orchestrator
          # AWS ZenML server deployment with local components
          - aws-local-orchestrator
          - aws-docker-orchestrator
          - aws-kubeflow-orchestrator
          - aws-airflow-orchestrator
          # AWS ZenML server deployment with AWS cloud components
          - aws-cloud-local-orchestrator
          - aws-cloud-docker-orchestrator
          - aws-cloud-kubeflow-orchestrator
          - aws-cloud-kubernetes-orchestrator
          - aws-cloud-tekton-orchestrator
          - aws-cloud-sagemaker-orchestrator
          # GCP ZenML server deployment with local components
          - gcp-local-orchestrator
          - gcp-docker-orchestrator
          - gcp-kubeflow-orchestrator
          - gcp-airflow-orchestrator
          # GCP ZenML server deployment with GCP cloud components
          - gcp-cloud-local-orchestrator
          - gcp-cloud-docker-orchestrator
          - gcp-cloud-kubeflow-orchestrator
          - gcp-cloud-kubernetes-orchestrator
          - gcp-cloud-tekton-orchestrator
          - gcp-cloud-vertex-ai-orchestrator
        required: false
        default: 'default'
      enable_tmate:
        description: 'Enable tmate session for debugging'
        type: choice
        options:
          - 'no'
          - 'on-failure'
          - 'always'
          - 'before-tests'
        required: false
        default: 'no'
      tmate_timeout:
        description: 'Timeout for tmate session (minutes)'
        type: number
        required: false
        default: 30

jobs:

  integration-tests:
    name: integration-tests
    runs-on: ${{ inputs.os }}
    env:
      ZENML_DEBUG: 1
      ZENML_ANALYTICS_OPT_IN: false
      PYTHONIOENCODING: 'utf-8'
      # on MAC OS, we need to set this environment variable
      # to fix problems with the fork() calls (see this thread
      # for more information: http://sealiesoftware.com/blog/archive/2017/6/5/Objective-C_and_fork_in_macOS_1013.html)
      OBJC_DISABLE_INITIALIZE_FORK_SAFETY: 'YES'

      AWS_ACCESS_KEY_ID: ${{ secrets.AWS_US_EAST_1_ENV_ACCESS_KEY_ID }}
      AWS_SECRET_ACCESS_KEY: ${{ secrets.AWS_US_EAST_1_ENV_SECRET_ACCESS_KEY }}
      AWS_US_EAST_1_SERVER_URL: ${{ secrets.AWS_US_EAST_1_SERVER_URL }}
      AWS_US_EAST_1_SERVER_USERNAME: ${{ secrets.AWS_US_EAST_1_SERVER_USERNAME }}
      AWS_US_EAST_1_SERVER_PASSWORD: ${{ secrets.AWS_US_EAST_1_SERVER_PASSWORD }}
      GCP_US_EAST4_SERVER_URL: ${{ secrets.GCP_US_EAST4_SERVER_URL }}
      GCP_US_EAST4_SERVER_USERNAME: ${{ secrets.GCP_US_EAST4_SERVER_USERNAME }}
      GCP_US_EAST4_SERVER_PASSWORD: ${{ secrets.GCP_US_EAST4_SERVER_PASSWORD }}

    defaults:
      run:
        shell: bash

    steps:
      - name: Maximize space for Docker
        uses: easimon/maximize-build-space@master
        with:
          root-reserve-mb: 20000
          swap-size-mb: 1024
          remove-dotnet: 'true'
          remove-android: 'true'
          remove-haskell: 'true'
          build-mount-path: /var/lib/docker
        if: runner.os=='Linux' && (contains(inputs.test_environment, 'docker') || contains(inputs.test_environment, 'kubeflow') || contains(inputs.test_environment, 'airflow') || contains(inputs.test_environment, 'kubernetes'))

      - name: Reload Docker
        run:
          sudo systemctl restart docker
        if: runner.os=='Linux' && (contains(inputs.test_environment, 'docker') || contains(inputs.test_environment, 'kubeflow') || contains(inputs.test_environment, 'airflow') || contains(inputs.test_environment, 'kubernetes'))

      - uses: actions/checkout@v3

      - name: Configure AWS credentials
        uses: aws-actions/configure-aws-credentials@v1
        with:
          role-to-assume: ${{ secrets.AWS_US_EAST_1_ENV_ROLE_ARN }}
          aws-region: us-east-1
        if: contains(inputs.test_environment, 'aws')

      - name: Configure GCP credentials
        uses: 'google-github-actions/auth@v1'
        with:
          credentials_json: '${{ secrets.GCP_US_EAST4_ENV_CREDENTIALS }}'
        if: contains(inputs.test_environment, 'gcp')

      - name: 'Set up gcloud SDK'
        uses: 'google-github-actions/setup-gcloud@v1'
        with:
          install_components: 'gke-gcloud-auth-plugin'
        if: contains(inputs.test_environment, 'gcp')

      - name: Setup environment
        uses: ./.github/actions/setup_environment
        with:
          cache_version: ${{ secrets.GH_ACTIONS_CACHE_KEY }}
          python-version: ${{ inputs.python-version }}
          os: ${{ inputs.os }}

      - name: Install Linux System Dependencies
        if: runner.os=='Linux'
        run: sudo apt install graphviz

      - name: Install MacOS System Dependencies
        if: runner.os=='macOS'
        run: brew install graphviz

      - name: Install Windows System Dependencies
        if: runner.os=='Windows'
        run: choco install graphviz

      - name: Install Docker and Colima on MacOS
        if: runner.os=='macOS'
        run: |
          brew install docker colima

          # We need to mount the /private/tmp/zenml-test/ folder because
          # this folder is also mounted in the Docker containers that are
          # started by local ZenML orchestrators.
          colima start --mount /private/tmp/zenml-test/:w
          
          # This is required for the Docker Python SDK to work
          sudo ln -sf $HOME/.colima/default/docker.sock /var/run/docker.sock

      - name: Install kubectl on Linux
        run: |
          curl -LO "https://dl.k8s.io/release/$(curl -L -s https://dl.k8s.io/release/stable.txt)/bin/linux/amd64/kubectl"
          sudo install -o root -g 0 -m 0755 kubectl /usr/local/bin/kubectl
        if: runner.os=='Linux'

      - name: Install kubectl on MacOS
        run: |
          curl -LO "https://dl.k8s.io/release/$(curl -L -s https://dl.k8s.io/release/stable.txt)/bin/darwin/amd64/kubectl"
          sudo install -o root -g 0 -m 0755 kubectl /usr/local/bin/kubectl
        if: runner.os=='macOS'

      - name: Install K3D
        run: |
          curl -s https://raw.githubusercontent.com/rancher/k3d/main/install.sh | bash
        if: runner.os!='Windows' && contains(inputs.test_environment, 'kubeflow')

<<<<<<< HEAD
      - name: Install Prerequisites - Stage 1
        run: |
          source $VENV
          # install integrations: round 1
          zenml integration export-requirements --output-file requirements.txt --ignore-integration feast --ignore-integration label_studio --ignore-integration bentoml --ignore-integration kserve
          pip install -r requirements.txt
          rm requirements.txt

      # - name: Install Prerequisites - Stage 2
      #   run: |
      #     source $VENV
      #     # install integrations: round 2, needed because:
      #     #  - kserve requires a tritonclient version that is lower that the one needed by mlflow
      #     #  - seldon requires a prometheus-client version that is lower that the one needed by bentoml
      #     #  - kserve requires a ray version that is not available on python 3.10
      #     zenml integration export-requirements --output-file requirements.txt seldon kserve
      #     pip install -r requirements.txt
      #     rm requirements.txt
      #   if: inputs.python-version != '3.10'

      - name: Install Prerequisites - Stage 3
        run: |
          source $VENV
          # re-install zenml to be sure
          pip install -e ".[server,dev]"
          # install airflow requirements
          pip install "numpy>=1.21.0,<1.24.0"
          pip install apache-airflow-providers-docker
          # Version 4.2.1 raises: AttributeError: type object 'Draft7Validator' has no attribute 'FORMAT_CHECKER'
          pip install altair==4.2.0
          # Need this for the Evidently example
          pip install nltk

      - name: Check Python Env ahead of tests
        run: |
          source $VENV
          zenml integration list
          pip list
          pip check || true

=======
>>>>>>> d797c4d9
      - name: Login to Amazon ECR
        id: login-ecr
        run: |
          aws ecr get-login-password --region us-east-1 | docker login --username AWS --password-stdin 715803424590.dkr.ecr.us-east-1.amazonaws.com
        if: contains(inputs.test_environment, 'aws')

      - name: Login to Amazon EKS
        id: login-eks
        run: |
          aws eks --region us-east-1 update-kubeconfig --name zenml-ci-cluster --alias zenml-ci-aws-us-east-1
        if: contains(inputs.test_environment, 'aws')

      - name: Login to Google ECR
        run: |
          gcloud auth configure-docker --project zenml-ci
        if: contains(inputs.test_environment, 'gcp')

      - name: Login to Google GKE
        uses: google-github-actions/get-gke-credentials@v0
        with:
          cluster_name: zenml-ci-cluster
          location: us-east4
          project_id: zenml-ci
        if: contains(inputs.test_environment, 'gcp')

      - name: Setup tmate session before tests
        if: ${{ inputs.enable_tmate == 'before-tests' }}
        uses: mxschmitt/action-tmate@v3
        with:
          timeout-minutes: ${{ inputs.tmate_timeout }}

      - name: Test
        run: |
          bash scripts/test-coverage-xml.sh integration ${{ inputs.test_environment }}

      - name: Setup tmate session after tests
        if: ${{ inputs.enable_tmate == 'always' || (inputs.enable_tmate == 'on-failure' && failure()) }}
        uses: mxschmitt/action-tmate@v3
        with:
          timeout-minutes: ${{ inputs.tmate_timeout }}

      - name: Verify Python Env unaffected
        run: |
          zenml integration list
          pip list
          pip check || true<|MERGE_RESOLUTION|>--- conflicted
+++ resolved
@@ -219,49 +219,6 @@
           curl -s https://raw.githubusercontent.com/rancher/k3d/main/install.sh | bash
         if: runner.os!='Windows' && contains(inputs.test_environment, 'kubeflow')
 
-<<<<<<< HEAD
-      - name: Install Prerequisites - Stage 1
-        run: |
-          source $VENV
-          # install integrations: round 1
-          zenml integration export-requirements --output-file requirements.txt --ignore-integration feast --ignore-integration label_studio --ignore-integration bentoml --ignore-integration kserve
-          pip install -r requirements.txt
-          rm requirements.txt
-
-      # - name: Install Prerequisites - Stage 2
-      #   run: |
-      #     source $VENV
-      #     # install integrations: round 2, needed because:
-      #     #  - kserve requires a tritonclient version that is lower that the one needed by mlflow
-      #     #  - seldon requires a prometheus-client version that is lower that the one needed by bentoml
-      #     #  - kserve requires a ray version that is not available on python 3.10
-      #     zenml integration export-requirements --output-file requirements.txt seldon kserve
-      #     pip install -r requirements.txt
-      #     rm requirements.txt
-      #   if: inputs.python-version != '3.10'
-
-      - name: Install Prerequisites - Stage 3
-        run: |
-          source $VENV
-          # re-install zenml to be sure
-          pip install -e ".[server,dev]"
-          # install airflow requirements
-          pip install "numpy>=1.21.0,<1.24.0"
-          pip install apache-airflow-providers-docker
-          # Version 4.2.1 raises: AttributeError: type object 'Draft7Validator' has no attribute 'FORMAT_CHECKER'
-          pip install altair==4.2.0
-          # Need this for the Evidently example
-          pip install nltk
-
-      - name: Check Python Env ahead of tests
-        run: |
-          source $VENV
-          zenml integration list
-          pip list
-          pip check || true
-
-=======
->>>>>>> d797c4d9
       - name: Login to Amazon ECR
         id: login-ecr
         run: |
