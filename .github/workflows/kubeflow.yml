name: Kubeflow

on:
  workflow_dispatch:
    inputs:
      tags:
        description: 'Use tmate session for debugging'
        required: false
        type: boolean
  workflow_call:

jobs:
  kubeflow_tests:
    name: kubeflow_tests
    runs-on: ubuntu-latest
    permissions:
      id-token: write
      contents: read
    env:
      ZENML_DEBUG: 1
      ZENML_ANALYTICS_OPT_IN: false
      PYTHONIOENCODING: 'utf-8'

    steps:
      - uses: actions/checkout@v2

      # Workaround from FuseML (https://github.com/fuseml/fuseml/blob/main/.github/workflows/ci.yml)
      # as the TF images are too large for the GH action runner disk
      - name: Free disk space
        shell: bash
        run: |
          echo "Available storage:"
          df -h
          echo
          echo -n "  Removing: .NET (frees ~22GB)"
          sudo rm -rf /usr/share/dotnet
          echo "... done"
          echo
          echo "Available storage:"
          df -h

      - name: Install Linux System Dependencies
        if: runner.os=='Linux'
        run: sudo apt install graphviz

      - name: Configure AWS Credentials
        uses: aws-actions/configure-aws-credentials@v1
        with:
          role-to-assume: arn:aws:iam::715803424590:role/limited_kubeflow_sandbox_tests_role
          role-session-name: Kubeflow_Test_Session
          aws-region: us-east-1

      - name: Setup environment with Poetry
        uses: ./.github/actions/setup_environment
        with:
          cache_version: ${{ secrets.GH_ACTIONS_CACHE_KEY }}

      - name: Install K3D and kubectl
        run: |
          curl -s https://raw.githubusercontent.com/rancher/k3d/main/install.sh | bash
          curl -LO "https://dl.k8s.io/release/$(curl -L -s https://dl.k8s.io/release/stable.txt)/bin/linux/amd64/kubectl"
          sudo install -o root -g root -m 0755 kubectl /usr/local/bin/kubectl
          source $VENV
          zenml integration install kubeflow -y
          pip install notebook==6.4.11

      - name: Perform docker login and get Kubecontext
        run: bash scripts/setup_kubeflow_aws_connection.sh

      - name: Build docker image
        # this step can be much faster if we use an image that copies the
        # lockfile that was generated in the previous step
<<<<<<< HEAD
        run: docker build -t test-base-image:latest -f docker/base-test.Dockerfile .
=======
        run: docker build -t zenml-base-image:latest -f docker/local-dev.Dockerfile .
>>>>>>> 2e9e3412

      - name: Install Prerequisites
        run: |
          source $VENV
          zenml integration install s3 kubeflow evidently facets huggingface mlflow \
            tensorflow sklearn xgboost lightgbm slack neural_prophet deepchecks great_expectations -f
      - name: Setup tmate session
        if: ${{ github.event.inputs.tags }}
        uses: mxschmitt/action-tmate@v3

      - name: Run tests
        env:
          TEST_MLFLOW_TRACKING_URI: https://ac8e6c63af207436194ab675ee71d85a-1399000870.us-east-1.elb.amazonaws.com
          TEST_MLFLOW_TRACKING_USERNAME: ${{ secrets.TEST_MLFLOW_TRACKING_USERNAME }}
          TEST_MLFLOW_TRACKING_PASSWORD: ${{ secrets.TEST_MLFLOW_TRACKING_PASSWORD }}
          TEST_SLACK_TOKEN: ${{ secrets.TEST_SLACK_TOKEN }}
          TEST_SLACK_CHANNEL_ID: ${{ secrets.TEST_SLACK_CHANNEL_ID }}
        run: |
          source $VENV
          pytest tests/integration/test_examples.py -s --on-kubeflow<|MERGE_RESOLUTION|>--- conflicted
+++ resolved
@@ -70,11 +70,7 @@
       - name: Build docker image
         # this step can be much faster if we use an image that copies the
         # lockfile that was generated in the previous step
-<<<<<<< HEAD
-        run: docker build -t test-base-image:latest -f docker/base-test.Dockerfile .
-=======
         run: docker build -t zenml-base-image:latest -f docker/local-dev.Dockerfile .
->>>>>>> 2e9e3412
 
       - name: Install Prerequisites
         run: |
