--- conflicted
+++ resolved
@@ -32,11 +32,8 @@
     # figure out the python version
     python_version=$(python -c "import sys; print('.'.join(map(str, sys.version_info[:2])))")
 
-<<<<<<< HEAD
-    ignore_integrations="feast label_studio bentoml seldon pycaret skypilot_aws skypilot_gcp skypilot_azure pigeon"
-=======
-    ignore_integrations="feast label_studio bentoml seldon pycaret skypilot_aws skypilot_gcp skypilot_azure prodigy"
->>>>>>> 8511d3b3
+    ignore_integrations="feast label_studio bentoml seldon pycaret skypilot_aws skypilot_gcp skypilot_azure pigeon prodigy"
+
     # if python version is 3.11, exclude all integrations depending on kfp
     # because they are not yet compatible with python 3.11
     if [ "$python_version" = "3.11" ]; then
