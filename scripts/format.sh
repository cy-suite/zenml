--- conflicted
+++ resolved
@@ -14,7 +14,6 @@
 ruff $SRC --select I --fix --ignore D
 ruff format $SRC
 
-<<<<<<< HEAD
 # Flag check for skipping yamlfix
 SKIP_YAMLFIX=false
 for arg in "$@"
@@ -29,7 +28,7 @@
 if [ "$SKIP_YAMLFIX" = false ]; then
     yamlfix .github tests
 fi
-=======
+
 set +x
 # Adds scarf snippet to docs files where it is missing
 # Text to be searched in each file
@@ -52,5 +51,4 @@
 done < <(find docs/book -type f -name '*.md' ! -name 'toc.md')
 
 echo "Any needed / missing scarfs have now been added."
-set -x
->>>>>>> 88f6bab6
+set -x