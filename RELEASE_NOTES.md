--- conflicted
+++ resolved
@@ -2,7 +2,6 @@
 
 # 0.71.0
 
-<<<<<<< HEAD
 ZenML version 0.71.0 delivers a new Modal step operator integration as its 
 core feature, enabling efficient cloud execution for ML pipelines with granular 
 hardware configuration options. The release strengthens enterprise capabilities 
@@ -60,8 +59,6 @@
 - Updated PyTorch documentation links
 - Improved service connector documentation
 
-=======
->>>>>>> 8d256aa7
 ## What's Changed
 * Refactored workload API token management for better security and implemented generic API token dispenser by @stefannica in https://github.com/zenml-io/zenml/pull/3154
 * Add 0.70.0 to the migration tests by @avishniakov in https://github.com/zenml-io/zenml/pull/3190
@@ -111,18 +108,10 @@
 * Fix artifact uris for artifacts with name placeholders by @schustmi in https://github.com/zenml-io/zenml/pull/3237
 * Materializer test fix on Windows by @bcdurak in https://github.com/zenml-io/zenml/pull/3238
 * Fix GET step run endpoint to return unhydrated response if requested by @schustmi in https://github.com/zenml-io/zenml/pull/3240
-<<<<<<< HEAD
+* Pipeline run API token fixes and improvements by @stefannica in https://github.com/zenml-io/zenml/pull/3242
 
 **Full Changelog**: https://github.com/zenml-io/zenml/compare/0.70.0...0.71.0
 
-=======
-* Pipeline run API token fixes and improvements by @stefannica in https://github.com/zenml-io/zenml/pull/3242
-
-
-**Full Changelog**: https://github.com/zenml-io/zenml/compare/0.70.0...0.71.0
-
-
->>>>>>> 8d256aa7
 # 0.70.0
 
 The **ZenML 0.70.0** release includes a significant number of database schema changes and migrations, which means upgrading to this version will require extra caution. As always, please make sure to make a copy of your production database before upgrading.
